/* Evaluator for GNU Emacs Lisp interpreter.

Copyright (C) 1985-1987, 1993-1995, 1999-2016 Free Software Foundation,
Inc.

This file is part of GNU Emacs.

GNU Emacs is free software: you can redistribute it and/or modify
it under the terms of the GNU General Public License as published by
the Free Software Foundation, either version 3 of the License, or (at
your option) any later version.

GNU Emacs is distributed in the hope that it will be useful,
but WITHOUT ANY WARRANTY; without even the implied warranty of
MERCHANTABILITY or FITNESS FOR A PARTICULAR PURPOSE.  See the
GNU General Public License for more details.

You should have received a copy of the GNU General Public License
along with GNU Emacs.  If not, see <http://www.gnu.org/licenses/>.  */


#include <config.h>
#include <limits.h>
#include <stdio.h>
#include <stdlib.h>
#include "lisp.h"
#include "blockinput.h"
#include "commands.h"
#include "keyboard.h"
#include "dispextern.h"
#include "buffer.h"

/* Chain of condition and catch handlers currently in effect.  */

/* struct handler *handlerlist; */

/* Non-nil means record all fset's and provide's, to be undone
   if the file being autoloaded is not fully loaded.
   They are recorded by being consed onto the front of Vautoload_queue:
   (FUN . ODEF) for a defun, (0 . OFEATURES) for a provide.  */

Lisp_Object Vautoload_queue;

/* This holds either the symbol `run-hooks' or nil.
   It is nil at an early stage of startup, and when Emacs
   is shutting down.  */
Lisp_Object Vrun_hooks;

/* Current number of specbindings allocated in specpdl, not counting
   the dummy entry specpdl[-1].  */

/* ptrdiff_t specpdl_size; */

/* Pointer to beginning of specpdl.  A dummy entry specpdl[-1] exists
   only so that its address can be taken.  */

/* union specbinding *specpdl; */

/* Pointer to first unused element in specpdl.  */

/* union specbinding *specpdl_ptr; */

/* Depth in Lisp evaluations and function calls.  */

<<<<<<< HEAD
static EMACS_INT lisp_eval_depth;
=======
/* EMACS_INT lisp_eval_depth; */
>>>>>>> e7bde34e

/* The value of num_nonmacro_input_events as of the last time we
   started to enter the debugger.  If we decide to enter the debugger
   again when this is still equal to num_nonmacro_input_events, then we
   know that the debugger itself has an error, and we should just
   signal the error instead of entering an infinite loop of debugger
   invocations.  */

static EMACS_INT when_entered_debugger;

/* The function from which the last `signal' was called.  Set in
   Fsignal.  */
/* FIXME: We should probably get rid of this!  */
Lisp_Object Vsignaling_function;

/* If non-nil, Lisp code must not be run since some part of Emacs is in
   an inconsistent state.  Currently unused.  */
Lisp_Object inhibit_lisp_code;

/* These would ordinarily be static, but they need to be visible to GDB.  */
bool backtrace_p (union specbinding *) EXTERNALLY_VISIBLE;
Lisp_Object *backtrace_args (union specbinding *) EXTERNALLY_VISIBLE;
Lisp_Object backtrace_function (union specbinding *) EXTERNALLY_VISIBLE;
union specbinding *backtrace_next (union specbinding *) EXTERNALLY_VISIBLE;
union specbinding *backtrace_top (void) EXTERNALLY_VISIBLE;

static Lisp_Object funcall_lambda (Lisp_Object, ptrdiff_t, Lisp_Object *);
static Lisp_Object apply_lambda (Lisp_Object, Lisp_Object, ptrdiff_t);
static Lisp_Object lambda_arity (Lisp_Object);

static Lisp_Object
specpdl_symbol (union specbinding *pdl)
{
  eassert (pdl->kind >= SPECPDL_LET);
  return pdl->let.symbol;
}

static Lisp_Object
specpdl_old_value (union specbinding *pdl)
{
  eassert (pdl->kind >= SPECPDL_LET);
  return pdl->let.old_value;
}

static void
set_specpdl_old_value (union specbinding *pdl, Lisp_Object val)
{
  eassert (pdl->kind >= SPECPDL_LET);
  pdl->let.old_value = val;
}

static Lisp_Object
specpdl_where (union specbinding *pdl)
{
  eassert (pdl->kind > SPECPDL_LET);
  return pdl->let.where;
}

static Lisp_Object
specpdl_saved_value (union specbinding *pdl)
{
  eassert (pdl->kind >= SPECPDL_LET);
  return pdl->let.saved_value;
}

static Lisp_Object
specpdl_arg (union specbinding *pdl)
{
  eassert (pdl->kind == SPECPDL_UNWIND);
  return pdl->unwind.arg;
}

Lisp_Object
backtrace_function (union specbinding *pdl)
{
  eassert (pdl->kind == SPECPDL_BACKTRACE);
  return pdl->bt.function;
}

static ptrdiff_t
backtrace_nargs (union specbinding *pdl)
{
  eassert (pdl->kind == SPECPDL_BACKTRACE);
  return pdl->bt.nargs;
}

Lisp_Object *
backtrace_args (union specbinding *pdl)
{
  eassert (pdl->kind == SPECPDL_BACKTRACE);
  return pdl->bt.args;
}

static bool
backtrace_debug_on_exit (union specbinding *pdl)
{
  eassert (pdl->kind == SPECPDL_BACKTRACE);
  return pdl->bt.debug_on_exit;
}

/* Functions to modify slots of backtrace records.  */

static void
set_backtrace_args (union specbinding *pdl, Lisp_Object *args, ptrdiff_t nargs)
{
  eassert (pdl->kind == SPECPDL_BACKTRACE);
  pdl->bt.args = args;
  pdl->bt.nargs = nargs;
}

static void
set_backtrace_debug_on_exit (union specbinding *pdl, bool doe)
{
  eassert (pdl->kind == SPECPDL_BACKTRACE);
  pdl->bt.debug_on_exit = doe;
}

/* Helper functions to scan the backtrace.  */

bool
backtrace_p (union specbinding *pdl)
{ return pdl >= specpdl; }

union specbinding *
backtrace_top (void)
{
  union specbinding *pdl = specpdl_ptr - 1;
  while (backtrace_p (pdl) && pdl->kind != SPECPDL_BACKTRACE)
    pdl--;
  return pdl;
}

union specbinding *
backtrace_next (union specbinding *pdl)
{
  pdl--;
  while (backtrace_p (pdl) && pdl->kind != SPECPDL_BACKTRACE)
    pdl--;
  return pdl;
}

/* Return a pointer to somewhere near the top of the C stack.  */
void *
near_C_stack_top (void)
{
  return backtrace_args (backtrace_top ());
}

void
init_eval_once (void)
{
  enum { size = 50 };
  union specbinding *pdlvec = xmalloc ((size + 1) * sizeof *specpdl);
  specpdl_size = size;
  specpdl = specpdl_ptr = pdlvec + 1;
  /* Don't forget to update docs (lispref node "Local Variables").  */
  max_specpdl_size = 1300; /* 1000 is not enough for CEDET's c-by.el.  */
  max_lisp_eval_depth = 800;

  Vrun_hooks = Qnil;
}

/* static struct handler handlerlist_sentinel; */

void
init_eval (void)
{
  specpdl_ptr = specpdl;
  { /* Put a dummy catcher at top-level so that handlerlist is never NULL.
       This is important since handlerlist->nextfree holds the freelist
       which would otherwise leak every time we unwind back to top-level.   */
<<<<<<< HEAD
    handlerlist = handlerlist_sentinel.nextfree = &handlerlist_sentinel;
    struct handler *c = push_handler (Qunbound, CATCHER);
    eassert (c == &handlerlist_sentinel);
    handlerlist_sentinel.nextfree = NULL;
    handlerlist_sentinel.next = NULL;
=======
    struct handler *c;
    handlerlist_sentinel = xzalloc (sizeof (struct handler));
    handlerlist = handlerlist_sentinel->nextfree = handlerlist_sentinel;
    PUSH_HANDLER (c, Qunbound, CATCHER);
    eassert (c == handlerlist_sentinel);
    handlerlist_sentinel->nextfree = NULL;
    handlerlist_sentinel->next = NULL;
>>>>>>> e7bde34e
  }
  Vquit_flag = Qnil;
  debug_on_next_call = 0;
  lisp_eval_depth = 0;
  /* This is less than the initial value of num_nonmacro_input_events.  */
  when_entered_debugger = -1;
}

/* Unwind-protect function used by call_debugger.  */

static void
restore_stack_limits (Lisp_Object data)
{
  max_specpdl_size = XINT (XCAR (data));
  max_lisp_eval_depth = XINT (XCDR (data));
}

static void grow_specpdl (void);

/* Call the Lisp debugger, giving it argument ARG.  */

Lisp_Object
call_debugger (Lisp_Object arg)
{
  bool debug_while_redisplaying;
  ptrdiff_t count = SPECPDL_INDEX ();
  Lisp_Object val;
  EMACS_INT old_depth = max_lisp_eval_depth;
  /* Do not allow max_specpdl_size less than actual depth (Bug#16603).  */
  EMACS_INT old_max = max (max_specpdl_size, count);

  if (lisp_eval_depth + 40 > max_lisp_eval_depth)
    max_lisp_eval_depth = lisp_eval_depth + 40;

  /* While debugging Bug#16603, previous value of 100 was found
     too small to avoid specpdl overflow in the debugger itself.  */
  if (max_specpdl_size - 200 < count)
    max_specpdl_size = count + 200;

  if (old_max == count)
    {
      /* We can enter the debugger due to specpdl overflow (Bug#16603).  */
      specpdl_ptr--;
      grow_specpdl ();
    }

  /* Restore limits after leaving the debugger.  */
  record_unwind_protect (restore_stack_limits,
			 Fcons (make_number (old_max),
				make_number (old_depth)));

#ifdef HAVE_WINDOW_SYSTEM
  if (display_hourglass_p)
    cancel_hourglass ();
#endif

  debug_on_next_call = 0;
  when_entered_debugger = num_nonmacro_input_events;

  /* Resetting redisplaying_p to 0 makes sure that debug output is
     displayed if the debugger is invoked during redisplay.  */
  debug_while_redisplaying = redisplaying_p;
  redisplaying_p = 0;
  specbind (intern ("debugger-may-continue"),
	    debug_while_redisplaying ? Qnil : Qt);
  specbind (Qinhibit_redisplay, Qnil);
  specbind (Qinhibit_debugger, Qt);

  /* If we are debugging an error while `inhibit-changing-match-data'
     is bound to non-nil (e.g., within a call to `string-match-p'),
     then make sure debugger code can still use match data.  */
  specbind (Qinhibit_changing_match_data, Qnil);

#if 0 /* Binding this prevents execution of Lisp code during
	 redisplay, which necessarily leads to display problems.  */
  specbind (Qinhibit_eval_during_redisplay, Qt);
#endif

  val = apply1 (Vdebugger, arg);

  /* Interrupting redisplay and resuming it later is not safe under
     all circumstances.  So, when the debugger returns, abort the
     interrupted redisplay by going back to the top-level.  */
  if (debug_while_redisplaying)
    Ftop_level ();

  return unbind_to (count, val);
}

static void
do_debug_on_call (Lisp_Object code, ptrdiff_t count)
{
  debug_on_next_call = 0;
  set_backtrace_debug_on_exit (specpdl + count, true);
  call_debugger (list1 (code));
}

/* NOTE!!! Every function that can call EVAL must protect its args
   and temporaries from garbage collection while it needs them.
   The definition of `For' shows what you have to do.  */

DEFUN ("or", For, Sor, 0, UNEVALLED, 0,
       doc: /* Eval args until one of them yields non-nil, then return that value.
The remaining args are not evalled at all.
If all args return nil, return nil.
usage: (or CONDITIONS...)  */)
  (Lisp_Object args)
{
  Lisp_Object val = Qnil;

  while (CONSP (args))
    {
      val = eval_sub (XCAR (args));
      if (!NILP (val))
	break;
      args = XCDR (args);
    }

  return val;
}

DEFUN ("and", Fand, Sand, 0, UNEVALLED, 0,
       doc: /* Eval args until one of them yields nil, then return nil.
The remaining args are not evalled at all.
If no arg yields nil, return the last arg's value.
usage: (and CONDITIONS...)  */)
  (Lisp_Object args)
{
  Lisp_Object val = Qt;

  while (CONSP (args))
    {
      val = eval_sub (XCAR (args));
      if (NILP (val))
	break;
      args = XCDR (args);
    }

  return val;
}

DEFUN ("if", Fif, Sif, 2, UNEVALLED, 0,
       doc: /* If COND yields non-nil, do THEN, else do ELSE...
Returns the value of THEN or the value of the last of the ELSE's.
THEN must be one expression, but ELSE... can be zero or more expressions.
If COND yields nil, and there are no ELSE's, the value is nil.
usage: (if COND THEN ELSE...)  */)
  (Lisp_Object args)
{
  Lisp_Object cond;

  cond = eval_sub (XCAR (args));

  if (!NILP (cond))
    return eval_sub (Fcar (XCDR (args)));
  return Fprogn (XCDR (XCDR (args)));
}

DEFUN ("cond", Fcond, Scond, 0, UNEVALLED, 0,
       doc: /* Try each clause until one succeeds.
Each clause looks like (CONDITION BODY...).  CONDITION is evaluated
and, if the value is non-nil, this clause succeeds:
then the expressions in BODY are evaluated and the last one's
value is the value of the cond-form.
If a clause has one element, as in (CONDITION), then the cond-form
returns CONDITION's value, if that is non-nil.
If no clause succeeds, cond returns nil.
usage: (cond CLAUSES...)  */)
  (Lisp_Object args)
{
  Lisp_Object val = args;

  while (CONSP (args))
    {
      Lisp_Object clause = XCAR (args);
      val = eval_sub (Fcar (clause));
      if (!NILP (val))
	{
	  if (!NILP (XCDR (clause)))
	    val = Fprogn (XCDR (clause));
	  break;
	}
      args = XCDR (args);
    }

  return val;
}

DEFUN ("progn", Fprogn, Sprogn, 0, UNEVALLED, 0,
       doc: /* Eval BODY forms sequentially and return value of last one.
usage: (progn BODY...)  */)
  (Lisp_Object body)
{
  Lisp_Object val = Qnil;

  while (CONSP (body))
    {
      val = eval_sub (XCAR (body));
      body = XCDR (body);
    }

  return val;
}

/* Evaluate BODY sequentially, discarding its value.  Suitable for
   record_unwind_protect.  */

void
unwind_body (Lisp_Object body)
{
  Fprogn (body);
}

DEFUN ("prog1", Fprog1, Sprog1, 1, UNEVALLED, 0,
       doc: /* Eval FIRST and BODY sequentially; return value from FIRST.
The value of FIRST is saved during the evaluation of the remaining args,
whose values are discarded.
usage: (prog1 FIRST BODY...)  */)
  (Lisp_Object args)
{
  Lisp_Object val;
  Lisp_Object args_left;

  args_left = args;
  val = args;

  val = eval_sub (XCAR (args_left));
  while (CONSP (args_left = XCDR (args_left)))
    eval_sub (XCAR (args_left));

  return val;
}

DEFUN ("prog2", Fprog2, Sprog2, 2, UNEVALLED, 0,
       doc: /* Eval FORM1, FORM2 and BODY sequentially; return value from FORM2.
The value of FORM2 is saved during the evaluation of the
remaining args, whose values are discarded.
usage: (prog2 FORM1 FORM2 BODY...)  */)
  (Lisp_Object args)
{
  eval_sub (XCAR (args));
  return Fprog1 (XCDR (args));
}

DEFUN ("setq", Fsetq, Ssetq, 0, UNEVALLED, 0,
       doc: /* Set each SYM to the value of its VAL.
The symbols SYM are variables; they are literal (not evaluated).
The values VAL are expressions; they are evaluated.
Thus, (setq x (1+ y)) sets `x' to the value of `(1+ y)'.
The second VAL is not computed until after the first SYM is set, and so on;
each VAL can use the new value of variables set earlier in the `setq'.
The return value of the `setq' form is the value of the last VAL.
usage: (setq [SYM VAL]...)  */)
  (Lisp_Object args)
{
  Lisp_Object val, sym, lex_binding;

  val = args;
  if (CONSP (args))
    {
      Lisp_Object args_left = args;
      Lisp_Object numargs = Flength (args);

      if (XINT (numargs) & 1)
        xsignal2 (Qwrong_number_of_arguments, Qsetq, numargs);

      do
	{
	  val = eval_sub (Fcar (XCDR (args_left)));
	  sym = XCAR (args_left);

	  /* Like for eval_sub, we do not check declared_special here since
	     it's been done when let-binding.  */
	  if (!NILP (Vinternal_interpreter_environment) /* Mere optimization!  */
	      && SYMBOLP (sym)
	      && !NILP (lex_binding
			= Fassq (sym, Vinternal_interpreter_environment)))
	    XSETCDR (lex_binding, val); /* SYM is lexically bound.  */
	  else
	    Fset (sym, val);	/* SYM is dynamically bound.  */

	  args_left = Fcdr (XCDR (args_left));
	}
      while (CONSP (args_left));
    }

  return val;
}

DEFUN ("quote", Fquote, Squote, 1, UNEVALLED, 0,
       doc: /* Return the argument, without evaluating it.  `(quote x)' yields `x'.
Warning: `quote' does not construct its return value, but just returns
the value that was pre-constructed by the Lisp reader (see info node
`(elisp)Printed Representation').
This means that \\='(a . b) is not identical to (cons \\='a \\='b): the former
does not cons.  Quoting should be reserved for constants that will
never be modified by side-effects, unless you like self-modifying code.
See the common pitfall in info node `(elisp)Rearrangement' for an example
of unexpected results when a quoted object is modified.
usage: (quote ARG)  */)
  (Lisp_Object args)
{
  if (CONSP (XCDR (args)))
    xsignal2 (Qwrong_number_of_arguments, Qquote, Flength (args));
  return XCAR (args);
}

DEFUN ("function", Ffunction, Sfunction, 1, UNEVALLED, 0,
       doc: /* Like `quote', but preferred for objects which are functions.
In byte compilation, `function' causes its argument to be compiled.
`quote' cannot do that.
usage: (function ARG)  */)
  (Lisp_Object args)
{
  Lisp_Object quoted = XCAR (args);

  if (CONSP (XCDR (args)))
    xsignal2 (Qwrong_number_of_arguments, Qfunction, Flength (args));

  if (!NILP (Vinternal_interpreter_environment)
      && CONSP (quoted)
      && EQ (XCAR (quoted), Qlambda))
    { /* This is a lambda expression within a lexical environment;
	 return an interpreted closure instead of a simple lambda.  */
      Lisp_Object cdr = XCDR (quoted);
      Lisp_Object tmp = cdr;
      if (CONSP (tmp)
	  && (tmp = XCDR (tmp), CONSP (tmp))
	  && (tmp = XCAR (tmp), CONSP (tmp))
	  && (EQ (QCdocumentation, XCAR (tmp))))
	{ /* Handle the special (:documentation <form>) to build the docstring
	     dynamically.  */
	  Lisp_Object docstring = eval_sub (Fcar (XCDR (tmp)));
	  CHECK_STRING (docstring);
	  cdr = Fcons (XCAR (cdr), Fcons (docstring, XCDR (XCDR (cdr))));
	}
      return Fcons (Qclosure, Fcons (Vinternal_interpreter_environment,
				     cdr));
    }
  else
    /* Simply quote the argument.  */
    return quoted;
}


DEFUN ("defvaralias", Fdefvaralias, Sdefvaralias, 2, 3, 0,
       doc: /* Make NEW-ALIAS a variable alias for symbol BASE-VARIABLE.
Aliased variables always have the same value; setting one sets the other.
Third arg DOCSTRING, if non-nil, is documentation for NEW-ALIAS.  If it is
omitted or nil, NEW-ALIAS gets the documentation string of BASE-VARIABLE,
or of the variable at the end of the chain of aliases, if BASE-VARIABLE is
itself an alias.  If NEW-ALIAS is bound, and BASE-VARIABLE is not,
then the value of BASE-VARIABLE is set to that of NEW-ALIAS.
The return value is BASE-VARIABLE.  */)
  (Lisp_Object new_alias, Lisp_Object base_variable, Lisp_Object docstring)
{
  struct Lisp_Symbol *sym;

  CHECK_SYMBOL (new_alias);
  CHECK_SYMBOL (base_variable);

  if (SYMBOL_CONSTANT_P (new_alias))
    /* Making it an alias effectively changes its value.  */
    error ("Cannot make a constant an alias");

  sym = XSYMBOL (new_alias);

  switch (sym->redirect)
    {
    case SYMBOL_FORWARDED:
      error ("Cannot make an internal variable an alias");
    case SYMBOL_LOCALIZED:
      error ("Don't know how to make a localized variable an alias");
    case SYMBOL_PLAINVAL:
    case SYMBOL_VARALIAS:
      break;
    default:
      emacs_abort ();
    }

  /* http://lists.gnu.org/archive/html/emacs-devel/2008-04/msg00834.html
     If n_a is bound, but b_v is not, set the value of b_v to n_a,
     so that old-code that affects n_a before the aliasing is setup
     still works.  */
  if (NILP (Fboundp (base_variable)))
    set_internal (base_variable, find_symbol_value (new_alias),
                  Qnil, SET_INTERNAL_BIND);
  {
    union specbinding *p;

    for (p = specpdl_ptr; p > specpdl; )
      if ((--p)->kind >= SPECPDL_LET
	  && (EQ (new_alias, specpdl_symbol (p))))
	error ("Don't know how to make a let-bound variable an alias");
  }

  if (sym->trapped_write == SYMBOL_TRAPPED_WRITE)
    notify_variable_watchers (new_alias, base_variable, Qdefvaralias, Qnil);

  sym->declared_special = 1;
  XSYMBOL (base_variable)->declared_special = 1;
  sym->redirect = SYMBOL_VARALIAS;
  SET_SYMBOL_ALIAS (sym, XSYMBOL (base_variable));
  sym->trapped_write = XSYMBOL (base_variable)->trapped_write;
  LOADHIST_ATTACH (new_alias);
  /* Even if docstring is nil: remove old docstring.  */
  Fput (new_alias, Qvariable_documentation, docstring);

  return base_variable;
}

static union specbinding *
default_toplevel_binding (Lisp_Object symbol)
{
  union specbinding *binding = NULL;
  union specbinding *pdl = specpdl_ptr;
  while (pdl > specpdl)
    {
      switch ((--pdl)->kind)
	{
	case SPECPDL_LET_DEFAULT:
	case SPECPDL_LET:
	  if (EQ (specpdl_symbol (pdl), symbol))
	    binding = pdl;
	  break;

	case SPECPDL_UNWIND:
	case SPECPDL_UNWIND_PTR:
	case SPECPDL_UNWIND_INT:
	case SPECPDL_UNWIND_VOID:
	case SPECPDL_BACKTRACE:
	case SPECPDL_LET_LOCAL:
	  break;

	default:
	  emacs_abort ();
	}
    }
  return binding;
}

DEFUN ("default-toplevel-value", Fdefault_toplevel_value, Sdefault_toplevel_value, 1, 1, 0,
       doc: /* Return SYMBOL's toplevel default value.
"Toplevel" means outside of any let binding.  */)
  (Lisp_Object symbol)
{
  union specbinding *binding = default_toplevel_binding (symbol);
  Lisp_Object value
    = binding ? specpdl_old_value (binding) : Fdefault_value (symbol);
  if (!EQ (value, Qunbound))
    return value;
  xsignal1 (Qvoid_variable, symbol);
}

DEFUN ("set-default-toplevel-value", Fset_default_toplevel_value,
       Sset_default_toplevel_value, 2, 2, 0,
       doc: /* Set SYMBOL's toplevel default value to VALUE.
"Toplevel" means outside of any let binding.  */)
     (Lisp_Object symbol, Lisp_Object value)
{
  union specbinding *binding = default_toplevel_binding (symbol);
  if (binding)
    set_specpdl_old_value (binding, value);
  else
    Fset_default (symbol, value);
  return Qnil;
}

DEFUN ("defvar", Fdefvar, Sdefvar, 1, UNEVALLED, 0,
       doc: /* Define SYMBOL as a variable, and return SYMBOL.
You are not required to define a variable in order to use it, but
defining it lets you supply an initial value and documentation, which
can be referred to by the Emacs help facilities and other programming
tools.  The `defvar' form also declares the variable as \"special\",
so that it is always dynamically bound even if `lexical-binding' is t.

The optional argument INITVALUE is evaluated, and used to set SYMBOL,
only if SYMBOL's value is void.  If SYMBOL is buffer-local, its
default value is what is set; buffer-local values are not affected.
If INITVALUE is missing, SYMBOL's value is not set.

If SYMBOL has a local binding, then this form affects the local
binding.  This is usually not what you want.  Thus, if you need to
load a file defining variables, with this form or with `defconst' or
`defcustom', you should always load that file _outside_ any bindings
for these variables.  (`defconst' and `defcustom' behave similarly in
this respect.)

The optional argument DOCSTRING is a documentation string for the
variable.

To define a user option, use `defcustom' instead of `defvar'.
usage: (defvar SYMBOL &optional INITVALUE DOCSTRING)  */)
  (Lisp_Object args)
{
  Lisp_Object sym, tem, tail;

  sym = XCAR (args);
  tail = XCDR (args);

  if (CONSP (tail))
    {
      if (CONSP (XCDR (tail)) && CONSP (XCDR (XCDR (tail))))
	error ("Too many arguments");

      tem = Fdefault_boundp (sym);

      /* Do it before evaluating the initial value, for self-references.  */
      XSYMBOL (sym)->declared_special = 1;

      if (NILP (tem))
	Fset_default (sym, eval_sub (XCAR (tail)));
      else
	{ /* Check if there is really a global binding rather than just a let
	     binding that shadows the global unboundness of the var.  */
	  union specbinding *binding = default_toplevel_binding (sym);
	  if (binding && EQ (specpdl_old_value (binding), Qunbound))
	    {
	      set_specpdl_old_value (binding, eval_sub (XCAR (tail)));
	    }
	}
      tail = XCDR (tail);
      tem = Fcar (tail);
      if (!NILP (tem))
	{
	  if (!NILP (Vpurify_flag))
	    tem = Fpurecopy (tem);
	  Fput (sym, Qvariable_documentation, tem);
	}
      LOADHIST_ATTACH (sym);
    }
  else if (!NILP (Vinternal_interpreter_environment)
	   && !XSYMBOL (sym)->declared_special)
    /* A simple (defvar foo) with lexical scoping does "nothing" except
       declare that var to be dynamically scoped *locally* (i.e. within
       the current file or let-block).  */
    Vinternal_interpreter_environment
      = Fcons (sym, Vinternal_interpreter_environment);
  else
    {
      /* Simple (defvar <var>) should not count as a definition at all.
	 It could get in the way of other definitions, and unloading this
	 package could try to make the variable unbound.  */
    }

  return sym;
}

DEFUN ("defconst", Fdefconst, Sdefconst, 2, UNEVALLED, 0,
       doc: /* Define SYMBOL as a constant variable.
This declares that neither programs nor users should ever change the
value.  This constancy is not actually enforced by Emacs Lisp, but
SYMBOL is marked as a special variable so that it is never lexically
bound.

The `defconst' form always sets the value of SYMBOL to the result of
evalling INITVALUE.  If SYMBOL is buffer-local, its default value is
what is set; buffer-local values are not affected.  If SYMBOL has a
local binding, then this form sets the local binding's value.
However, you should normally not make local bindings for variables
defined with this form.

The optional DOCSTRING specifies the variable's documentation string.
usage: (defconst SYMBOL INITVALUE [DOCSTRING])  */)
  (Lisp_Object args)
{
  Lisp_Object sym, tem;

  sym = XCAR (args);
  if (CONSP (Fcdr (XCDR (XCDR (args)))))
    error ("Too many arguments");

  tem = eval_sub (Fcar (XCDR (args)));
  if (!NILP (Vpurify_flag))
    tem = Fpurecopy (tem);
  Fset_default (sym, tem);
  XSYMBOL (sym)->declared_special = 1;
  tem = Fcar (XCDR (XCDR (args)));
  if (!NILP (tem))
    {
      if (!NILP (Vpurify_flag))
	tem = Fpurecopy (tem);
      Fput (sym, Qvariable_documentation, tem);
    }
  Fput (sym, Qrisky_local_variable, Qt);
  LOADHIST_ATTACH (sym);
  return sym;
}

/* Make SYMBOL lexically scoped.  */
DEFUN ("internal-make-var-non-special", Fmake_var_non_special,
       Smake_var_non_special, 1, 1, 0,
       doc: /* Internal function.  */)
     (Lisp_Object symbol)
{
  CHECK_SYMBOL (symbol);
  XSYMBOL (symbol)->declared_special = 0;
  return Qnil;
}


DEFUN ("let*", FletX, SletX, 1, UNEVALLED, 0,
       doc: /* Bind variables according to VARLIST then eval BODY.
The value of the last form in BODY is returned.
Each element of VARLIST is a symbol (which is bound to nil)
or a list (SYMBOL VALUEFORM) (which binds SYMBOL to the value of VALUEFORM).
Each VALUEFORM can refer to the symbols already bound by this VARLIST.
usage: (let* VARLIST BODY...)  */)
  (Lisp_Object args)
{
  Lisp_Object varlist, var, val, elt, lexenv;
  ptrdiff_t count = SPECPDL_INDEX ();

  lexenv = Vinternal_interpreter_environment;

  varlist = XCAR (args);
  while (CONSP (varlist))
    {
      QUIT;

      elt = XCAR (varlist);
      if (SYMBOLP (elt))
	{
	  var = elt;
	  val = Qnil;
	}
      else if (! NILP (Fcdr (Fcdr (elt))))
	signal_error ("`let' bindings can have only one value-form", elt);
      else
	{
	  var = Fcar (elt);
	  val = eval_sub (Fcar (Fcdr (elt)));
	}

      if (!NILP (lexenv) && SYMBOLP (var)
	  && !XSYMBOL (var)->declared_special
	  && NILP (Fmemq (var, Vinternal_interpreter_environment)))
	/* Lexically bind VAR by adding it to the interpreter's binding
	   alist.  */
	{
	  Lisp_Object newenv
	    = Fcons (Fcons (var, val), Vinternal_interpreter_environment);
	  if (EQ (Vinternal_interpreter_environment, lexenv))
	    /* Save the old lexical environment on the specpdl stack,
	       but only for the first lexical binding, since we'll never
	       need to revert to one of the intermediate ones.  */
	    specbind (Qinternal_interpreter_environment, newenv);
	  else
	    Vinternal_interpreter_environment = newenv;
	}
      else
	specbind (var, val);

      varlist = XCDR (varlist);
    }

  val = Fprogn (XCDR (args));
  return unbind_to (count, val);
}

DEFUN ("let", Flet, Slet, 1, UNEVALLED, 0,
       doc: /* Bind variables according to VARLIST then eval BODY.
The value of the last form in BODY is returned.
Each element of VARLIST is a symbol (which is bound to nil)
or a list (SYMBOL VALUEFORM) (which binds SYMBOL to the value of VALUEFORM).
All the VALUEFORMs are evalled before any symbols are bound.
usage: (let VARLIST BODY...)  */)
  (Lisp_Object args)
{
  Lisp_Object *temps, tem, lexenv;
  Lisp_Object elt, varlist;
  ptrdiff_t count = SPECPDL_INDEX ();
  ptrdiff_t argnum;
  USE_SAFE_ALLOCA;

  varlist = XCAR (args);

  /* Make space to hold the values to give the bound variables.  */
  elt = Flength (varlist);
  SAFE_ALLOCA_LISP (temps, XFASTINT (elt));

  /* Compute the values and store them in `temps'.  */

  for (argnum = 0; CONSP (varlist); varlist = XCDR (varlist))
    {
      QUIT;
      elt = XCAR (varlist);
      if (SYMBOLP (elt))
	temps [argnum++] = Qnil;
      else if (! NILP (Fcdr (Fcdr (elt))))
	signal_error ("`let' bindings can have only one value-form", elt);
      else
	temps [argnum++] = eval_sub (Fcar (Fcdr (elt)));
    }

  lexenv = Vinternal_interpreter_environment;

  varlist = XCAR (args);
  for (argnum = 0; CONSP (varlist); varlist = XCDR (varlist))
    {
      Lisp_Object var;

      elt = XCAR (varlist);
      var = SYMBOLP (elt) ? elt : Fcar (elt);
      tem = temps[argnum++];

      if (!NILP (lexenv) && SYMBOLP (var)
	  && !XSYMBOL (var)->declared_special
	  && NILP (Fmemq (var, Vinternal_interpreter_environment)))
	/* Lexically bind VAR by adding it to the lexenv alist.  */
	lexenv = Fcons (Fcons (var, tem), lexenv);
      else
	/* Dynamically bind VAR.  */
	specbind (var, tem);
    }

  if (!EQ (lexenv, Vinternal_interpreter_environment))
    /* Instantiate a new lexical environment.  */
    specbind (Qinternal_interpreter_environment, lexenv);

  elt = Fprogn (XCDR (args));
  SAFE_FREE ();
  return unbind_to (count, elt);
}

DEFUN ("while", Fwhile, Swhile, 1, UNEVALLED, 0,
       doc: /* If TEST yields non-nil, eval BODY... and repeat.
The order of execution is thus TEST, BODY, TEST, BODY and so on
until TEST returns nil.
usage: (while TEST BODY...)  */)
  (Lisp_Object args)
{
  Lisp_Object test, body;

  test = XCAR (args);
  body = XCDR (args);
  while (!NILP (eval_sub (test)))
    {
      QUIT;
      Fprogn (body);
    }

  return Qnil;
}

DEFUN ("macroexpand", Fmacroexpand, Smacroexpand, 1, 2, 0,
       doc: /* Return result of expanding macros at top level of FORM.
If FORM is not a macro call, it is returned unchanged.
Otherwise, the macro is expanded and the expansion is considered
in place of FORM.  When a non-macro-call results, it is returned.

The second optional arg ENVIRONMENT specifies an environment of macro
definitions to shadow the loaded ones for use in file byte-compilation.  */)
  (Lisp_Object form, Lisp_Object environment)
{
  /* With cleanups from Hallvard Furuseth.  */
  register Lisp_Object expander, sym, def, tem;

  while (1)
    {
      /* Come back here each time we expand a macro call,
	 in case it expands into another macro call.  */
      if (!CONSP (form))
	break;
      /* Set SYM, give DEF and TEM right values in case SYM is not a symbol. */
      def = sym = XCAR (form);
      tem = Qnil;
      /* Trace symbols aliases to other symbols
	 until we get a symbol that is not an alias.  */
      while (SYMBOLP (def))
	{
	  QUIT;
	  sym = def;
	  tem = Fassq (sym, environment);
	  if (NILP (tem))
	    {
	      def = XSYMBOL (sym)->function;
	      if (!NILP (def))
		continue;
	    }
	  break;
	}
      /* Right now TEM is the result from SYM in ENVIRONMENT,
	 and if TEM is nil then DEF is SYM's function definition.  */
      if (NILP (tem))
	{
	  /* SYM is not mentioned in ENVIRONMENT.
	     Look at its function definition.  */
	  def = Fautoload_do_load (def, sym, Qmacro);
	  if (!CONSP (def))
	    /* Not defined or definition not suitable.  */
	    break;
	  if (!EQ (XCAR (def), Qmacro))
	    break;
	  else expander = XCDR (def);
	}
      else
	{
	  expander = XCDR (tem);
	  if (NILP (expander))
	    break;
	}
      {
	Lisp_Object newform = apply1 (expander, XCDR (form));
	if (EQ (form, newform))
	  break;
	else
	  form = newform;
      }
    }
  return form;
}

DEFUN ("catch", Fcatch, Scatch, 1, UNEVALLED, 0,
       doc: /* Eval BODY allowing nonlocal exits using `throw'.
TAG is evalled to get the tag to use; it must not be nil.

Then the BODY is executed.
Within BODY, a call to `throw' with the same TAG exits BODY and this `catch'.
If no throw happens, `catch' returns the value of the last BODY form.
If a throw happens, it specifies the value to return from `catch'.
usage: (catch TAG BODY...)  */)
  (Lisp_Object args)
{
  Lisp_Object tag = eval_sub (XCAR (args));
  return internal_catch (tag, Fprogn, XCDR (args));
}

/* Assert that E is true, but do not evaluate E.  Use this instead of
   eassert (E) when E contains variables that might be clobbered by a
   longjmp.  */

#define clobbered_eassert(E) verify (sizeof (E) != 0)

/* Set up a catch, then call C function FUNC on argument ARG.
   FUNC should return a Lisp_Object.
   This is how catches are done from within C code.  */

Lisp_Object
internal_catch (Lisp_Object tag,
		Lisp_Object (*func) (Lisp_Object), Lisp_Object arg)
{
  /* This structure is made part of the chain `catchlist'.  */
  struct handler *c = push_handler (tag, CATCHER);

  /* Call FUNC.  */
  if (! sys_setjmp (c->jmp))
    {
      Lisp_Object val = func (arg);
      clobbered_eassert (handlerlist == c);
      handlerlist = handlerlist->next;
      return val;
    }
  else
    { /* Throw works by a longjmp that comes right here.  */
      Lisp_Object val = handlerlist->val;
      clobbered_eassert (handlerlist == c);
      handlerlist = handlerlist->next;
      return val;
    }
}

/* Unwind the specbind, catch, and handler stacks back to CATCH, and
   jump to that CATCH, returning VALUE as the value of that catch.

   This is the guts of Fthrow and Fsignal; they differ only in the way
   they choose the catch tag to throw to.  A catch tag for a
   condition-case form has a TAG of Qnil.

   Before each catch is discarded, unbind all special bindings and
   execute all unwind-protect clauses made above that catch.  Unwind
   the handler stack as we go, so that the proper handlers are in
   effect for each unwind-protect clause we run.  At the end, restore
   some static info saved in CATCH, and longjmp to the location
   specified there.

   This is used for correct unwinding in Fthrow and Fsignal.  */

static _Noreturn void
unwind_to_catch (struct handler *catch, Lisp_Object value)
{
  bool last_time;

  eassert (catch->next);

  /* Save the value in the tag.  */
  catch->val = value;

  /* Restore certain special C variables.  */
  set_poll_suppress_count (catch->poll_suppress_count);
  unblock_input_to (catch->interrupt_input_blocked);
  immediate_quit = 0;

  do
    {
      /* Unwind the specpdl stack, and then restore the proper set of
	 handlers.  */
      unbind_to (handlerlist->pdlcount, Qnil);
      last_time = handlerlist == catch;
      if (! last_time)
	handlerlist = handlerlist->next;
    }
  while (! last_time);

  eassert (handlerlist == catch);

<<<<<<< HEAD
  lisp_eval_depth = catch->lisp_eval_depth;
=======
  byte_stack_list = catch->byte_stack;
  lisp_eval_depth = catch->f_lisp_eval_depth;
>>>>>>> e7bde34e

  sys_longjmp (catch->jmp, 1);
}

DEFUN ("throw", Fthrow, Sthrow, 2, 2, 0,
       doc: /* Throw to the catch for TAG and return VALUE from it.
Both TAG and VALUE are evalled.  */
       attributes: noreturn)
  (register Lisp_Object tag, Lisp_Object value)
{
  struct handler *c;

  if (!NILP (tag))
    for (c = handlerlist; c; c = c->next)
      {
	if (c->type == CATCHER_ALL)
          unwind_to_catch (c, Fcons (tag, value));
	if (c->type == CATCHER && EQ (c->tag_or_ch, tag))
	  unwind_to_catch (c, value);
      }
  xsignal2 (Qno_catch, tag, value);
}


DEFUN ("unwind-protect", Funwind_protect, Sunwind_protect, 1, UNEVALLED, 0,
       doc: /* Do BODYFORM, protecting with UNWINDFORMS.
If BODYFORM completes normally, its value is returned
after executing the UNWINDFORMS.
If BODYFORM exits nonlocally, the UNWINDFORMS are executed anyway.
usage: (unwind-protect BODYFORM UNWINDFORMS...)  */)
  (Lisp_Object args)
{
  Lisp_Object val;
  ptrdiff_t count = SPECPDL_INDEX ();

  record_unwind_protect (unwind_body, XCDR (args));
  val = eval_sub (XCAR (args));
  return unbind_to (count, val);
}

DEFUN ("condition-case", Fcondition_case, Scondition_case, 2, UNEVALLED, 0,
       doc: /* Regain control when an error is signaled.
Executes BODYFORM and returns its value if no error happens.
Each element of HANDLERS looks like (CONDITION-NAME BODY...)
where the BODY is made of Lisp expressions.

A handler is applicable to an error
if CONDITION-NAME is one of the error's condition names.
If an error happens, the first applicable handler is run.

The car of a handler may be a list of condition names instead of a
single condition name; then it handles all of them.  If the special
condition name `debug' is present in this list, it allows another
condition in the list to run the debugger if `debug-on-error' and the
other usual mechanisms says it should (otherwise, `condition-case'
suppresses the debugger).

When a handler handles an error, control returns to the `condition-case'
and it executes the handler's BODY...
with VAR bound to (ERROR-SYMBOL . SIGNAL-DATA) from the error.
\(If VAR is nil, the handler can't access that information.)
Then the value of the last BODY form is returned from the `condition-case'
expression.

See also the function `signal' for more info.
usage: (condition-case VAR BODYFORM &rest HANDLERS)  */)
  (Lisp_Object args)
{
  Lisp_Object var = XCAR (args);
  Lisp_Object bodyform = XCAR (XCDR (args));
  Lisp_Object handlers = XCDR (XCDR (args));

  return internal_lisp_condition_case (var, bodyform, handlers);
}

/* Like Fcondition_case, but the args are separate
   rather than passed in a list.  Used by Fbyte_code.  */

Lisp_Object
internal_lisp_condition_case (volatile Lisp_Object var, Lisp_Object bodyform,
			      Lisp_Object handlers)
{
  Lisp_Object val;
  struct handler *oldhandlerlist = handlerlist;
  int clausenb = 0;

  CHECK_SYMBOL (var);

  for (val = handlers; CONSP (val); val = XCDR (val))
    {
      Lisp_Object tem = XCAR (val);
      clausenb++;
      if (! (NILP (tem)
	     || (CONSP (tem)
		 && (SYMBOLP (XCAR (tem))
		     || CONSP (XCAR (tem))))))
	error ("Invalid condition handler: %s",
	       SDATA (Fprin1_to_string (tem, Qt)));
    }

  { /* The first clause is the one that should be checked first, so it should
       be added to handlerlist last.  So we build in `clauses' a table that
       contains `handlers' but in reverse order.  SAFE_ALLOCA won't work
       here due to the setjmp, so impose a MAX_ALLOCA limit.  */
    if (MAX_ALLOCA / word_size < clausenb)
      memory_full (SIZE_MAX);
    Lisp_Object *clauses = alloca (clausenb * sizeof *clauses);
    Lisp_Object *volatile clauses_volatile = clauses;
    int i = clausenb;
    for (val = handlers; CONSP (val); val = XCDR (val))
      clauses[--i] = XCAR (val);
    for (i = 0; i < clausenb; i++)
      {
	Lisp_Object clause = clauses[i];
	Lisp_Object condition = CONSP (clause) ? XCAR (clause) : Qnil;
	if (!CONSP (condition))
	  condition = Fcons (condition, Qnil);
	struct handler *c = push_handler (condition, CONDITION_CASE);
	if (sys_setjmp (c->jmp))
	  {
	    ptrdiff_t count = SPECPDL_INDEX ();
	    Lisp_Object val = handlerlist->val;
	    Lisp_Object *chosen_clause = clauses_volatile;
	    for (c = handlerlist->next; c != oldhandlerlist; c = c->next)
	      chosen_clause++;
	    handlerlist = oldhandlerlist;
	    if (!NILP (var))
	      {
		if (!NILP (Vinternal_interpreter_environment))
		  specbind (Qinternal_interpreter_environment,
			    Fcons (Fcons (var, val),
				   Vinternal_interpreter_environment));
		else
		  specbind (var, val);
	      }
	    val = Fprogn (XCDR (*chosen_clause));
	    /* Note that this just undoes the binding of var; whoever
	       longjumped to us unwound the stack to c.pdlcount before
	       throwing.  */
	    if (!NILP (var))
	      unbind_to (count, Qnil);
	    return val;
	  }
      }
  }

  val = eval_sub (bodyform);
  handlerlist = oldhandlerlist;
  return val;
}

/* Call the function BFUN with no arguments, catching errors within it
   according to HANDLERS.  If there is an error, call HFUN with
   one argument which is the data that describes the error:
   (SIGNALNAME . DATA)

   HANDLERS can be a list of conditions to catch.
   If HANDLERS is Qt, catch all errors.
   If HANDLERS is Qerror, catch all errors
   but allow the debugger to run if that is enabled.  */

Lisp_Object
internal_condition_case (Lisp_Object (*bfun) (void), Lisp_Object handlers,
			 Lisp_Object (*hfun) (Lisp_Object))
{
  struct handler *c = push_handler (handlers, CONDITION_CASE);
  if (sys_setjmp (c->jmp))
    {
      Lisp_Object val = handlerlist->val;
      clobbered_eassert (handlerlist == c);
      handlerlist = handlerlist->next;
      return hfun (val);
    }
  else
    {
      Lisp_Object val = bfun ();
      clobbered_eassert (handlerlist == c);
      handlerlist = handlerlist->next;
      return val;
    }
}

/* Like internal_condition_case but call BFUN with ARG as its argument.  */

Lisp_Object
internal_condition_case_1 (Lisp_Object (*bfun) (Lisp_Object), Lisp_Object arg,
			   Lisp_Object handlers,
			   Lisp_Object (*hfun) (Lisp_Object))
{
  struct handler *c = push_handler (handlers, CONDITION_CASE);
  if (sys_setjmp (c->jmp))
    {
      Lisp_Object val = handlerlist->val;
      clobbered_eassert (handlerlist == c);
      handlerlist = handlerlist->next;
      return hfun (val);
    }
  else
    {
      Lisp_Object val = bfun (arg);
      clobbered_eassert (handlerlist == c);
      handlerlist = handlerlist->next;
      return val;
    }
}

/* Like internal_condition_case_1 but call BFUN with ARG1 and ARG2 as
   its arguments.  */

Lisp_Object
internal_condition_case_2 (Lisp_Object (*bfun) (Lisp_Object, Lisp_Object),
			   Lisp_Object arg1,
			   Lisp_Object arg2,
			   Lisp_Object handlers,
			   Lisp_Object (*hfun) (Lisp_Object))
{
  struct handler *c = push_handler (handlers, CONDITION_CASE);
  if (sys_setjmp (c->jmp))
    {
      Lisp_Object val = handlerlist->val;
      clobbered_eassert (handlerlist == c);
      handlerlist = handlerlist->next;
      return hfun (val);
    }
  else
    {
      Lisp_Object val = bfun (arg1, arg2);
      clobbered_eassert (handlerlist == c);
      handlerlist = handlerlist->next;
      return val;
    }
}

/* Like internal_condition_case but call BFUN with NARGS as first,
   and ARGS as second argument.  */

Lisp_Object
internal_condition_case_n (Lisp_Object (*bfun) (ptrdiff_t, Lisp_Object *),
			   ptrdiff_t nargs,
			   Lisp_Object *args,
			   Lisp_Object handlers,
			   Lisp_Object (*hfun) (Lisp_Object err,
						ptrdiff_t nargs,
						Lisp_Object *args))
{
  struct handler *c = push_handler (handlers, CONDITION_CASE);
  if (sys_setjmp (c->jmp))
    {
      Lisp_Object val = handlerlist->val;
      clobbered_eassert (handlerlist == c);
      handlerlist = handlerlist->next;
      return hfun (val, nargs, args);
    }
  else
    {
      Lisp_Object val = bfun (nargs, args);
      clobbered_eassert (handlerlist == c);
      handlerlist = handlerlist->next;
      return val;
    }
}

struct handler *
push_handler (Lisp_Object tag_ch_val, enum handlertype handlertype)
{
  struct handler *c = push_handler_nosignal (tag_ch_val, handlertype);
  if (!c)
    memory_full (sizeof *c);
  return c;
}

struct handler *
push_handler_nosignal (Lisp_Object tag_ch_val, enum handlertype handlertype)
{
  struct handler *c = handlerlist->nextfree;
  if (!c)
    {
      c = malloc (sizeof *c);
      if (!c)
	return c;
      if (profiler_memory_running)
	malloc_probe (sizeof *c);
      c->nextfree = NULL;
      handlerlist->nextfree = c;
    }
  c->type = handlertype;
  c->tag_or_ch = tag_ch_val;
  c->val = Qnil;
  c->next = handlerlist;
  c->lisp_eval_depth = lisp_eval_depth;
  c->pdlcount = SPECPDL_INDEX ();
  c->poll_suppress_count = poll_suppress_count;
  c->interrupt_input_blocked = interrupt_input_blocked;
  handlerlist = c;
  return c;
}


static Lisp_Object signal_or_quit (Lisp_Object, Lisp_Object, bool);
static Lisp_Object find_handler_clause (Lisp_Object, Lisp_Object);
static bool maybe_call_debugger (Lisp_Object conditions, Lisp_Object sig,
				 Lisp_Object data);

void
process_quit_flag (void)
{
  Lisp_Object flag = Vquit_flag;
  Vquit_flag = Qnil;
  if (EQ (flag, Qkill_emacs))
    Fkill_emacs (Qnil);
  if (EQ (Vthrow_on_input, flag))
    Fthrow (Vthrow_on_input, Qt);
  quit ();
}

DEFUN ("signal", Fsignal, Ssignal, 2, 2, 0,
       doc: /* Signal an error.  Args are ERROR-SYMBOL and associated DATA.
This function does not return.

An error symbol is a symbol with an `error-conditions' property
that is a list of condition names.
A handler for any of those names will get to handle this signal.
The symbol `error' should normally be one of them.

DATA should be a list.  Its elements are printed as part of the error message.
See Info anchor `(elisp)Definition of signal' for some details on how this
error message is constructed.
If the signal is handled, DATA is made available to the handler.
See also the function `condition-case'.  */
       attributes: noreturn)
  (Lisp_Object error_symbol, Lisp_Object data)
{
  signal_or_quit (error_symbol, data, false);
  eassume (false);
}

/* Quit, in response to a keyboard quit request.  */
Lisp_Object
quit (void)
{
  return signal_or_quit (Qquit, Qnil, true);
}

/* Signal an error, or quit.  ERROR_SYMBOL and DATA are as with Fsignal.
   If KEYBOARD_QUIT, this is a quit; ERROR_SYMBOL should be
   Qquit and DATA should be Qnil, and this function may return.
   Otherwise this function is like Fsignal and does not return.  */

static Lisp_Object
signal_or_quit (Lisp_Object error_symbol, Lisp_Object data, bool keyboard_quit)
{
  /* When memory is full, ERROR-SYMBOL is nil,
     and DATA is (REAL-ERROR-SYMBOL . REAL-DATA).
     That is a special case--don't do this in other situations.  */
  Lisp_Object conditions;
  Lisp_Object string;
  Lisp_Object real_error_symbol
    = (NILP (error_symbol) ? Fcar (data) : error_symbol);
  register Lisp_Object clause = Qnil;
  struct handler *h;

  immediate_quit = 0;
  if (gc_in_progress || waiting_for_input)
    emacs_abort ();

#if 0 /* rms: I don't know why this was here,
	 but it is surely wrong for an error that is handled.  */
#ifdef HAVE_WINDOW_SYSTEM
  if (display_hourglass_p)
    cancel_hourglass ();
#endif
#endif

  /* This hook is used by edebug.  */
  if (! NILP (Vsignal_hook_function)
      && ! NILP (error_symbol))
    {
      /* Edebug takes care of restoring these variables when it exits.  */
      if (lisp_eval_depth + 20 > max_lisp_eval_depth)
	max_lisp_eval_depth = lisp_eval_depth + 20;

      if (SPECPDL_INDEX () + 40 > max_specpdl_size)
	max_specpdl_size = SPECPDL_INDEX () + 40;

      call2 (Vsignal_hook_function, error_symbol, data);
    }

  conditions = Fget (real_error_symbol, Qerror_conditions);

  /* Remember from where signal was called.  Skip over the frame for
     `signal' itself.  If a frame for `error' follows, skip that,
     too.  Don't do this when ERROR_SYMBOL is nil, because that
     is a memory-full error.  */
  Vsignaling_function = Qnil;
  if (!NILP (error_symbol))
    {
      union specbinding *pdl = backtrace_next (backtrace_top ());
      if (backtrace_p (pdl) && EQ (backtrace_function (pdl), Qerror))
	pdl = backtrace_next (pdl);
      if (backtrace_p (pdl))
	Vsignaling_function = backtrace_function (pdl);
    }

  for (h = handlerlist; h; h = h->next)
    {
      if (h->type != CONDITION_CASE)
	continue;
      clause = find_handler_clause (h->tag_or_ch, conditions);
      if (!NILP (clause))
	break;
    }

  if (/* Don't run the debugger for a memory-full error.
	 (There is no room in memory to do that!)  */
      !NILP (error_symbol)
      && (!NILP (Vdebug_on_signal)
	  /* If no handler is present now, try to run the debugger.  */
	  || NILP (clause)
	  /* A `debug' symbol in the handler list disables the normal
	     suppression of the debugger.  */
	  || (CONSP (clause) && !NILP (Fmemq (Qdebug, clause)))
	  /* Special handler that means "print a message and run debugger
	     if requested".  */
	  || EQ (h->tag_or_ch, Qerror)))
    {
      bool debugger_called
	= maybe_call_debugger (conditions, error_symbol, data);
      /* We can't return values to code which signaled an error, but we
	 can continue code which has signaled a quit.  */
      if (keyboard_quit && debugger_called && EQ (real_error_symbol, Qquit))
	return Qnil;
    }

  if (!NILP (clause))
    {
      Lisp_Object unwind_data
	= (NILP (error_symbol) ? data : Fcons (error_symbol, data));

      unwind_to_catch (h, unwind_data);
    }
  else
    {
      if (handlerlist != handlerlist_sentinel)
	/* FIXME: This will come right back here if there's no `top-level'
	   catcher.  A better solution would be to abort here, and instead
	   add a catch-all condition handler so we never come here.  */
	Fthrow (Qtop_level, Qt);
    }

  if (! NILP (error_symbol))
    data = Fcons (error_symbol, data);

  string = Ferror_message_string (data);
  fatal ("%s", SDATA (string));
}

/* Like xsignal, but takes 0, 1, 2, or 3 args instead of a list.  */

void
xsignal0 (Lisp_Object error_symbol)
{
  xsignal (error_symbol, Qnil);
}

void
xsignal1 (Lisp_Object error_symbol, Lisp_Object arg)
{
  xsignal (error_symbol, list1 (arg));
}

void
xsignal2 (Lisp_Object error_symbol, Lisp_Object arg1, Lisp_Object arg2)
{
  xsignal (error_symbol, list2 (arg1, arg2));
}

void
xsignal3 (Lisp_Object error_symbol, Lisp_Object arg1, Lisp_Object arg2, Lisp_Object arg3)
{
  xsignal (error_symbol, list3 (arg1, arg2, arg3));
}

/* Signal `error' with message S, and additional arg ARG.
   If ARG is not a genuine list, make it a one-element list.  */

void
signal_error (const char *s, Lisp_Object arg)
{
  Lisp_Object tortoise, hare;

  hare = tortoise = arg;
  while (CONSP (hare))
    {
      hare = XCDR (hare);
      if (!CONSP (hare))
	break;

      hare = XCDR (hare);
      tortoise = XCDR (tortoise);

      if (EQ (hare, tortoise))
	break;
    }

  if (!NILP (hare))
    arg = list1 (arg);

  xsignal (Qerror, Fcons (build_string (s), arg));
}


/* Return true if LIST is a non-nil atom or
   a list containing one of CONDITIONS.  */

static bool
wants_debugger (Lisp_Object list, Lisp_Object conditions)
{
  if (NILP (list))
    return 0;
  if (! CONSP (list))
    return 1;

  while (CONSP (conditions))
    {
      Lisp_Object this, tail;
      this = XCAR (conditions);
      for (tail = list; CONSP (tail); tail = XCDR (tail))
	if (EQ (XCAR (tail), this))
	  return 1;
      conditions = XCDR (conditions);
    }
  return 0;
}

/* Return true if an error with condition-symbols CONDITIONS,
   and described by SIGNAL-DATA, should skip the debugger
   according to debugger-ignored-errors.  */

static bool
skip_debugger (Lisp_Object conditions, Lisp_Object data)
{
  Lisp_Object tail;
  bool first_string = 1;
  Lisp_Object error_message;

  error_message = Qnil;
  for (tail = Vdebug_ignored_errors; CONSP (tail); tail = XCDR (tail))
    {
      if (STRINGP (XCAR (tail)))
	{
	  if (first_string)
	    {
	      error_message = Ferror_message_string (data);
	      first_string = 0;
	    }

	  if (fast_string_match (XCAR (tail), error_message) >= 0)
	    return 1;
	}
      else
	{
	  Lisp_Object contail;

	  for (contail = conditions; CONSP (contail); contail = XCDR (contail))
	    if (EQ (XCAR (tail), XCAR (contail)))
	      return 1;
	}
    }

  return 0;
}

/* Call the debugger if calling it is currently enabled for CONDITIONS.
   SIG and DATA describe the signal.  There are two ways to pass them:
    = SIG is the error symbol, and DATA is the rest of the data.
    = SIG is nil, and DATA is (SYMBOL . REST-OF-DATA).
      This is for memory-full errors only.  */
static bool
maybe_call_debugger (Lisp_Object conditions, Lisp_Object sig, Lisp_Object data)
{
  Lisp_Object combined_data;

  combined_data = Fcons (sig, data);

  if (
      /* Don't try to run the debugger with interrupts blocked.
	 The editing loop would return anyway.  */
      ! input_blocked_p ()
      && NILP (Vinhibit_debugger)
      /* Does user want to enter debugger for this kind of error?  */
      && (EQ (sig, Qquit)
	  ? debug_on_quit
	  : wants_debugger (Vdebug_on_error, conditions))
      && ! skip_debugger (conditions, combined_data)
      /* RMS: What's this for?  */
      && when_entered_debugger < num_nonmacro_input_events)
    {
      call_debugger (list2 (Qerror, combined_data));
      return 1;
    }

  return 0;
}

static Lisp_Object
find_handler_clause (Lisp_Object handlers, Lisp_Object conditions)
{
  register Lisp_Object h;

  /* t is used by handlers for all conditions, set up by C code.  */
  if (EQ (handlers, Qt))
    return Qt;

  /* error is used similarly, but means print an error message
     and run the debugger if that is enabled.  */
  if (EQ (handlers, Qerror))
    return Qt;

  for (h = handlers; CONSP (h); h = XCDR (h))
    {
      Lisp_Object handler = XCAR (h);
      if (!NILP (Fmemq (handler, conditions)))
	return handlers;
    }

  return Qnil;
}


/* Format and return a string; called like vprintf.  */
Lisp_Object
vformat_string (const char *m, va_list ap)
{
  char buf[4000];
  ptrdiff_t size = sizeof buf;
  ptrdiff_t size_max = STRING_BYTES_BOUND + 1;
  char *buffer = buf;
  ptrdiff_t used;
  Lisp_Object string;

  used = evxprintf (&buffer, &size, buf, size_max, m, ap);
  string = make_string (buffer, used);
  if (buffer != buf)
    xfree (buffer);

  return string;
}

/* Dump an error message; called like vprintf.  */
void
verror (const char *m, va_list ap)
{
  xsignal1 (Qerror, vformat_string (m, ap));
}


/* Dump an error message; called like printf.  */

/* VARARGS 1 */
void
error (const char *m, ...)
{
  va_list ap;
  va_start (ap, m);
  verror (m, ap);
}

DEFUN ("commandp", Fcommandp, Scommandp, 1, 2, 0,
       doc: /* Non-nil if FUNCTION makes provisions for interactive calling.
This means it contains a description for how to read arguments to give it.
The value is nil for an invalid function or a symbol with no function
definition.

Interactively callable functions include strings and vectors (treated
as keyboard macros), lambda-expressions that contain a top-level call
to `interactive', autoload definitions made by `autoload' with non-nil
fourth argument, and some of the built-in functions of Lisp.

Also, a symbol satisfies `commandp' if its function definition does so.

If the optional argument FOR-CALL-INTERACTIVELY is non-nil,
then strings and vectors are not accepted.  */)
  (Lisp_Object function, Lisp_Object for_call_interactively)
{
  register Lisp_Object fun;
  register Lisp_Object funcar;
  Lisp_Object if_prop = Qnil;

  fun = function;

  fun = indirect_function (fun); /* Check cycles.  */
  if (NILP (fun))
    return Qnil;

  /* Check an `interactive-form' property if present, analogous to the
     function-documentation property.  */
  fun = function;
  while (SYMBOLP (fun))
    {
      Lisp_Object tmp = Fget (fun, Qinteractive_form);
      if (!NILP (tmp))
	if_prop = Qt;
      fun = Fsymbol_function (fun);
    }

  /* Emacs primitives are interactive if their DEFUN specifies an
     interactive spec.  */
  if (SUBRP (fun))
    return XSUBR (fun)->intspec ? Qt : if_prop;

  /* Bytecode objects are interactive if they are long enough to
     have an element whose index is COMPILED_INTERACTIVE, which is
     where the interactive spec is stored.  */
  else if (COMPILEDP (fun))
    return ((ASIZE (fun) & PSEUDOVECTOR_SIZE_MASK) > COMPILED_INTERACTIVE
	    ? Qt : if_prop);

  /* Strings and vectors are keyboard macros.  */
  if (STRINGP (fun) || VECTORP (fun))
    return (NILP (for_call_interactively) ? Qt : Qnil);

  /* Lists may represent commands.  */
  if (!CONSP (fun))
    return Qnil;
  funcar = XCAR (fun);
  if (EQ (funcar, Qclosure))
    return (!NILP (Fassq (Qinteractive, Fcdr (Fcdr (XCDR (fun)))))
	    ? Qt : if_prop);
  else if (EQ (funcar, Qlambda))
    return !NILP (Fassq (Qinteractive, Fcdr (XCDR (fun)))) ? Qt : if_prop;
  else if (EQ (funcar, Qautoload))
    return !NILP (Fcar (Fcdr (Fcdr (XCDR (fun))))) ? Qt : if_prop;
  else
    return Qnil;
}

DEFUN ("autoload", Fautoload, Sautoload, 2, 5, 0,
       doc: /* Define FUNCTION to autoload from FILE.
FUNCTION is a symbol; FILE is a file name string to pass to `load'.
Third arg DOCSTRING is documentation for the function.
Fourth arg INTERACTIVE if non-nil says function can be called interactively.
Fifth arg TYPE indicates the type of the object:
   nil or omitted says FUNCTION is a function,
   `keymap' says FUNCTION is really a keymap, and
   `macro' or t says FUNCTION is really a macro.
Third through fifth args give info about the real definition.
They default to nil.
If FUNCTION is already defined other than as an autoload,
this does nothing and returns nil.  */)
  (Lisp_Object function, Lisp_Object file, Lisp_Object docstring, Lisp_Object interactive, Lisp_Object type)
{
  CHECK_SYMBOL (function);
  CHECK_STRING (file);

  /* If function is defined and not as an autoload, don't override.  */
  if (!NILP (XSYMBOL (function)->function)
      && !AUTOLOADP (XSYMBOL (function)->function))
    return Qnil;

  if (!NILP (Vpurify_flag) && EQ (docstring, make_number (0)))
    /* `read1' in lread.c has found the docstring starting with "\
       and assumed the docstring will be provided by Snarf-documentation, so it
       passed us 0 instead.  But that leads to accidental sharing in purecopy's
       hash-consing, so we use a (hopefully) unique integer instead.  */
    docstring = make_number (XHASH (function));
  return Fdefalias (function,
		    list5 (Qautoload, file, docstring, interactive, type),
		    Qnil);
}

void
un_autoload (Lisp_Object oldqueue)
{
  Lisp_Object queue, first, second;

  /* Queue to unwind is current value of Vautoload_queue.
     oldqueue is the shadowed value to leave in Vautoload_queue.  */
  queue = Vautoload_queue;
  Vautoload_queue = oldqueue;
  while (CONSP (queue))
    {
      first = XCAR (queue);
      second = Fcdr (first);
      first = Fcar (first);
      if (EQ (first, make_number (0)))
	Vfeatures = second;
      else
	Ffset (first, second);
      queue = XCDR (queue);
    }
}

/* Load an autoloaded function.
   FUNNAME is the symbol which is the function's name.
   FUNDEF is the autoload definition (a list).  */

DEFUN ("autoload-do-load", Fautoload_do_load, Sautoload_do_load, 1, 3, 0,
       doc: /* Load FUNDEF which should be an autoload.
If non-nil, FUNNAME should be the symbol whose function value is FUNDEF,
in which case the function returns the new autoloaded function value.
If equal to `macro', MACRO-ONLY specifies that FUNDEF should only be loaded if
it defines a macro.  */)
  (Lisp_Object fundef, Lisp_Object funname, Lisp_Object macro_only)
{
  ptrdiff_t count = SPECPDL_INDEX ();

  if (!CONSP (fundef) || !EQ (Qautoload, XCAR (fundef)))
    return fundef;

  if (EQ (macro_only, Qmacro))
    {
      Lisp_Object kind = Fnth (make_number (4), fundef);
      if (! (EQ (kind, Qt) || EQ (kind, Qmacro)))
	return fundef;
    }

  /* This is to make sure that loadup.el gives a clear picture
     of what files are preloaded and when.  */
  if (! NILP (Vpurify_flag))
    error ("Attempt to autoload %s while preparing to dump",
	   SDATA (SYMBOL_NAME (funname)));

  CHECK_SYMBOL (funname);

  /* Preserve the match data.  */
  record_unwind_save_match_data ();

  /* If autoloading gets an error (which includes the error of failing
     to define the function being called), we use Vautoload_queue
     to undo function definitions and `provide' calls made by
     the function.  We do this in the specific case of autoloading
     because autoloading is not an explicit request "load this file",
     but rather a request to "call this function".

     The value saved here is to be restored into Vautoload_queue.  */
  record_unwind_protect (un_autoload, Vautoload_queue);
  Vautoload_queue = Qt;
  /* If `macro_only', assume this autoload to be a "best-effort",
     so don't signal an error if autoloading fails.  */
  Fload (Fcar (Fcdr (fundef)), macro_only, Qt, Qnil, Qt);

  /* Once loading finishes, don't undo it.  */
  Vautoload_queue = Qt;
  unbind_to (count, Qnil);

  if (NILP (funname))
    return Qnil;
  else
    {
      Lisp_Object fun = Findirect_function (funname, Qnil);

      if (!NILP (Fequal (fun, fundef)))
	error ("Autoloading file %s failed to define function %s",
	       SDATA (Fcar (Fcar (Vload_history))),
	       SDATA (SYMBOL_NAME (funname)));
      else
	return fun;
    }
}


DEFUN ("eval", Feval, Seval, 1, 2, 0,
       doc: /* Evaluate FORM and return its value.
If LEXICAL is t, evaluate using lexical scoping.
LEXICAL can also be an actual lexical environment, in the form of an
alist mapping symbols to their value.  */)
  (Lisp_Object form, Lisp_Object lexical)
{
  ptrdiff_t count = SPECPDL_INDEX ();
  specbind (Qinternal_interpreter_environment,
	    CONSP (lexical) || NILP (lexical) ? lexical : list1 (Qt));
  return unbind_to (count, eval_sub (form));
}

/* Grow the specpdl stack by one entry.
   The caller should have already initialized the entry.
   Signal an error on stack overflow.

   Make sure that there is always one unused entry past the top of the
   stack, so that the just-initialized entry is safely unwound if
   memory exhausted and an error is signaled here.  Also, allocate a
   never-used entry just before the bottom of the stack; sometimes its
   address is taken.  */

static void
grow_specpdl (void)
{
  specpdl_ptr++;

  if (specpdl_ptr == specpdl + specpdl_size)
    {
      ptrdiff_t count = SPECPDL_INDEX ();
      ptrdiff_t max_size = min (max_specpdl_size, PTRDIFF_MAX - 1000);
      union specbinding *pdlvec = specpdl - 1;
      ptrdiff_t pdlvecsize = specpdl_size + 1;
      if (max_size <= specpdl_size)
	{
	  if (max_specpdl_size < 400)
	    max_size = max_specpdl_size = 400;
	  if (max_size <= specpdl_size)
	    signal_error ("Variable binding depth exceeds max-specpdl-size",
			  Qnil);
	}
      pdlvec = xpalloc (pdlvec, &pdlvecsize, 1, max_size + 1, sizeof *specpdl);
      specpdl = pdlvec + 1;
      specpdl_size = pdlvecsize - 1;
      specpdl_ptr = specpdl + count;
    }
}

ptrdiff_t
record_in_backtrace (Lisp_Object function, Lisp_Object *args, ptrdiff_t nargs)
{
  ptrdiff_t count = SPECPDL_INDEX ();

  eassert (nargs >= UNEVALLED);
  specpdl_ptr->bt.kind = SPECPDL_BACKTRACE;
  specpdl_ptr->bt.debug_on_exit = false;
  specpdl_ptr->bt.function = function;
  specpdl_ptr->bt.args = args;
  specpdl_ptr->bt.nargs = nargs;
  grow_specpdl ();

  return count;
}

/* Eval a sub-expression of the current expression (i.e. in the same
   lexical scope).  */
Lisp_Object
eval_sub (Lisp_Object form)
{
  Lisp_Object fun, val, original_fun, original_args;
  Lisp_Object funcar;
  ptrdiff_t count;

  /* Declare here, as this array may be accessed by call_debugger near
     the end of this function.  See Bug#21245.  */
  Lisp_Object argvals[8];

  if (SYMBOLP (form))
    {
      /* Look up its binding in the lexical environment.
	 We do not pay attention to the declared_special flag here, since we
	 already did that when let-binding the variable.  */
      Lisp_Object lex_binding
	= !NILP (Vinternal_interpreter_environment) /* Mere optimization!  */
	? Fassq (form, Vinternal_interpreter_environment)
	: Qnil;
      if (CONSP (lex_binding))
	return XCDR (lex_binding);
      else
	return Fsymbol_value (form);
    }

  if (!CONSP (form))
    return form;

  QUIT;

  maybe_gc ();

  if (++lisp_eval_depth > max_lisp_eval_depth)
    {
      if (max_lisp_eval_depth < 100)
	max_lisp_eval_depth = 100;
      if (lisp_eval_depth > max_lisp_eval_depth)
	error ("Lisp nesting exceeds `max-lisp-eval-depth'");
    }

  original_fun = XCAR (form);
  original_args = XCDR (form);

  /* This also protects them from gc.  */
  count = record_in_backtrace (original_fun, &original_args, UNEVALLED);

  if (debug_on_next_call)
    do_debug_on_call (Qt, count);

  /* At this point, only original_fun and original_args
     have values that will be used below.  */
 retry:

  /* Optimize for no indirection.  */
  fun = original_fun;
  if (!SYMBOLP (fun))
    fun = Ffunction (Fcons (fun, Qnil));
  else if (!NILP (fun) && (fun = XSYMBOL (fun)->function, SYMBOLP (fun)))
    fun = indirect_function (fun);

  if (SUBRP (fun))
    {
      Lisp_Object args_left = original_args;
      Lisp_Object numargs = Flength (args_left);

      check_cons_list ();

      if (XINT (numargs) < XSUBR (fun)->min_args
	  || (XSUBR (fun)->max_args >= 0
	      && XSUBR (fun)->max_args < XINT (numargs)))
	xsignal2 (Qwrong_number_of_arguments, original_fun, numargs);

      else if (XSUBR (fun)->max_args == UNEVALLED)
	val = (XSUBR (fun)->function.aUNEVALLED) (args_left);
      else if (XSUBR (fun)->max_args == MANY)
	{
	  /* Pass a vector of evaluated arguments.  */
	  Lisp_Object *vals;
	  ptrdiff_t argnum = 0;
	  USE_SAFE_ALLOCA;

	  SAFE_ALLOCA_LISP (vals, XINT (numargs));

	  while (!NILP (args_left))
	    {
	      vals[argnum++] = eval_sub (Fcar (args_left));
	      args_left = Fcdr (args_left);
	    }

	  set_backtrace_args (specpdl + count, vals, XINT (numargs));

	  val = (XSUBR (fun)->function.aMANY) (XINT (numargs), vals);

	  check_cons_list ();
	  lisp_eval_depth--;
	  /* Do the debug-on-exit now, while VALS still exists.  */
	  if (backtrace_debug_on_exit (specpdl + count))
	    val = call_debugger (list2 (Qexit, val));
	  SAFE_FREE ();
	  specpdl_ptr--;
	  return val;
	}
      else
	{
	  int i, maxargs = XSUBR (fun)->max_args;

	  for (i = 0; i < maxargs; i++)
	    {
	      argvals[i] = eval_sub (Fcar (args_left));
	      args_left = Fcdr (args_left);
	    }

	  set_backtrace_args (specpdl + count, argvals, XINT (numargs));

	  switch (i)
	    {
	    case 0:
	      val = (XSUBR (fun)->function.a0 ());
	      break;
	    case 1:
	      val = (XSUBR (fun)->function.a1 (argvals[0]));
	      break;
	    case 2:
	      val = (XSUBR (fun)->function.a2 (argvals[0], argvals[1]));
	      break;
	    case 3:
	      val = (XSUBR (fun)->function.a3
		     (argvals[0], argvals[1], argvals[2]));
	      break;
	    case 4:
	      val = (XSUBR (fun)->function.a4
		     (argvals[0], argvals[1], argvals[2], argvals[3]));
	      break;
	    case 5:
	      val = (XSUBR (fun)->function.a5
		     (argvals[0], argvals[1], argvals[2], argvals[3],
		      argvals[4]));
	      break;
	    case 6:
	      val = (XSUBR (fun)->function.a6
		     (argvals[0], argvals[1], argvals[2], argvals[3],
		      argvals[4], argvals[5]));
	      break;
	    case 7:
	      val = (XSUBR (fun)->function.a7
		     (argvals[0], argvals[1], argvals[2], argvals[3],
		      argvals[4], argvals[5], argvals[6]));
	      break;

	    case 8:
	      val = (XSUBR (fun)->function.a8
		     (argvals[0], argvals[1], argvals[2], argvals[3],
		      argvals[4], argvals[5], argvals[6], argvals[7]));
	      break;

	    default:
	      /* Someone has created a subr that takes more arguments than
		 is supported by this code.  We need to either rewrite the
		 subr to use a different argument protocol, or add more
		 cases to this switch.  */
	      emacs_abort ();
	    }
	}
    }
  else if (COMPILEDP (fun))
    return apply_lambda (fun, original_args, count);
  else
    {
      if (NILP (fun))
	xsignal1 (Qvoid_function, original_fun);
      if (!CONSP (fun))
	xsignal1 (Qinvalid_function, original_fun);
      funcar = XCAR (fun);
      if (!SYMBOLP (funcar))
	xsignal1 (Qinvalid_function, original_fun);
      if (EQ (funcar, Qautoload))
	{
	  Fautoload_do_load (fun, original_fun, Qnil);
	  goto retry;
	}
      if (EQ (funcar, Qmacro))
	{
	  ptrdiff_t count1 = SPECPDL_INDEX ();
	  Lisp_Object exp;
	  /* Bind lexical-binding during expansion of the macro, so the
	     macro can know reliably if the code it outputs will be
	     interpreted using lexical-binding or not.  */
	  specbind (Qlexical_binding,
		    NILP (Vinternal_interpreter_environment) ? Qnil : Qt);
	  exp = apply1 (Fcdr (fun), original_args);
	  unbind_to (count1, Qnil);
	  val = eval_sub (exp);
	}
      else if (EQ (funcar, Qlambda)
	       || EQ (funcar, Qclosure))
	return apply_lambda (fun, original_args, count);
      else
	xsignal1 (Qinvalid_function, original_fun);
    }
  check_cons_list ();

  lisp_eval_depth--;
  if (backtrace_debug_on_exit (specpdl + count))
    val = call_debugger (list2 (Qexit, val));
  specpdl_ptr--;

  return val;
}

DEFUN ("apply", Fapply, Sapply, 1, MANY, 0,
       doc: /* Call FUNCTION with our remaining args, using our last arg as list of args.
Then return the value FUNCTION returns.
Thus, (apply \\='+ 1 2 \\='(3 4)) returns 10.
usage: (apply FUNCTION &rest ARGUMENTS)  */)
  (ptrdiff_t nargs, Lisp_Object *args)
{
  ptrdiff_t i, numargs, funcall_nargs;
  register Lisp_Object *funcall_args = NULL;
  register Lisp_Object spread_arg = args[nargs - 1];
  Lisp_Object fun = args[0];
  Lisp_Object retval;
  USE_SAFE_ALLOCA;

  CHECK_LIST (spread_arg);

  numargs = XINT (Flength (spread_arg));

  if (numargs == 0)
    return Ffuncall (nargs - 1, args);
  else if (numargs == 1)
    {
      args [nargs - 1] = XCAR (spread_arg);
      return Ffuncall (nargs, args);
    }

  numargs += nargs - 2;

  /* Optimize for no indirection.  */
  if (SYMBOLP (fun) && !NILP (fun)
      && (fun = XSYMBOL (fun)->function, SYMBOLP (fun)))
    {
      fun = indirect_function (fun);
      if (NILP (fun))
	/* Let funcall get the error.  */
	fun = args[0];
    }

  if (SUBRP (fun) && XSUBR (fun)->max_args > numargs
      /* Don't hide an error by adding missing arguments.  */
      && numargs >= XSUBR (fun)->min_args)
    {
      /* Avoid making funcall cons up a yet another new vector of arguments
	 by explicitly supplying nil's for optional values.  */
      SAFE_ALLOCA_LISP (funcall_args, 1 + XSUBR (fun)->max_args);
      memclear (funcall_args + numargs + 1,
		(XSUBR (fun)->max_args - numargs) * word_size);
      funcall_nargs = 1 + XSUBR (fun)->max_args;
    }
  else
    { /* We add 1 to numargs because funcall_args includes the
	 function itself as well as its arguments.  */
      SAFE_ALLOCA_LISP (funcall_args, 1 + numargs);
      funcall_nargs = 1 + numargs;
    }

  memcpy (funcall_args, args, nargs * word_size);
  /* Spread the last arg we got.  Its first element goes in
     the slot that it used to occupy, hence this value of I.  */
  i = nargs - 1;
  while (!NILP (spread_arg))
    {
      funcall_args [i++] = XCAR (spread_arg);
      spread_arg = XCDR (spread_arg);
    }

  retval = Ffuncall (funcall_nargs, funcall_args);

  SAFE_FREE ();
  return retval;
}

/* Run hook variables in various ways.  */

static Lisp_Object
funcall_nil (ptrdiff_t nargs, Lisp_Object *args)
{
  Ffuncall (nargs, args);
  return Qnil;
}

DEFUN ("run-hooks", Frun_hooks, Srun_hooks, 0, MANY, 0,
       doc: /* Run each hook in HOOKS.
Each argument should be a symbol, a hook variable.
These symbols are processed in the order specified.
If a hook symbol has a non-nil value, that value may be a function
or a list of functions to be called to run the hook.
If the value is a function, it is called with no arguments.
If it is a list, the elements are called, in order, with no arguments.

Major modes should not use this function directly to run their mode
hook; they should use `run-mode-hooks' instead.

Do not use `make-local-variable' to make a hook variable buffer-local.
Instead, use `add-hook' and specify t for the LOCAL argument.
usage: (run-hooks &rest HOOKS)  */)
  (ptrdiff_t nargs, Lisp_Object *args)
{
  ptrdiff_t i;

  for (i = 0; i < nargs; i++)
    run_hook (args[i]);

  return Qnil;
}

DEFUN ("run-hook-with-args", Frun_hook_with_args,
       Srun_hook_with_args, 1, MANY, 0,
       doc: /* Run HOOK with the specified arguments ARGS.
HOOK should be a symbol, a hook variable.  The value of HOOK
may be nil, a function, or a list of functions.  Call each
function in order with arguments ARGS.  The final return value
is unspecified.

Do not use `make-local-variable' to make a hook variable buffer-local.
Instead, use `add-hook' and specify t for the LOCAL argument.
usage: (run-hook-with-args HOOK &rest ARGS)  */)
  (ptrdiff_t nargs, Lisp_Object *args)
{
  return run_hook_with_args (nargs, args, funcall_nil);
}

/* NB this one still documents a specific non-nil return value.
   (As did run-hook-with-args and run-hook-with-args-until-failure
   until they were changed in 24.1.)  */
DEFUN ("run-hook-with-args-until-success", Frun_hook_with_args_until_success,
       Srun_hook_with_args_until_success, 1, MANY, 0,
       doc: /* Run HOOK with the specified arguments ARGS.
HOOK should be a symbol, a hook variable.  The value of HOOK
may be nil, a function, or a list of functions.  Call each
function in order with arguments ARGS, stopping at the first
one that returns non-nil, and return that value.  Otherwise (if
all functions return nil, or if there are no functions to call),
return nil.

Do not use `make-local-variable' to make a hook variable buffer-local.
Instead, use `add-hook' and specify t for the LOCAL argument.
usage: (run-hook-with-args-until-success HOOK &rest ARGS)  */)
  (ptrdiff_t nargs, Lisp_Object *args)
{
  return run_hook_with_args (nargs, args, Ffuncall);
}

static Lisp_Object
funcall_not (ptrdiff_t nargs, Lisp_Object *args)
{
  return NILP (Ffuncall (nargs, args)) ? Qt : Qnil;
}

DEFUN ("run-hook-with-args-until-failure", Frun_hook_with_args_until_failure,
       Srun_hook_with_args_until_failure, 1, MANY, 0,
       doc: /* Run HOOK with the specified arguments ARGS.
HOOK should be a symbol, a hook variable.  The value of HOOK
may be nil, a function, or a list of functions.  Call each
function in order with arguments ARGS, stopping at the first
one that returns nil, and return nil.  Otherwise (if all functions
return non-nil, or if there are no functions to call), return non-nil
\(do not rely on the precise return value in this case).

Do not use `make-local-variable' to make a hook variable buffer-local.
Instead, use `add-hook' and specify t for the LOCAL argument.
usage: (run-hook-with-args-until-failure HOOK &rest ARGS)  */)
  (ptrdiff_t nargs, Lisp_Object *args)
{
  return NILP (run_hook_with_args (nargs, args, funcall_not)) ? Qt : Qnil;
}

static Lisp_Object
run_hook_wrapped_funcall (ptrdiff_t nargs, Lisp_Object *args)
{
  Lisp_Object tmp = args[0], ret;
  args[0] = args[1];
  args[1] = tmp;
  ret = Ffuncall (nargs, args);
  args[1] = args[0];
  args[0] = tmp;
  return ret;
}

DEFUN ("run-hook-wrapped", Frun_hook_wrapped, Srun_hook_wrapped, 2, MANY, 0,
       doc: /* Run HOOK, passing each function through WRAP-FUNCTION.
I.e. instead of calling each function FUN directly with arguments ARGS,
it calls WRAP-FUNCTION with arguments FUN and ARGS.
As soon as a call to WRAP-FUNCTION returns non-nil, `run-hook-wrapped'
aborts and returns that value.
usage: (run-hook-wrapped HOOK WRAP-FUNCTION &rest ARGS)  */)
     (ptrdiff_t nargs, Lisp_Object *args)
{
  return run_hook_with_args (nargs, args, run_hook_wrapped_funcall);
}

/* ARGS[0] should be a hook symbol.
   Call each of the functions in the hook value, passing each of them
   as arguments all the rest of ARGS (all NARGS - 1 elements).
   FUNCALL specifies how to call each function on the hook.  */

Lisp_Object
run_hook_with_args (ptrdiff_t nargs, Lisp_Object *args,
		    Lisp_Object (*funcall) (ptrdiff_t nargs, Lisp_Object *args))
{
  Lisp_Object sym, val, ret = Qnil;

  /* If we are dying or still initializing,
     don't do anything--it would probably crash if we tried.  */
  if (NILP (Vrun_hooks))
    return Qnil;

  sym = args[0];
  val = find_symbol_value (sym);

  if (EQ (val, Qunbound) || NILP (val))
    return ret;
  else if (!CONSP (val) || FUNCTIONP (val))
    {
      args[0] = val;
      return funcall (nargs, args);
    }
  else
    {
      Lisp_Object global_vals = Qnil;

      for (;
	   CONSP (val) && NILP (ret);
	   val = XCDR (val))
	{
	  if (EQ (XCAR (val), Qt))
	    {
	      /* t indicates this hook has a local binding;
		 it means to run the global binding too.  */
	      global_vals = Fdefault_value (sym);
	      if (NILP (global_vals)) continue;

	      if (!CONSP (global_vals) || EQ (XCAR (global_vals), Qlambda))
		{
		  args[0] = global_vals;
		  ret = funcall (nargs, args);
		}
	      else
		{
		  for (;
		       CONSP (global_vals) && NILP (ret);
		       global_vals = XCDR (global_vals))
		    {
		      args[0] = XCAR (global_vals);
		      /* In a global value, t should not occur.  If it does, we
			 must ignore it to avoid an endless loop.  */
		      if (!EQ (args[0], Qt))
			ret = funcall (nargs, args);
		    }
		}
	    }
	  else
	    {
	      args[0] = XCAR (val);
	      ret = funcall (nargs, args);
	    }
	}

      return ret;
    }
}

/* Run the hook HOOK, giving each function no args.  */

void
run_hook (Lisp_Object hook)
{
  Frun_hook_with_args (1, &hook);
}

/* Run the hook HOOK, giving each function the two args ARG1 and ARG2.  */

void
run_hook_with_args_2 (Lisp_Object hook, Lisp_Object arg1, Lisp_Object arg2)
{
  CALLN (Frun_hook_with_args, hook, arg1, arg2);
}

/* Apply fn to arg.  */
Lisp_Object
apply1 (Lisp_Object fn, Lisp_Object arg)
{
  return NILP (arg) ? Ffuncall (1, &fn) : CALLN (Fapply, fn, arg);
}

/* Call function fn on no arguments.  */
Lisp_Object
call0 (Lisp_Object fn)
{
  return Ffuncall (1, &fn);
}

/* Call function fn with 1 argument arg1.  */
/* ARGSUSED */
Lisp_Object
call1 (Lisp_Object fn, Lisp_Object arg1)
{
  return CALLN (Ffuncall, fn, arg1);
}

/* Call function fn with 2 arguments arg1, arg2.  */
/* ARGSUSED */
Lisp_Object
call2 (Lisp_Object fn, Lisp_Object arg1, Lisp_Object arg2)
{
  return CALLN (Ffuncall, fn, arg1, arg2);
}

/* Call function fn with 3 arguments arg1, arg2, arg3.  */
/* ARGSUSED */
Lisp_Object
call3 (Lisp_Object fn, Lisp_Object arg1, Lisp_Object arg2, Lisp_Object arg3)
{
  return CALLN (Ffuncall, fn, arg1, arg2, arg3);
}

/* Call function fn with 4 arguments arg1, arg2, arg3, arg4.  */
/* ARGSUSED */
Lisp_Object
call4 (Lisp_Object fn, Lisp_Object arg1, Lisp_Object arg2, Lisp_Object arg3,
       Lisp_Object arg4)
{
  return CALLN (Ffuncall, fn, arg1, arg2, arg3, arg4);
}

/* Call function fn with 5 arguments arg1, arg2, arg3, arg4, arg5.  */
/* ARGSUSED */
Lisp_Object
call5 (Lisp_Object fn, Lisp_Object arg1, Lisp_Object arg2, Lisp_Object arg3,
       Lisp_Object arg4, Lisp_Object arg5)
{
  return CALLN (Ffuncall, fn, arg1, arg2, arg3, arg4, arg5);
}

/* Call function fn with 6 arguments arg1, arg2, arg3, arg4, arg5, arg6.  */
/* ARGSUSED */
Lisp_Object
call6 (Lisp_Object fn, Lisp_Object arg1, Lisp_Object arg2, Lisp_Object arg3,
       Lisp_Object arg4, Lisp_Object arg5, Lisp_Object arg6)
{
  return CALLN (Ffuncall, fn, arg1, arg2, arg3, arg4, arg5, arg6);
}

/* Call function fn with 7 arguments arg1, arg2, arg3, arg4, arg5, arg6, arg7.  */
/* ARGSUSED */
Lisp_Object
call7 (Lisp_Object fn, Lisp_Object arg1, Lisp_Object arg2, Lisp_Object arg3,
       Lisp_Object arg4, Lisp_Object arg5, Lisp_Object arg6, Lisp_Object arg7)
{
  return CALLN (Ffuncall, fn, arg1, arg2, arg3, arg4, arg5, arg6, arg7);
}

DEFUN ("functionp", Ffunctionp, Sfunctionp, 1, 1, 0,
       doc: /* Non-nil if OBJECT is a function.  */)
     (Lisp_Object object)
{
  if (FUNCTIONP (object))
    return Qt;
  return Qnil;
}

DEFUN ("funcall", Ffuncall, Sfuncall, 1, MANY, 0,
       doc: /* Call first argument as a function, passing remaining arguments to it.
Return the value that function returns.
Thus, (funcall \\='cons \\='x \\='y) returns (x . y).
usage: (funcall FUNCTION &rest ARGUMENTS)  */)
  (ptrdiff_t nargs, Lisp_Object *args)
{
  Lisp_Object fun, original_fun;
  Lisp_Object funcar;
  ptrdiff_t numargs = nargs - 1;
  Lisp_Object val;
  ptrdiff_t count;

  QUIT;

  if (++lisp_eval_depth > max_lisp_eval_depth)
    {
      if (max_lisp_eval_depth < 100)
	max_lisp_eval_depth = 100;
      if (lisp_eval_depth > max_lisp_eval_depth)
	error ("Lisp nesting exceeds `max-lisp-eval-depth'");
    }

  count = record_in_backtrace (args[0], &args[1], nargs - 1);

  maybe_gc ();

  if (debug_on_next_call)
    do_debug_on_call (Qlambda, count);

  check_cons_list ();

  original_fun = args[0];

 retry:

  /* Optimize for no indirection.  */
  fun = original_fun;
  if (SYMBOLP (fun) && !NILP (fun)
      && (fun = XSYMBOL (fun)->function, SYMBOLP (fun)))
    fun = indirect_function (fun);

  if (SUBRP (fun))
    val = funcall_subr (XSUBR (fun), numargs, args + 1);
  else if (COMPILEDP (fun))
    val = funcall_lambda (fun, numargs, args + 1);
  else
    {
      if (NILP (fun))
	xsignal1 (Qvoid_function, original_fun);
      if (!CONSP (fun))
	xsignal1 (Qinvalid_function, original_fun);
      funcar = XCAR (fun);
      if (!SYMBOLP (funcar))
	xsignal1 (Qinvalid_function, original_fun);
      if (EQ (funcar, Qlambda)
	  || EQ (funcar, Qclosure))
	val = funcall_lambda (fun, numargs, args + 1);
      else if (EQ (funcar, Qautoload))
	{
	  Fautoload_do_load (fun, original_fun, Qnil);
	  check_cons_list ();
	  goto retry;
	}
      else
	xsignal1 (Qinvalid_function, original_fun);
    }
  check_cons_list ();
  lisp_eval_depth--;
  if (backtrace_debug_on_exit (specpdl + count))
    val = call_debugger (list2 (Qexit, val));
  specpdl_ptr--;
  return val;
}


/* Apply a C subroutine SUBR to the NUMARGS evaluated arguments in ARG_VECTOR
   and return the result of evaluation.  */

Lisp_Object
funcall_subr (struct Lisp_Subr *subr, ptrdiff_t numargs, Lisp_Object *args)
{
  if (numargs < subr->min_args
      || (subr->max_args >= 0 && subr->max_args < numargs))
    {
      Lisp_Object fun;
      XSETSUBR (fun, subr);
      xsignal2 (Qwrong_number_of_arguments, fun, make_number (numargs));
    }

  else if (subr->max_args == UNEVALLED)
    {
      Lisp_Object fun;
      XSETSUBR (fun, subr);
      xsignal1 (Qinvalid_function, fun);
    }

  else if (subr->max_args == MANY)
    return (subr->function.aMANY) (numargs, args);
  else
    {
      Lisp_Object internal_argbuf[8];
      Lisp_Object *internal_args;
      if (subr->max_args > numargs)
        {
          eassert (subr->max_args <= ARRAYELTS (internal_argbuf));
          internal_args = internal_argbuf;
          memcpy (internal_args, args, numargs * word_size);
          memclear (internal_args + numargs,
                    (subr->max_args - numargs) * word_size);
        }
      else
        internal_args = args;
      switch (subr->max_args)
        {
        case 0:
          return (subr->function.a0 ());
        case 1:
          return (subr->function.a1 (internal_args[0]));
        case 2:
          return (subr->function.a2
                  (internal_args[0], internal_args[1]));
        case 3:
          return (subr->function.a3
                  (internal_args[0], internal_args[1], internal_args[2]));
        case 4:
          return (subr->function.a4
                  (internal_args[0], internal_args[1], internal_args[2],
                   internal_args[3]));
        case 5:
          return (subr->function.a5
                  (internal_args[0], internal_args[1], internal_args[2],
                   internal_args[3], internal_args[4]));
        case 6:
          return (subr->function.a6
                  (internal_args[0], internal_args[1], internal_args[2],
                   internal_args[3], internal_args[4], internal_args[5]));
        case 7:
          return (subr->function.a7
                  (internal_args[0], internal_args[1], internal_args[2],
                   internal_args[3], internal_args[4], internal_args[5],
                   internal_args[6]));
        case 8:
          return (subr->function.a8
                  (internal_args[0], internal_args[1], internal_args[2],
                   internal_args[3], internal_args[4], internal_args[5],
                   internal_args[6], internal_args[7]));

        default:

          /* If a subr takes more than 8 arguments without using MANY
             or UNEVALLED, we need to extend this function to support it.
             Until this is done, there is no way to call the function.  */
          emacs_abort ();
        }
    }
}

static Lisp_Object
apply_lambda (Lisp_Object fun, Lisp_Object args, ptrdiff_t count)
{
  Lisp_Object args_left;
  ptrdiff_t i;
  EMACS_INT numargs;
  Lisp_Object *arg_vector;
  Lisp_Object tem;
  USE_SAFE_ALLOCA;

  numargs = XFASTINT (Flength (args));
  SAFE_ALLOCA_LISP (arg_vector, numargs);
  args_left = args;

  for (i = 0; i < numargs; )
    {
      tem = Fcar (args_left), args_left = Fcdr (args_left);
      tem = eval_sub (tem);
      arg_vector[i++] = tem;
    }

  set_backtrace_args (specpdl + count, arg_vector, i);
  tem = funcall_lambda (fun, numargs, arg_vector);

  check_cons_list ();
  lisp_eval_depth--;
  /* Do the debug-on-exit now, while arg_vector still exists.  */
  if (backtrace_debug_on_exit (specpdl + count))
    tem = call_debugger (list2 (Qexit, tem));
  SAFE_FREE ();
  specpdl_ptr--;
  return tem;
}

/* Apply a Lisp function FUN to the NARGS evaluated arguments in ARG_VECTOR
   and return the result of evaluation.
   FUN must be either a lambda-expression or a compiled-code object.  */

static Lisp_Object
funcall_lambda (Lisp_Object fun, ptrdiff_t nargs,
		register Lisp_Object *arg_vector)
{
  Lisp_Object val, syms_left, next, lexenv;
  ptrdiff_t count = SPECPDL_INDEX ();
  ptrdiff_t i;
  bool optional, rest;

  if (CONSP (fun))
    {
      if (EQ (XCAR (fun), Qclosure))
	{
	  Lisp_Object cdr = XCDR (fun);	/* Drop `closure'.  */
	  if (! CONSP (cdr))
	    xsignal1 (Qinvalid_function, fun);
	  fun = cdr;
	  lexenv = XCAR (fun);
	}
      else
	lexenv = Qnil;
      syms_left = XCDR (fun);
      if (CONSP (syms_left))
	syms_left = XCAR (syms_left);
      else
	xsignal1 (Qinvalid_function, fun);
    }
  else if (COMPILEDP (fun))
    {
      ptrdiff_t size = ASIZE (fun) & PSEUDOVECTOR_SIZE_MASK;
      if (size <= COMPILED_STACK_DEPTH)
	xsignal1 (Qinvalid_function, fun);
      syms_left = AREF (fun, COMPILED_ARGLIST);
      if (INTEGERP (syms_left))
	/* A byte-code object with an integer args template means we
	   shouldn't bind any arguments, instead just call the byte-code
	   interpreter directly; it will push arguments as necessary.

	   Byte-code objects with a nil args template (the default)
	   have dynamically-bound arguments, and use the
	   argument-binding code below instead (as do all interpreted
	   functions, even lexically bound ones).  */
	{
	  /* If we have not actually read the bytecode string
	     and constants vector yet, fetch them from the file.  */
	  if (CONSP (AREF (fun, COMPILED_BYTECODE)))
	    Ffetch_bytecode (fun);
	  return exec_byte_code (AREF (fun, COMPILED_BYTECODE),
				 AREF (fun, COMPILED_CONSTANTS),
				 AREF (fun, COMPILED_STACK_DEPTH),
				 syms_left,
				 nargs, arg_vector);
	}
      lexenv = Qnil;
    }
  else
    emacs_abort ();

  i = optional = rest = 0;
  bool previous_optional_or_rest = false;
  for (; CONSP (syms_left); syms_left = XCDR (syms_left))
    {
      QUIT;

      next = XCAR (syms_left);
      if (!SYMBOLP (next))
	xsignal1 (Qinvalid_function, fun);

      if (EQ (next, Qand_rest))
        {
          if (rest || previous_optional_or_rest)
            xsignal1 (Qinvalid_function, fun);
          rest = 1;
          previous_optional_or_rest = true;
        }
      else if (EQ (next, Qand_optional))
        {
          if (optional || rest || previous_optional_or_rest)
            xsignal1 (Qinvalid_function, fun);
          optional = 1;
          previous_optional_or_rest = true;
        }
      else
	{
	  Lisp_Object arg;
	  if (rest)
	    {
	      arg = Flist (nargs - i, &arg_vector[i]);
	      i = nargs;
	    }
	  else if (i < nargs)
	    arg = arg_vector[i++];
	  else if (!optional)
	    xsignal2 (Qwrong_number_of_arguments, fun, make_number (nargs));
	  else
	    arg = Qnil;

	  /* Bind the argument.  */
	  if (!NILP (lexenv) && SYMBOLP (next))
	    /* Lexically bind NEXT by adding it to the lexenv alist.  */
	    lexenv = Fcons (Fcons (next, arg), lexenv);
	  else
	    /* Dynamically bind NEXT.  */
	    specbind (next, arg);
          previous_optional_or_rest = false;
	}
    }

  if (!NILP (syms_left) || previous_optional_or_rest)
    xsignal1 (Qinvalid_function, fun);
  else if (i < nargs)
    xsignal2 (Qwrong_number_of_arguments, fun, make_number (nargs));

  if (!EQ (lexenv, Vinternal_interpreter_environment))
    /* Instantiate a new lexical environment.  */
    specbind (Qinternal_interpreter_environment, lexenv);

  if (CONSP (fun))
    val = Fprogn (XCDR (XCDR (fun)));
  else
    {
      /* If we have not actually read the bytecode string
	 and constants vector yet, fetch them from the file.  */
      if (CONSP (AREF (fun, COMPILED_BYTECODE)))
	Ffetch_bytecode (fun);
      val = exec_byte_code (AREF (fun, COMPILED_BYTECODE),
			    AREF (fun, COMPILED_CONSTANTS),
			    AREF (fun, COMPILED_STACK_DEPTH),
			    Qnil, 0, 0);
    }

  return unbind_to (count, val);
}

DEFUN ("func-arity", Ffunc_arity, Sfunc_arity, 1, 1, 0,
       doc: /* Return minimum and maximum number of args allowed for FUNCTION.
FUNCTION must be a function of some kind.
The returned value is a cons cell (MIN . MAX).  MIN is the minimum number
of args.  MAX is the maximum number, or the symbol `many', for a
function with `&rest' args, or `unevalled' for a special form.  */)
  (Lisp_Object function)
{
  Lisp_Object original;
  Lisp_Object funcar;
  Lisp_Object result;

  original = function;

 retry:

  /* Optimize for no indirection.  */
  function = original;
  if (SYMBOLP (function) && !NILP (function))
    {
      function = XSYMBOL (function)->function;
      if (SYMBOLP (function))
	function = indirect_function (function);
    }

  if (CONSP (function) && EQ (XCAR (function), Qmacro))
    function = XCDR (function);

  if (SUBRP (function))
    result = Fsubr_arity (function);
  else if (COMPILEDP (function))
    result = lambda_arity (function);
  else
    {
      if (NILP (function))
	xsignal1 (Qvoid_function, original);
      if (!CONSP (function))
	xsignal1 (Qinvalid_function, original);
      funcar = XCAR (function);
      if (!SYMBOLP (funcar))
	xsignal1 (Qinvalid_function, original);
      if (EQ (funcar, Qlambda)
	  || EQ (funcar, Qclosure))
	result = lambda_arity (function);
      else if (EQ (funcar, Qautoload))
	{
	  Fautoload_do_load (function, original, Qnil);
	  goto retry;
	}
      else
	xsignal1 (Qinvalid_function, original);
    }
  return result;
}

/* FUN must be either a lambda-expression or a compiled-code object.  */
static Lisp_Object
lambda_arity (Lisp_Object fun)
{
  Lisp_Object syms_left;

  if (CONSP (fun))
    {
      if (EQ (XCAR (fun), Qclosure))
	{
	  fun = XCDR (fun);	/* Drop `closure'.  */
	  CHECK_LIST_CONS (fun, fun);
	}
      syms_left = XCDR (fun);
      if (CONSP (syms_left))
	syms_left = XCAR (syms_left);
      else
	xsignal1 (Qinvalid_function, fun);
    }
  else if (COMPILEDP (fun))
    {
      ptrdiff_t size = ASIZE (fun) & PSEUDOVECTOR_SIZE_MASK;
      if (size <= COMPILED_STACK_DEPTH)
	xsignal1 (Qinvalid_function, fun);
      syms_left = AREF (fun, COMPILED_ARGLIST);
      if (INTEGERP (syms_left))
        return get_byte_code_arity (syms_left);
    }
  else
    emacs_abort ();

  EMACS_INT minargs = 0, maxargs = 0;
  bool optional = false;
  for (; CONSP (syms_left); syms_left = XCDR (syms_left))
    {
      Lisp_Object next = XCAR (syms_left);
      if (!SYMBOLP (next))
	xsignal1 (Qinvalid_function, fun);

      if (EQ (next, Qand_rest))
	return Fcons (make_number (minargs), Qmany);
      else if (EQ (next, Qand_optional))
	optional = true;
      else
	{
          if (!optional)
            minargs++;
          maxargs++;
        }
    }

  if (!NILP (syms_left))
    xsignal1 (Qinvalid_function, fun);

  return Fcons (make_number (minargs), make_number (maxargs));
}

DEFUN ("fetch-bytecode", Ffetch_bytecode, Sfetch_bytecode,
       1, 1, 0,
       doc: /* If byte-compiled OBJECT is lazy-loaded, fetch it now.  */)
  (Lisp_Object object)
{
  Lisp_Object tem;

  if (COMPILEDP (object))
    {
      ptrdiff_t size = ASIZE (object) & PSEUDOVECTOR_SIZE_MASK;
      if (size <= COMPILED_STACK_DEPTH)
	xsignal1 (Qinvalid_function, object);
      if (CONSP (AREF (object, COMPILED_BYTECODE)))
	{
	  tem = read_doc_string (AREF (object, COMPILED_BYTECODE));
	  if (!CONSP (tem))
	    {
	      tem = AREF (object, COMPILED_BYTECODE);
	      if (CONSP (tem) && STRINGP (XCAR (tem)))
		error ("Invalid byte code in %s", SDATA (XCAR (tem)));
	      else
		error ("Invalid byte code");
	    }
	  ASET (object, COMPILED_BYTECODE, XCAR (tem));
	  ASET (object, COMPILED_CONSTANTS, XCDR (tem));
	}
    }
  return object;
}

/* Return true if SYMBOL currently has a let-binding
   which was made in the buffer that is now current.  */

bool
let_shadows_buffer_binding_p (struct Lisp_Symbol *symbol)
{
  union specbinding *p;
  Lisp_Object buf = Fcurrent_buffer ();

  for (p = specpdl_ptr; p > specpdl; )
    if ((--p)->kind > SPECPDL_LET)
      {
	struct Lisp_Symbol *let_bound_symbol = XSYMBOL (specpdl_symbol (p));
	eassert (let_bound_symbol->redirect != SYMBOL_VARALIAS);
	if (symbol == let_bound_symbol
	    && EQ (specpdl_where (p), buf))
	  return 1;
      }

  return 0;
}

bool
let_shadows_global_binding_p (Lisp_Object symbol)
{
  union specbinding *p;

  for (p = specpdl_ptr; p > specpdl; )
    if ((--p)->kind >= SPECPDL_LET && EQ (specpdl_symbol (p), symbol))
      return 1;

  return 0;
}

void
do_specbind (struct Lisp_Symbol *sym, union specbinding *bind,
	     Lisp_Object value)
{
  switch (sym->redirect)
    {
    case SYMBOL_PLAINVAL:
      if (!sym->constant)
	SET_SYMBOL_VAL (sym, value);
      else
	set_internal (specpdl_symbol (bind), value, Qnil, 1);
      break;

    case SYMBOL_LOCALIZED:
    case SYMBOL_FORWARDED:
      if ((sym->redirect == SYMBOL_LOCALIZED
	   || BUFFER_OBJFWDP (SYMBOL_FWD (sym)))
	  && CONSP (specpdl_symbol (bind)))
	{
	  Lisp_Object where;

	  where = XCAR (XCDR (specpdl_symbol (bind)));
	  if (NILP (where)
	      && sym->redirect == SYMBOL_FORWARDED)
	    {
	      Fset_default (XCAR (specpdl_symbol (bind)), value);
	      return;
	    }
	}

      set_internal (specpdl_symbol (bind), value, Qnil, 1);
      break;

    default:
      abort ();
    }
}

/* `specpdl_ptr' describes which variable is
   let-bound, so it can be properly undone when we unbind_to.
   It can be either a plain SPECPDL_LET or a SPECPDL_LET_LOCAL/DEFAULT.
   - SYMBOL is the variable being bound.  Note that it should not be
     aliased (i.e. when let-binding V1 that's aliased to V2, we want
     to record V2 here).
   - WHERE tells us in which buffer the binding took place.
     This is used for SPECPDL_LET_LOCAL bindings (i.e. bindings to a
     buffer-local variable) as well as for SPECPDL_LET_DEFAULT bindings,
     i.e. bindings to the default value of a variable which can be
     buffer-local.  */

void
specbind (Lisp_Object symbol, Lisp_Object value)
{
  struct Lisp_Symbol *sym;

  CHECK_SYMBOL (symbol);
  sym = XSYMBOL (symbol);

 start:
  switch (sym->redirect)
    {
    case SYMBOL_VARALIAS:
      sym = indirect_variable (sym); XSETSYMBOL (symbol, sym); goto start;
    case SYMBOL_PLAINVAL:
      /* The most common case is that of a non-constant symbol with a
	 trivial value.  Make that as fast as we can.  */
      specpdl_ptr->let.kind = SPECPDL_LET;
      specpdl_ptr->let.symbol = symbol;
      specpdl_ptr->let.old_value = SYMBOL_VAL (sym);
      specpdl_ptr->let.saved_value = Qnil;
      grow_specpdl ();
<<<<<<< HEAD
      if (!sym->trapped_write)
	SET_SYMBOL_VAL (sym, value);
      else
	set_internal (symbol, value, Qnil, SET_INTERNAL_BIND);
=======
      do_specbind (sym, specpdl_ptr - 1, value);
>>>>>>> e7bde34e
      break;
    case SYMBOL_LOCALIZED:
      if (SYMBOL_BLV (sym)->frame_local)
	error ("Frame-local vars cannot be let-bound");
    case SYMBOL_FORWARDED:
      {
	Lisp_Object ovalue = find_symbol_value (symbol);
	specpdl_ptr->let.kind = SPECPDL_LET_LOCAL;
	specpdl_ptr->let.symbol = symbol;
	specpdl_ptr->let.old_value = ovalue;
	specpdl_ptr->let.where = Fcurrent_buffer ();
	specpdl_ptr->let.saved_value = Qnil;

	eassert (sym->redirect != SYMBOL_LOCALIZED
		 || (EQ (SYMBOL_BLV (sym)->where, Fcurrent_buffer ())));

	if (sym->redirect == SYMBOL_LOCALIZED)
	  {
	    if (!blv_found (SYMBOL_BLV (sym)))
	      specpdl_ptr->let.kind = SPECPDL_LET_DEFAULT;
	  }
	else if (BUFFER_OBJFWDP (SYMBOL_FWD (sym)))
	  {
	    /* If SYMBOL is a per-buffer variable which doesn't have a
	       buffer-local value here, make the `let' change the global
	       value by changing the value of SYMBOL in all buffers not
	       having their own value.  This is consistent with what
	       happens with other buffer-local variables.  */
	    if (NILP (Flocal_variable_p (symbol, Qnil)))
	      {
		specpdl_ptr->let.kind = SPECPDL_LET_DEFAULT;
		grow_specpdl ();
		do_specbind (sym, specpdl_ptr - 1, value);
		return;
	      }
	  }
	else
	  specpdl_ptr->let.kind = SPECPDL_LET;

	grow_specpdl ();
<<<<<<< HEAD
        set_internal (symbol, value, Qnil, SET_INTERNAL_BIND);
=======
	do_specbind (sym, specpdl_ptr - 1, value);
>>>>>>> e7bde34e
	break;
      }
    default: emacs_abort ();
    }
}

/* Push unwind-protect entries of various types.  */

void
record_unwind_protect (void (*function) (Lisp_Object), Lisp_Object arg)
{
  specpdl_ptr->unwind.kind = SPECPDL_UNWIND;
  specpdl_ptr->unwind.func = function;
  specpdl_ptr->unwind.arg = arg;
  grow_specpdl ();
}

void
record_unwind_protect_ptr (void (*function) (void *), void *arg)
{
  specpdl_ptr->unwind_ptr.kind = SPECPDL_UNWIND_PTR;
  specpdl_ptr->unwind_ptr.func = function;
  specpdl_ptr->unwind_ptr.arg = arg;
  grow_specpdl ();
}

void
record_unwind_protect_int (void (*function) (int), int arg)
{
  specpdl_ptr->unwind_int.kind = SPECPDL_UNWIND_INT;
  specpdl_ptr->unwind_int.func = function;
  specpdl_ptr->unwind_int.arg = arg;
  grow_specpdl ();
}

void
record_unwind_protect_void (void (*function) (void))
{
  specpdl_ptr->unwind_void.kind = SPECPDL_UNWIND_VOID;
  specpdl_ptr->unwind_void.func = function;
  grow_specpdl ();
}

void
rebind_for_thread_switch (void)
{
  union specbinding *bind;

  for (bind = specpdl; bind != specpdl_ptr; ++bind)
    {
      if (bind->kind >= SPECPDL_LET)
	{
	  Lisp_Object value = specpdl_saved_value (bind);

	  bind->let.saved_value = Qnil;
	  do_specbind (XSYMBOL (specpdl_symbol (bind)), bind, value);
	}
    }
}

static void
do_one_unbind (union specbinding *this_binding, int unwinding)
{
  eassert (unwinding || this_binding->kind >= SPECPDL_LET);
  switch (this_binding->kind)
    {
    case SPECPDL_UNWIND:
      this_binding->unwind.func (this_binding->unwind.arg);
      break;
    case SPECPDL_UNWIND_PTR:
      this_binding->unwind_ptr.func (this_binding->unwind_ptr.arg);
      break;
    case SPECPDL_UNWIND_INT:
      this_binding->unwind_int.func (this_binding->unwind_int.arg);
      break;
    case SPECPDL_UNWIND_VOID:
      this_binding->unwind_void.func ();
      break;
    case SPECPDL_BACKTRACE:
      break;
    case SPECPDL_LET:
      { /* If variable has a trivial value (no forwarding), we can
	   just set it.  No need to check for constant symbols here,
	   since that was already done by specbind.  */
	struct Lisp_Symbol *sym = XSYMBOL (specpdl_symbol (this_binding));
	if (sym->redirect == SYMBOL_PLAINVAL)
	  {
	    SET_SYMBOL_VAL (sym, specpdl_old_value (this_binding));
	    break;
	  }
	else
	  { /* FALLTHROUGH!!
	       NOTE: we only ever come here if make_local_foo was used for
	       the first time on this var within this let.  */
	  }
      }
    case SPECPDL_LET_DEFAULT:
      Fset_default (specpdl_symbol (this_binding),
		    specpdl_old_value (this_binding));
      break;
    case SPECPDL_LET_LOCAL:
      {
	Lisp_Object symbol = specpdl_symbol (this_binding);
	Lisp_Object where = specpdl_where (this_binding);
	Lisp_Object old_value = specpdl_old_value (this_binding);
	eassert (BUFFERP (where));

	/* If this was a local binding, reset the value in the appropriate
	   buffer, but only if that buffer's binding still exists.  */
	if (!NILP (Flocal_variable_p (symbol, where)))
	  set_internal (symbol, old_value, where, 1);
      }
      break;
    }
}

void
do_nothing (void)
{}

/* Push an unwind-protect entry that does nothing, so that
   set_unwind_protect_ptr can overwrite it later.  */

void
record_unwind_protect_nothing (void)
{
  record_unwind_protect_void (do_nothing);
}

/* Clear the unwind-protect entry COUNT, so that it does nothing.
   It need not be at the top of the stack.  */

void
clear_unwind_protect (ptrdiff_t count)
{
  union specbinding *p = specpdl + count;
  p->unwind_void.kind = SPECPDL_UNWIND_VOID;
  p->unwind_void.func = do_nothing;
}

/* Set the unwind-protect entry COUNT so that it invokes FUNC (ARG).
   It need not be at the top of the stack.  Discard the entry's
   previous value without invoking it.  */

void
set_unwind_protect (ptrdiff_t count, void (*func) (Lisp_Object),
		    Lisp_Object arg)
{
  union specbinding *p = specpdl + count;
  p->unwind.kind = SPECPDL_UNWIND;
  p->unwind.func = func;
  p->unwind.arg = arg;
}

void
set_unwind_protect_ptr (ptrdiff_t count, void (*func) (void *), void *arg)
{
  union specbinding *p = specpdl + count;
  p->unwind_ptr.kind = SPECPDL_UNWIND_PTR;
  p->unwind_ptr.func = func;
  p->unwind_ptr.arg = arg;
}

/* Pop and execute entries from the unwind-protect stack until the
   depth COUNT is reached.  Return VALUE.  */

Lisp_Object
unbind_to (ptrdiff_t count, Lisp_Object value)
{
  Lisp_Object quitf = Vquit_flag;

  Vquit_flag = Qnil;

  while (specpdl_ptr != specpdl + count)
    {
      /* Copy the binding, and decrement specpdl_ptr, before we do
	 the work to unbind it.  We decrement first
	 so that an error in unbinding won't try to unbind
	 the same entry again, and we copy the binding first
	 in case more bindings are made during some of the code we run.  */

      union specbinding this_binding;
      this_binding = *--specpdl_ptr;

<<<<<<< HEAD
      switch (specpdl_ptr->kind)
	{
	case SPECPDL_UNWIND:
	  specpdl_ptr->unwind.func (specpdl_ptr->unwind.arg);
	  break;
	case SPECPDL_UNWIND_PTR:
	  specpdl_ptr->unwind_ptr.func (specpdl_ptr->unwind_ptr.arg);
	  break;
	case SPECPDL_UNWIND_INT:
	  specpdl_ptr->unwind_int.func (specpdl_ptr->unwind_int.arg);
	  break;
	case SPECPDL_UNWIND_VOID:
	  specpdl_ptr->unwind_void.func ();
	  break;
	case SPECPDL_BACKTRACE:
	  break;
	case SPECPDL_LET:
          { /* If variable has a trivial value (no forwarding), and
               isn't trapped, we can just set it.  */
	    Lisp_Object sym = specpdl_symbol (specpdl_ptr);
	    if (SYMBOLP (sym) && XSYMBOL (sym)->redirect == SYMBOL_PLAINVAL)
	      {
                if (XSYMBOL (sym)->trapped_write == SYMBOL_UNTRAPPED_WRITE)
                  SET_SYMBOL_VAL (XSYMBOL (sym), specpdl_old_value (specpdl_ptr));
                else
                  set_internal (sym, specpdl_old_value (specpdl_ptr),
                                Qnil, SET_INTERNAL_UNBIND);
		break;
	      }
	    else
	      { /* FALLTHROUGH!!
		   NOTE: we only ever come here if make_local_foo was used for
		   the first time on this var within this let.  */
	      }
	  }
	case SPECPDL_LET_DEFAULT:
	  Fset_default (specpdl_symbol (specpdl_ptr),
			specpdl_old_value (specpdl_ptr));
	  break;
	case SPECPDL_LET_LOCAL:
	  {
	    Lisp_Object symbol = specpdl_symbol (specpdl_ptr);
	    Lisp_Object where = specpdl_where (specpdl_ptr);
	    Lisp_Object old_value = specpdl_old_value (specpdl_ptr);
	    eassert (BUFFERP (where));

	    /* If this was a local binding, reset the value in the appropriate
	       buffer, but only if that buffer's binding still exists.  */
	    if (!NILP (Flocal_variable_p (symbol, where)))
              set_internal (symbol, old_value, where, SET_INTERNAL_UNBIND);
	  }
	  break;
	}
=======
      do_one_unbind (&this_binding, 1);
>>>>>>> e7bde34e
    }

  if (NILP (Vquit_flag) && !NILP (quitf))
    Vquit_flag = quitf;

  return value;
}

void
unbind_for_thread_switch (struct thread_state *thr)
{
  union specbinding *bind;

  for (bind = thr->m_specpdl_ptr; bind > thr->m_specpdl;)
    {
      if ((--bind)->kind >= SPECPDL_LET)
	{
	  bind->let.saved_value = find_symbol_value (specpdl_symbol (bind));
	  do_one_unbind (bind, 0);
	}
    }
}

DEFUN ("special-variable-p", Fspecial_variable_p, Sspecial_variable_p, 1, 1, 0,
       doc: /* Return non-nil if SYMBOL's global binding has been declared special.
A special variable is one that will be bound dynamically, even in a
context where binding is lexical by default.  */)
  (Lisp_Object symbol)
{
   CHECK_SYMBOL (symbol);
   return XSYMBOL (symbol)->declared_special ? Qt : Qnil;
}


DEFUN ("backtrace-debug", Fbacktrace_debug, Sbacktrace_debug, 2, 2, 0,
       doc: /* Set the debug-on-exit flag of eval frame LEVEL levels down to FLAG.
The debugger is entered when that frame exits, if the flag is non-nil.  */)
  (Lisp_Object level, Lisp_Object flag)
{
  union specbinding *pdl = backtrace_top ();
  register EMACS_INT i;

  CHECK_NUMBER (level);

  for (i = 0; backtrace_p (pdl) && i < XINT (level); i++)
    pdl = backtrace_next (pdl);

  if (backtrace_p (pdl))
    set_backtrace_debug_on_exit (pdl, !NILP (flag));

  return flag;
}

DEFUN ("backtrace", Fbacktrace, Sbacktrace, 0, 0, "",
       doc: /* Print a trace of Lisp function calls currently active.
Output stream used is value of `standard-output'.  */)
  (void)
{
  union specbinding *pdl = backtrace_top ();
  Lisp_Object tem;
  Lisp_Object old_print_level = Vprint_level;

  if (NILP (Vprint_level))
    XSETFASTINT (Vprint_level, 8);

  while (backtrace_p (pdl))
    {
      write_string (backtrace_debug_on_exit (pdl) ? "* " : "  ");
      if (backtrace_nargs (pdl) == UNEVALLED)
	{
	  Fprin1 (Fcons (backtrace_function (pdl), *backtrace_args (pdl)),
		  Qnil);
	  write_string ("\n");
	}
      else
	{
	  tem = backtrace_function (pdl);
	  if (debugger_stack_frame_as_list)
	    write_string ("(");
	  Fprin1 (tem, Qnil);	/* This can QUIT.  */
	  if (!debugger_stack_frame_as_list)
	    write_string ("(");
	  {
	    ptrdiff_t i;
	    for (i = 0; i < backtrace_nargs (pdl); i++)
	      {
		if (i || debugger_stack_frame_as_list)
		  write_string(" ");
		Fprin1 (backtrace_args (pdl)[i], Qnil);
	      }
	  }
	  write_string (")\n");
	}
      pdl = backtrace_next (pdl);
    }

  Vprint_level = old_print_level;
  return Qnil;
}

static union specbinding *
get_backtrace_frame (Lisp_Object nframes, Lisp_Object base)
{
  union specbinding *pdl = backtrace_top ();
  register EMACS_INT i;

  CHECK_NATNUM (nframes);

  if (!NILP (base))
    { /* Skip up to `base'.  */
      base = Findirect_function (base, Qt);
      while (backtrace_p (pdl)
	     && !EQ (base, Findirect_function (backtrace_function (pdl), Qt)))
	pdl = backtrace_next (pdl);
    }

  /* Find the frame requested.  */
  for (i = XFASTINT (nframes); i > 0 && backtrace_p (pdl); i--)
    pdl = backtrace_next (pdl);

  return pdl;
}

DEFUN ("backtrace-frame", Fbacktrace_frame, Sbacktrace_frame, 1, 2, NULL,
       doc: /* Return the function and arguments NFRAMES up from current execution point.
If that frame has not evaluated the arguments yet (or is a special form),
the value is (nil FUNCTION ARG-FORMS...).
If that frame has evaluated its arguments and called its function already,
the value is (t FUNCTION ARG-VALUES...).
A &rest arg is represented as the tail of the list ARG-VALUES.
FUNCTION is whatever was supplied as car of evaluated list,
or a lambda expression for macro calls.
If NFRAMES is more than the number of frames, the value is nil.
If BASE is non-nil, it should be a function and NFRAMES counts from its
nearest activation frame.  */)
  (Lisp_Object nframes, Lisp_Object base)
{
  union specbinding *pdl = get_backtrace_frame (nframes, base);

  if (!backtrace_p (pdl))
    return Qnil;
  if (backtrace_nargs (pdl) == UNEVALLED)
    return Fcons (Qnil,
		  Fcons (backtrace_function (pdl), *backtrace_args (pdl)));
  else
    {
      Lisp_Object tem = Flist (backtrace_nargs (pdl), backtrace_args (pdl));

      return Fcons (Qt, Fcons (backtrace_function (pdl), tem));
    }
}

/* For backtrace-eval, we want to temporarily unwind the last few elements of
   the specpdl stack, and then rewind them.  We store the pre-unwind values
   directly in the pre-existing specpdl elements (i.e. we swap the current
   value and the old value stored in the specpdl), kind of like the inplace
   pointer-reversal trick.  As it turns out, the rewind does the same as the
   unwind, except it starts from the other end of the specpdl stack, so we use
   the same function for both unwind and rewind.  */
static void
backtrace_eval_unrewind (int distance)
{
  union specbinding *tmp = specpdl_ptr;
  int step = -1;
  if (distance < 0)
    { /* It's a rewind rather than unwind.  */
      tmp += distance - 1;
      step = 1;
      distance = -distance;
    }

  for (; distance > 0; distance--)
    {
      tmp += step;
      switch (tmp->kind)
	{
	  /* FIXME: Ideally we'd like to "temporarily unwind" (some of) those
	     unwind_protect, but the problem is that we don't know how to
	     rewind them afterwards.  */
	case SPECPDL_UNWIND:
	  {
	    Lisp_Object oldarg = tmp->unwind.arg;
	    if (tmp->unwind.func == set_buffer_if_live)
	      tmp->unwind.arg = Fcurrent_buffer ();
	    else if (tmp->unwind.func == save_excursion_restore)
	      tmp->unwind.arg = save_excursion_save ();
	    else
	      break;
	    tmp->unwind.func (oldarg);
	    break;
	  }

	case SPECPDL_UNWIND_PTR:
	case SPECPDL_UNWIND_INT:
	case SPECPDL_UNWIND_VOID:
	case SPECPDL_BACKTRACE:
	  break;
	case SPECPDL_LET:
	  { /* If variable has a trivial value (no forwarding), we can
	       just set it.  No need to check for constant symbols here,
	       since that was already done by specbind.  */
	    Lisp_Object sym = specpdl_symbol (tmp);
	    if (SYMBOLP (sym) && XSYMBOL (sym)->redirect == SYMBOL_PLAINVAL)
	      {
		Lisp_Object old_value = specpdl_old_value (tmp);
		set_specpdl_old_value (tmp, SYMBOL_VAL (XSYMBOL (sym)));
		SET_SYMBOL_VAL (XSYMBOL (sym), old_value);
		break;
	      }
	    else
	      { /* FALLTHROUGH!!
		   NOTE: we only ever come here if make_local_foo was used for
		   the first time on this var within this let.  */
	      }
	  }
	case SPECPDL_LET_DEFAULT:
	  {
	    Lisp_Object sym = specpdl_symbol (tmp);
	    Lisp_Object old_value = specpdl_old_value (tmp);
	    set_specpdl_old_value (tmp, Fdefault_value (sym));
	    Fset_default (sym, old_value);
	  }
	  break;
	case SPECPDL_LET_LOCAL:
	  {
	    Lisp_Object symbol = specpdl_symbol (tmp);
	    Lisp_Object where = specpdl_where (tmp);
	    Lisp_Object old_value = specpdl_old_value (tmp);
	    eassert (BUFFERP (where));

	    /* If this was a local binding, reset the value in the appropriate
	       buffer, but only if that buffer's binding still exists.  */
	    if (!NILP (Flocal_variable_p (symbol, where)))
	      {
		set_specpdl_old_value
		  (tmp, Fbuffer_local_value (symbol, where));
                set_internal (symbol, old_value, where, SET_INTERNAL_UNBIND);
	      }
	  }
	  break;
	}
    }
}

DEFUN ("backtrace-eval", Fbacktrace_eval, Sbacktrace_eval, 2, 3, NULL,
       doc: /* Evaluate EXP in the context of some activation frame.
NFRAMES and BASE specify the activation frame to use, as in `backtrace-frame'.  */)
     (Lisp_Object exp, Lisp_Object nframes, Lisp_Object base)
{
  union specbinding *pdl = get_backtrace_frame (nframes, base);
  ptrdiff_t count = SPECPDL_INDEX ();
  ptrdiff_t distance = specpdl_ptr - pdl;
  eassert (distance >= 0);

  if (!backtrace_p (pdl))
    error ("Activation frame not found!");

  backtrace_eval_unrewind (distance);
  record_unwind_protect_int (backtrace_eval_unrewind, -distance);

  /* Use eval_sub rather than Feval since the main motivation behind
     backtrace-eval is to be able to get/set the value of lexical variables
     from the debugger.  */
  return unbind_to (count, eval_sub (exp));
}

DEFUN ("backtrace--locals", Fbacktrace__locals, Sbacktrace__locals, 1, 2, NULL,
       doc: /* Return names and values of local variables of a stack frame.
NFRAMES and BASE specify the activation frame to use, as in `backtrace-frame'.  */)
  (Lisp_Object nframes, Lisp_Object base)
{
  union specbinding *frame = get_backtrace_frame (nframes, base);
  union specbinding *prevframe
    = get_backtrace_frame (make_number (XFASTINT (nframes) - 1), base);
  ptrdiff_t distance = specpdl_ptr - frame;
  Lisp_Object result = Qnil;
  eassert (distance >= 0);

  if (!backtrace_p (prevframe))
    error ("Activation frame not found!");
  if (!backtrace_p (frame))
    error ("Activation frame not found!");

  /* The specpdl entries normally contain the symbol being bound along with its
     `old_value', so it can be restored.  The new value to which it is bound is
     available in one of two places: either in the current value of the
     variable (if it hasn't been rebound yet) or in the `old_value' slot of the
     next specpdl entry for it.
     `backtrace_eval_unrewind' happens to swap the role of `old_value'
     and "new value", so we abuse it here, to fetch the new value.
     It's ugly (we'd rather not modify global data) and a bit inefficient,
     but it does the job for now.  */
  backtrace_eval_unrewind (distance);

  /* Grab values.  */
  {
    union specbinding *tmp = prevframe;
    for (; tmp > frame; tmp--)
      {
	switch (tmp->kind)
	  {
	  case SPECPDL_LET:
	  case SPECPDL_LET_DEFAULT:
	  case SPECPDL_LET_LOCAL:
	    {
	      Lisp_Object sym = specpdl_symbol (tmp);
	      Lisp_Object val = specpdl_old_value (tmp);
	      if (EQ (sym, Qinternal_interpreter_environment))
		{
		  Lisp_Object env = val;
		  for (; CONSP (env); env = XCDR (env))
		    {
		      Lisp_Object binding = XCAR (env);
		      if (CONSP (binding))
			result = Fcons (Fcons (XCAR (binding),
					       XCDR (binding)),
					result);
		    }
		}
	      else
		result = Fcons (Fcons (sym, val), result);
	    }
	    break;

	  case SPECPDL_UNWIND:
	  case SPECPDL_UNWIND_PTR:
	  case SPECPDL_UNWIND_INT:
	  case SPECPDL_UNWIND_VOID:
	  case SPECPDL_BACKTRACE:
	    break;

	  default:
	    emacs_abort ();
	  }
      }
  }

  /* Restore values from specpdl to original place.  */
  backtrace_eval_unrewind (-distance);

  return result;
}


void
mark_specpdl (union specbinding *first, union specbinding *ptr)
{
  union specbinding *pdl;
  for (pdl = first; pdl != ptr; pdl++)
    {
      switch (pdl->kind)
	{
	case SPECPDL_UNWIND:
	  mark_object (specpdl_arg (pdl));
	  break;

	case SPECPDL_BACKTRACE:
	  {
	    ptrdiff_t nargs = backtrace_nargs (pdl);
	    mark_object (backtrace_function (pdl));
	    if (nargs == UNEVALLED)
	      nargs = 1;
	    while (nargs--)
	      mark_object (backtrace_args (pdl)[nargs]);
	  }
	  break;

	case SPECPDL_LET_DEFAULT:
	case SPECPDL_LET_LOCAL:
	  mark_object (specpdl_where (pdl));
	  /* Fall through.  */
	case SPECPDL_LET:
	  mark_object (specpdl_symbol (pdl));
	  mark_object (specpdl_old_value (pdl));
	  mark_object (specpdl_saved_value (pdl));
	  break;

	case SPECPDL_UNWIND_PTR:
	case SPECPDL_UNWIND_INT:
	case SPECPDL_UNWIND_VOID:
	  break;

	default:
	  emacs_abort ();
	}
    }
}

void
get_backtrace (Lisp_Object array)
{
  union specbinding *pdl = backtrace_next (backtrace_top ());
  ptrdiff_t i = 0, asize = ASIZE (array);

  /* Copy the backtrace contents into working memory.  */
  for (; i < asize; i++)
    {
      if (backtrace_p (pdl))
	{
	  ASET (array, i, backtrace_function (pdl));
	  pdl = backtrace_next (pdl);
	}
      else
	ASET (array, i, Qnil);
    }
}

Lisp_Object backtrace_top_function (void)
{
  union specbinding *pdl = backtrace_top ();
  return (backtrace_p (pdl) ? backtrace_function (pdl) : Qnil);
}

void
syms_of_eval (void)
{
  DEFVAR_INT ("max-specpdl-size", max_specpdl_size,
	      doc: /* Limit on number of Lisp variable bindings and `unwind-protect's.
If Lisp code tries to increase the total number past this amount,
an error is signaled.
You can safely use a value considerably larger than the default value,
if that proves inconveniently small.  However, if you increase it too far,
Emacs could run out of memory trying to make the stack bigger.
Note that this limit may be silently increased by the debugger
if `debug-on-error' or `debug-on-quit' is set.  */);

  DEFVAR_INT ("max-lisp-eval-depth", max_lisp_eval_depth,
	      doc: /* Limit on depth in `eval', `apply' and `funcall' before error.

This limit serves to catch infinite recursions for you before they cause
actual stack overflow in C, which would be fatal for Emacs.
You can safely make it considerably larger than its default value,
if that proves inconveniently small.  However, if you increase it too far,
Emacs could overflow the real C stack, and crash.  */);

  DEFVAR_LISP ("quit-flag", Vquit_flag,
	       doc: /* Non-nil causes `eval' to abort, unless `inhibit-quit' is non-nil.
If the value is t, that means do an ordinary quit.
If the value equals `throw-on-input', that means quit by throwing
to the tag specified in `throw-on-input'; it's for handling `while-no-input'.
Typing C-g sets `quit-flag' to t, regardless of `inhibit-quit',
but `inhibit-quit' non-nil prevents anything from taking notice of that.  */);
  Vquit_flag = Qnil;

  DEFVAR_LISP ("inhibit-quit", Vinhibit_quit,
	       doc: /* Non-nil inhibits C-g quitting from happening immediately.
Note that `quit-flag' will still be set by typing C-g,
so a quit will be signaled as soon as `inhibit-quit' is nil.
To prevent this happening, set `quit-flag' to nil
before making `inhibit-quit' nil.  */);
  Vinhibit_quit = Qnil;

  DEFSYM (Qsetq, "setq");
  DEFSYM (Qinhibit_quit, "inhibit-quit");
  DEFSYM (Qautoload, "autoload");
  DEFSYM (Qinhibit_debugger, "inhibit-debugger");
  DEFSYM (Qmacro, "macro");

  /* Note that the process handling also uses Qexit, but we don't want
     to staticpro it twice, so we just do it here.  */
  DEFSYM (Qexit, "exit");

  DEFSYM (Qinteractive, "interactive");
  DEFSYM (Qcommandp, "commandp");
  DEFSYM (Qand_rest, "&rest");
  DEFSYM (Qand_optional, "&optional");
  DEFSYM (Qclosure, "closure");
  DEFSYM (QCdocumentation, ":documentation");
  DEFSYM (Qdebug, "debug");

  DEFVAR_LISP ("inhibit-debugger", Vinhibit_debugger,
	       doc: /* Non-nil means never enter the debugger.
Normally set while the debugger is already active, to avoid recursive
invocations.  */);
  Vinhibit_debugger = Qnil;

  DEFVAR_LISP ("debug-on-error", Vdebug_on_error,
	       doc: /* Non-nil means enter debugger if an error is signaled.
Does not apply to errors handled by `condition-case' or those
matched by `debug-ignored-errors'.
If the value is a list, an error only means to enter the debugger
if one of its condition symbols appears in the list.
When you evaluate an expression interactively, this variable
is temporarily non-nil if `eval-expression-debug-on-error' is non-nil.
The command `toggle-debug-on-error' toggles this.
See also the variable `debug-on-quit' and `inhibit-debugger'.  */);
  Vdebug_on_error = Qnil;

  DEFVAR_LISP ("debug-ignored-errors", Vdebug_ignored_errors,
    doc: /* List of errors for which the debugger should not be called.
Each element may be a condition-name or a regexp that matches error messages.
If any element applies to a given error, that error skips the debugger
and just returns to top level.
This overrides the variable `debug-on-error'.
It does not apply to errors handled by `condition-case'.  */);
  Vdebug_ignored_errors = Qnil;

  DEFVAR_BOOL ("debug-on-quit", debug_on_quit,
    doc: /* Non-nil means enter debugger if quit is signaled (C-g, for example).
Does not apply if quit is handled by a `condition-case'.  */);
  debug_on_quit = 0;

  DEFVAR_BOOL ("debug-on-next-call", debug_on_next_call,
	       doc: /* Non-nil means enter debugger before next `eval', `apply' or `funcall'.  */);

  DEFVAR_BOOL ("debugger-may-continue", debugger_may_continue,
	       doc: /* Non-nil means debugger may continue execution.
This is nil when the debugger is called under circumstances where it
might not be safe to continue.  */);
  debugger_may_continue = 1;

  DEFVAR_BOOL ("debugger-stack-frame-as-list", debugger_stack_frame_as_list,
	       doc: /* Non-nil means display call stack frames as lists. */);
  debugger_stack_frame_as_list = 0;

  DEFVAR_LISP ("debugger", Vdebugger,
	       doc: /* Function to call to invoke debugger.
If due to frame exit, args are `exit' and the value being returned;
 this function's value will be returned instead of that.
If due to error, args are `error' and a list of the args to `signal'.
If due to `apply' or `funcall' entry, one arg, `lambda'.
If due to `eval' entry, one arg, t.  */);
  Vdebugger = Qnil;

  DEFVAR_LISP ("signal-hook-function", Vsignal_hook_function,
	       doc: /* If non-nil, this is a function for `signal' to call.
It receives the same arguments that `signal' was given.
The Edebug package uses this to regain control.  */);
  Vsignal_hook_function = Qnil;

  DEFVAR_LISP ("debug-on-signal", Vdebug_on_signal,
	       doc: /* Non-nil means call the debugger regardless of condition handlers.
Note that `debug-on-error', `debug-on-quit' and friends
still determine whether to handle the particular condition.  */);
  Vdebug_on_signal = Qnil;

  /* When lexical binding is being used,
   Vinternal_interpreter_environment is non-nil, and contains an alist
   of lexically-bound variable, or (t), indicating an empty
   environment.  The lisp name of this variable would be
   `internal-interpreter-environment' if it weren't hidden.
   Every element of this list can be either a cons (VAR . VAL)
   specifying a lexical binding, or a single symbol VAR indicating
   that this variable should use dynamic scoping.  */
  DEFSYM (Qinternal_interpreter_environment,
	  "internal-interpreter-environment");
  DEFVAR_LISP ("internal-interpreter-environment",
		Vinternal_interpreter_environment,
	       doc: /* If non-nil, the current lexical environment of the lisp interpreter.
When lexical binding is not being used, this variable is nil.
A value of `(t)' indicates an empty environment, otherwise it is an
alist of active lexical bindings.  */);
  Vinternal_interpreter_environment = Qnil;
  /* Don't export this variable to Elisp, so no one can mess with it
     (Just imagine if someone makes it buffer-local).  */
  Funintern (Qinternal_interpreter_environment, Qnil);

  Vrun_hooks = intern_c_string ("run-hooks");
  staticpro (&Vrun_hooks);

  staticpro (&Vautoload_queue);
  Vautoload_queue = Qnil;
  staticpro (&Vsignaling_function);
  Vsignaling_function = Qnil;

  inhibit_lisp_code = Qnil;

  defsubr (&Sor);
  defsubr (&Sand);
  defsubr (&Sif);
  defsubr (&Scond);
  defsubr (&Sprogn);
  defsubr (&Sprog1);
  defsubr (&Sprog2);
  defsubr (&Ssetq);
  defsubr (&Squote);
  defsubr (&Sfunction);
  defsubr (&Sdefault_toplevel_value);
  defsubr (&Sset_default_toplevel_value);
  defsubr (&Sdefvar);
  defsubr (&Sdefvaralias);
  DEFSYM (Qdefvaralias, "defvaralias");
  defsubr (&Sdefconst);
  defsubr (&Smake_var_non_special);
  defsubr (&Slet);
  defsubr (&SletX);
  defsubr (&Swhile);
  defsubr (&Smacroexpand);
  defsubr (&Scatch);
  defsubr (&Sthrow);
  defsubr (&Sunwind_protect);
  defsubr (&Scondition_case);
  defsubr (&Ssignal);
  defsubr (&Scommandp);
  defsubr (&Sautoload);
  defsubr (&Sautoload_do_load);
  defsubr (&Seval);
  defsubr (&Sapply);
  defsubr (&Sfuncall);
  defsubr (&Sfunc_arity);
  defsubr (&Srun_hooks);
  defsubr (&Srun_hook_with_args);
  defsubr (&Srun_hook_with_args_until_success);
  defsubr (&Srun_hook_with_args_until_failure);
  defsubr (&Srun_hook_wrapped);
  defsubr (&Sfetch_bytecode);
  defsubr (&Sbacktrace_debug);
  defsubr (&Sbacktrace);
  defsubr (&Sbacktrace_frame);
  defsubr (&Sbacktrace_eval);
  defsubr (&Sbacktrace__locals);
  defsubr (&Sspecial_variable_p);
  defsubr (&Sfunctionp);
}<|MERGE_RESOLUTION|>--- conflicted
+++ resolved
@@ -46,6 +46,8 @@
    is shutting down.  */
 Lisp_Object Vrun_hooks;
 
+/* The commented-out variables below are macros defined in thread.h.  */
+
 /* Current number of specbindings allocated in specpdl, not counting
    the dummy entry specpdl[-1].  */
 
@@ -62,11 +64,7 @@
 
 /* Depth in Lisp evaluations and function calls.  */
 
-<<<<<<< HEAD
-static EMACS_INT lisp_eval_depth;
-=======
-/* EMACS_INT lisp_eval_depth; */
->>>>>>> e7bde34e
+/* static EMACS_INT lisp_eval_depth; */
 
 /* The value of num_nonmacro_input_events as of the last time we
    started to enter the debugger.  If we decide to enter the debugger
@@ -234,25 +232,17 @@
 void
 init_eval (void)
 {
+  byte_stack_list = 0;
   specpdl_ptr = specpdl;
   { /* Put a dummy catcher at top-level so that handlerlist is never NULL.
        This is important since handlerlist->nextfree holds the freelist
        which would otherwise leak every time we unwind back to top-level.   */
-<<<<<<< HEAD
-    handlerlist = handlerlist_sentinel.nextfree = &handlerlist_sentinel;
-    struct handler *c = push_handler (Qunbound, CATCHER);
-    eassert (c == &handlerlist_sentinel);
-    handlerlist_sentinel.nextfree = NULL;
-    handlerlist_sentinel.next = NULL;
-=======
-    struct handler *c;
     handlerlist_sentinel = xzalloc (sizeof (struct handler));
     handlerlist = handlerlist_sentinel->nextfree = handlerlist_sentinel;
-    PUSH_HANDLER (c, Qunbound, CATCHER);
+    struct handler *c = push_handler (Qunbound, CATCHER);
     eassert (c == handlerlist_sentinel);
     handlerlist_sentinel->nextfree = NULL;
     handlerlist_sentinel->next = NULL;
->>>>>>> e7bde34e
   }
   Vquit_flag = Qnil;
   debug_on_next_call = 0;
@@ -1162,12 +1152,8 @@
 
   eassert (handlerlist == catch);
 
-<<<<<<< HEAD
-  lisp_eval_depth = catch->lisp_eval_depth;
-=======
   byte_stack_list = catch->byte_stack;
   lisp_eval_depth = catch->f_lisp_eval_depth;
->>>>>>> e7bde34e
 
   sys_longjmp (catch->jmp, 1);
 }
@@ -1462,6 +1448,7 @@
   c->pdlcount = SPECPDL_INDEX ();
   c->poll_suppress_count = poll_suppress_count;
   c->interrupt_input_blocked = interrupt_input_blocked;
+  c->byte_stack = byte_stack_list;
   handlerlist = c;
   return c;
 }
@@ -3188,10 +3175,10 @@
   switch (sym->redirect)
     {
     case SYMBOL_PLAINVAL:
-      if (!sym->constant)
+      if (!sym->trapped_write)
 	SET_SYMBOL_VAL (sym, value);
       else
-	set_internal (specpdl_symbol (bind), value, Qnil, 1);
+	set_internal (specpdl_symbol (bind), value, Qnil, SET_INTERNAL_BIND);
       break;
 
     case SYMBOL_LOCALIZED:
@@ -3211,11 +3198,11 @@
 	    }
 	}
 
-      set_internal (specpdl_symbol (bind), value, Qnil, 1);
+      set_internal (specpdl_symbol (bind), value, Qnil, SET_INTERNAL_BIND);
       break;
 
     default:
-      abort ();
+      emacs_abort ();
     }
 }
 
@@ -3252,14 +3239,7 @@
       specpdl_ptr->let.old_value = SYMBOL_VAL (sym);
       specpdl_ptr->let.saved_value = Qnil;
       grow_specpdl ();
-<<<<<<< HEAD
-      if (!sym->trapped_write)
-	SET_SYMBOL_VAL (sym, value);
-      else
-	set_internal (symbol, value, Qnil, SET_INTERNAL_BIND);
-=======
       do_specbind (sym, specpdl_ptr - 1, value);
->>>>>>> e7bde34e
       break;
     case SYMBOL_LOCALIZED:
       if (SYMBOL_BLV (sym)->frame_local)
@@ -3300,11 +3280,7 @@
 	  specpdl_ptr->let.kind = SPECPDL_LET;
 
 	grow_specpdl ();
-<<<<<<< HEAD
-        set_internal (symbol, value, Qnil, SET_INTERNAL_BIND);
-=======
 	do_specbind (sym, specpdl_ptr - 1, value);
->>>>>>> e7bde34e
 	break;
       }
     default: emacs_abort ();
@@ -3386,13 +3362,17 @@
     case SPECPDL_BACKTRACE:
       break;
     case SPECPDL_LET:
-      { /* If variable has a trivial value (no forwarding), we can
-	   just set it.  No need to check for constant symbols here,
-	   since that was already done by specbind.  */
-	struct Lisp_Symbol *sym = XSYMBOL (specpdl_symbol (this_binding));
-	if (sym->redirect == SYMBOL_PLAINVAL)
+      { /* If variable has a trivial value (no forwarding), and isn't
+	   trapped we can just set it.  No need to check for constant
+	   symbols here, since that was already done by specbind.  */
+	struct Lisp_Symbol sym = specpdl_symbol (this_binding);
+	if (SYMBOLP (sym) && XSYMBOL (sym)->redirect == SYMBOL_PLAINVAL)
 	  {
-	    SET_SYMBOL_VAL (sym, specpdl_old_value (this_binding));
+	    if (XSYMBOL (sym)->trapped_write == SYMBOL_UNTRAPPED_WRITE)
+	      SET_SYMBOL_VAL (XSYMBOL (sym), specpdl_old_value (this_binding));
+	    else
+	      set_internal (sym, specpdl_old_value (this_binding),
+			    Qnil, SET_INTERNAL_UNBIND);
 	    break;
 	  }
 	else
@@ -3415,7 +3395,7 @@
 	/* If this was a local binding, reset the value in the appropriate
 	   buffer, but only if that buffer's binding still exists.  */
 	if (!NILP (Flocal_variable_p (symbol, where)))
-	  set_internal (symbol, old_value, where, 1);
+	  set_internal (symbol, old_value, where, SET_INTERNAL_UNBIND);
       }
       break;
     }
@@ -3489,63 +3469,7 @@
       union specbinding this_binding;
       this_binding = *--specpdl_ptr;
 
-<<<<<<< HEAD
-      switch (specpdl_ptr->kind)
-	{
-	case SPECPDL_UNWIND:
-	  specpdl_ptr->unwind.func (specpdl_ptr->unwind.arg);
-	  break;
-	case SPECPDL_UNWIND_PTR:
-	  specpdl_ptr->unwind_ptr.func (specpdl_ptr->unwind_ptr.arg);
-	  break;
-	case SPECPDL_UNWIND_INT:
-	  specpdl_ptr->unwind_int.func (specpdl_ptr->unwind_int.arg);
-	  break;
-	case SPECPDL_UNWIND_VOID:
-	  specpdl_ptr->unwind_void.func ();
-	  break;
-	case SPECPDL_BACKTRACE:
-	  break;
-	case SPECPDL_LET:
-          { /* If variable has a trivial value (no forwarding), and
-               isn't trapped, we can just set it.  */
-	    Lisp_Object sym = specpdl_symbol (specpdl_ptr);
-	    if (SYMBOLP (sym) && XSYMBOL (sym)->redirect == SYMBOL_PLAINVAL)
-	      {
-                if (XSYMBOL (sym)->trapped_write == SYMBOL_UNTRAPPED_WRITE)
-                  SET_SYMBOL_VAL (XSYMBOL (sym), specpdl_old_value (specpdl_ptr));
-                else
-                  set_internal (sym, specpdl_old_value (specpdl_ptr),
-                                Qnil, SET_INTERNAL_UNBIND);
-		break;
-	      }
-	    else
-	      { /* FALLTHROUGH!!
-		   NOTE: we only ever come here if make_local_foo was used for
-		   the first time on this var within this let.  */
-	      }
-	  }
-	case SPECPDL_LET_DEFAULT:
-	  Fset_default (specpdl_symbol (specpdl_ptr),
-			specpdl_old_value (specpdl_ptr));
-	  break;
-	case SPECPDL_LET_LOCAL:
-	  {
-	    Lisp_Object symbol = specpdl_symbol (specpdl_ptr);
-	    Lisp_Object where = specpdl_where (specpdl_ptr);
-	    Lisp_Object old_value = specpdl_old_value (specpdl_ptr);
-	    eassert (BUFFERP (where));
-
-	    /* If this was a local binding, reset the value in the appropriate
-	       buffer, but only if that buffer's binding still exists.  */
-	    if (!NILP (Flocal_variable_p (symbol, where)))
-              set_internal (symbol, old_value, where, SET_INTERNAL_UNBIND);
-	  }
-	  break;
-	}
-=======
       do_one_unbind (&this_binding, 1);
->>>>>>> e7bde34e
     }
 
   if (NILP (Vquit_flag) && !NILP (quitf))
