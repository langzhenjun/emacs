/* X Communication module for terminals which understand the X protocol.

Copyright (C) 1989, 1993-2014 Free Software Foundation, Inc.

This file is part of GNU Emacs.

GNU Emacs is free software: you can redistribute it and/or modify
it under the terms of the GNU General Public License as published by
the Free Software Foundation, either version 3 of the License, or
(at your option) any later version.

GNU Emacs is distributed in the hope that it will be useful,
but WITHOUT ANY WARRANTY; without even the implied warranty of
MERCHANTABILITY or FITNESS FOR A PARTICULAR PURPOSE.  See the
GNU General Public License for more details.

You should have received a copy of the GNU General Public License
along with GNU Emacs.  If not, see <http://www.gnu.org/licenses/>.  */

/* New display code by Gerd Moellmann <gerd@gnu.org>.  */
/* Xt features made by Fred Pierresteguy.  */

#include <config.h>
#include <stdio.h>

#include "lisp.h"
#include "blockinput.h"
#include "syssignal.h"

/* This may include sys/types.h, and that somehow loses
   if this is not done before the other system files.  */
#include "xterm.h"
#include <X11/cursorfont.h>

/* If we have Xfixes extension, use it for pointer blanking.  */
#ifdef HAVE_XFIXES
#include <X11/extensions/Xfixes.h>
#endif

/* Using Xft implies that XRender is available.  */
#ifdef HAVE_XFT
#include <X11/extensions/Xrender.h>
#endif

/* Load sys/types.h if not already loaded.
   In some systems loading it twice is suicidal.  */
#ifndef makedev
#include <sys/types.h>
#endif /* makedev */

#include <sys/ioctl.h>

#include "systime.h"

#include <fcntl.h>
#include <errno.h>
#include <sys/stat.h>
/* Caused redefinition of DBL_DIG on Netbsd; seems not to be needed.  */
/* #include <sys/param.h>  */

#include "charset.h"
#include "character.h"
#include "coding.h"
#include "frame.h"
#include "dispextern.h"
#include "fontset.h"
#include "termhooks.h"
#include "termopts.h"
#include "termchar.h"
#include "emacs-icon.h"
#include "disptab.h"
#include "buffer.h"
#include "window.h"
#include "keyboard.h"
#include "intervals.h"
#include "process.h"
#include "atimer.h"
#include "keymap.h"
#include "font.h"
#include "xsettings.h"
#include "xgselect.h"
#include "sysselect.h"
#include "menu.h"

#ifdef USE_X_TOOLKIT
#include <X11/Shell.h>
#endif

#include <unistd.h>

#ifdef USE_GTK
#include "gtkutil.h"
#ifdef HAVE_GTK3
#include <X11/Xproto.h>
#endif
#endif

#if defined (USE_LUCID) || defined (USE_MOTIF)
#include "../lwlib/xlwmenu.h"
#endif

#ifdef USE_X_TOOLKIT
#if !defined (NO_EDITRES)
#define HACK_EDITRES
extern void _XEditResCheckMessages (Widget, XtPointer, XEvent *, Boolean *);
#endif /* not NO_EDITRES */

/* Include toolkit specific headers for the scroll bar widget.  */

#ifdef USE_TOOLKIT_SCROLL_BARS
#if defined USE_MOTIF
#include <Xm/Xm.h>		/* For LESSTIF_VERSION */
#include <Xm/ScrollBar.h>
#else /* !USE_MOTIF i.e. use Xaw */

#ifdef HAVE_XAW3D
#include <X11/Xaw3d/Simple.h>
#include <X11/Xaw3d/Scrollbar.h>
#include <X11/Xaw3d/ThreeD.h>
#else /* !HAVE_XAW3D */
#include <X11/Xaw/Simple.h>
#include <X11/Xaw/Scrollbar.h>
#endif /* !HAVE_XAW3D */
#ifndef XtNpickTop
#define XtNpickTop "pickTop"
#endif /* !XtNpickTop */
#endif /* !USE_MOTIF */
#endif /* USE_TOOLKIT_SCROLL_BARS */

#endif /* USE_X_TOOLKIT */

#ifdef USE_X_TOOLKIT
#include "widget.h"
#ifndef XtNinitialState
#define XtNinitialState "initialState"
#endif
#endif

#include "bitmaps/gray.xbm"

#ifdef HAVE_XKB
#include <X11/XKBlib.h>
#endif

/* Default to using XIM if available.  */
#ifdef USE_XIM
bool use_xim = true;
#else
bool use_xim = false;  /* configure --without-xim */
#endif

/* Non-zero means that a HELP_EVENT has been generated since Emacs
   start.  */

static bool any_help_event_p;

/* This is a chain of structures for all the X displays currently in
   use.  */

struct x_display_info *x_display_list;

#ifdef USE_X_TOOLKIT

/* The application context for Xt use.  */
XtAppContext Xt_app_con;
static String Xt_default_resources[] = {0};

/* Non-zero means user is interacting with a toolkit scroll bar.  */
static bool toolkit_scroll_bar_interaction;

#endif /* USE_X_TOOLKIT */

/* Non-zero timeout value means ignore next mouse click if it arrives
   before that timeout elapses (i.e. as part of the same sequence of
   events resulting from clicking on a frame to select it).  */

static Time ignore_next_mouse_click_timeout;

/* Used locally within XTread_socket.  */

static int x_noop_count;

static Lisp_Object Qalt, Qhyper, Qmeta, Qsuper, Qmodifier_value;

static Lisp_Object Qvendor_specific_keysyms;
static Lisp_Object Qlatin_1;

#ifdef USE_GTK
/* The name of the Emacs icon file.  */
static Lisp_Object xg_default_icon_file;

/* Used in gtkutil.c.  */
Lisp_Object Qx_gtk_map_stock;
#endif

/* Some functions take this as char *, not const char *.  */
static char emacs_class[] = EMACS_CLASS;

enum xembed_info
  {
    XEMBED_MAPPED = 1 << 0
  };

enum xembed_message
  {
    XEMBED_EMBEDDED_NOTIFY        = 0,
    XEMBED_WINDOW_ACTIVATE        = 1,
    XEMBED_WINDOW_DEACTIVATE      = 2,
    XEMBED_REQUEST_FOCUS          = 3,
    XEMBED_FOCUS_IN               = 4,
    XEMBED_FOCUS_OUT              = 5,
    XEMBED_FOCUS_NEXT             = 6,
    XEMBED_FOCUS_PREV             = 7,

    XEMBED_MODALITY_ON            = 10,
    XEMBED_MODALITY_OFF           = 11,
    XEMBED_REGISTER_ACCELERATOR   = 12,
    XEMBED_UNREGISTER_ACCELERATOR = 13,
    XEMBED_ACTIVATE_ACCELERATOR   = 14
  };

static bool x_alloc_nearest_color_1 (Display *, Colormap, XColor *);
static void x_set_window_size_1 (struct frame *, bool, int, int, bool);
static void x_raise_frame (struct frame *);
static void x_lower_frame (struct frame *);
static const XColor *x_color_cells (Display *, int *);
static int x_io_error_quitter (Display *);
static struct terminal *x_create_terminal (struct x_display_info *);
static void x_update_end (struct frame *);
static void XTframe_up_to_date (struct frame *);
static void x_clear_frame (struct frame *);
static _Noreturn void x_ins_del_lines (struct frame *, int, int);
static void frame_highlight (struct frame *);
static void frame_unhighlight (struct frame *);
static void x_new_focus_frame (struct x_display_info *, struct frame *);
static void  x_focus_changed (int, int, struct x_display_info *,
                              struct frame *, struct input_event *);
static void XTframe_rehighlight (struct frame *);
static void x_frame_rehighlight (struct x_display_info *);
static void x_draw_hollow_cursor (struct window *, struct glyph_row *);
static void x_draw_bar_cursor (struct window *, struct glyph_row *, int,
                               enum text_cursor_kinds);

static void x_clip_to_row (struct window *, struct glyph_row *,
			   enum glyph_row_area, GC);
static void x_flush (struct frame *f);
static void x_update_begin (struct frame *);
static void x_update_window_begin (struct window *);
static struct scroll_bar *x_window_to_scroll_bar (Display *, Window, int);
static void x_scroll_bar_report_motion (struct frame **, Lisp_Object *,
                                        enum scroll_bar_part *,
                                        Lisp_Object *, Lisp_Object *,
                                        Time *);
static void x_horizontal_scroll_bar_report_motion (struct frame **, Lisp_Object *,
						   enum scroll_bar_part *,
						   Lisp_Object *, Lisp_Object *,
						   Time *);
static bool x_handle_net_wm_state (struct frame *, const XPropertyEvent *);
static void x_check_fullscreen (struct frame *);
static void x_check_expected_move (struct frame *, int, int);
static void x_sync_with_move (struct frame *, int, int, bool);
static int handle_one_xevent (struct x_display_info *,
			      const XEvent *, int *,
			      struct input_event *);
#if ! (defined USE_X_TOOLKIT || defined USE_MOTIF)
static int x_dispatch_event (XEvent *, Display *);
#endif
/* Don't declare this _Noreturn because we want no
   interference with debugging failing X calls.  */
static void x_connection_closed (Display *, const char *);
static void x_wm_set_window_state (struct frame *, int);
static void x_wm_set_icon_pixmap (struct frame *, ptrdiff_t);
static void x_initialize (void);

static bool get_current_wm_state (struct frame *, Window, int *, bool *);

/* Flush display of frame F.  */

static void
x_flush (struct frame *f)
{
  eassert (f && FRAME_X_P (f));
  /* Don't call XFlush when it is not safe to redisplay; the X
     connection may be broken.  */
  if (!NILP (Vinhibit_redisplay))
    return;

  block_input ();
  XFlush (FRAME_X_DISPLAY (f));
  unblock_input ();
}


/* Remove calls to XFlush by defining XFlush to an empty replacement.
   Calls to XFlush should be unnecessary because the X output buffer
   is flushed automatically as needed by calls to XPending,
   XNextEvent, or XWindowEvent according to the XFlush man page.
   XTread_socket calls XPending.  Removing XFlush improves
   performance.  */

#define XFlush(DISPLAY)	(void) 0


/***********************************************************************
			      Debugging
 ***********************************************************************/

#if false

/* This is a function useful for recording debugging information about
   the sequence of occurrences in this file.  */

struct record
{
  char *locus;
  int type;
};

struct record event_record[100];

int event_record_index;

void
record_event (char *locus, int type)
{
  if (event_record_index == ARRAYELTS (event_record))
    event_record_index = 0;

  event_record[event_record_index].locus = locus;
  event_record[event_record_index].type = type;
  event_record_index++;
}

#endif



/* Return the struct x_display_info corresponding to DPY.  */

struct x_display_info *
x_display_info_for_display (Display *dpy)
{
  struct x_display_info *dpyinfo;

  for (dpyinfo = x_display_list; dpyinfo; dpyinfo = dpyinfo->next)
    if (dpyinfo->display == dpy)
      return dpyinfo;

  return 0;
}

static Window
x_find_topmost_parent (struct frame *f)
{
  struct x_output *x = f->output_data.x;
  Window win = None, wi = x->parent_desc;
  Display *dpy = FRAME_X_DISPLAY (f);

  while (wi != FRAME_DISPLAY_INFO (f)->root_window)
    {
      Window root;
      Window *children;
      unsigned int nchildren;

      win = wi;
      if (XQueryTree (dpy, win, &root, &wi, &children, &nchildren))
	XFree (children);
      else
	break;
    }

  return win;
}

#define OPAQUE  0xffffffff

void
x_set_frame_alpha (struct frame *f)
{
  struct x_display_info *dpyinfo = FRAME_DISPLAY_INFO (f);
  Display *dpy = FRAME_X_DISPLAY (f);
  Window win = FRAME_OUTER_WINDOW (f);
  double alpha = 1.0;
  double alpha_min = 1.0;
  unsigned long opac;
  Window parent;

  if (dpyinfo->x_highlight_frame == f)
    alpha = f->alpha[0];
  else
    alpha = f->alpha[1];

  if (FLOATP (Vframe_alpha_lower_limit))
    alpha_min = XFLOAT_DATA (Vframe_alpha_lower_limit);
  else if (INTEGERP (Vframe_alpha_lower_limit))
    alpha_min = (XINT (Vframe_alpha_lower_limit)) / 100.0;

  if (alpha < 0.0)
    return;
  else if (alpha > 1.0)
    alpha = 1.0;
  else if (0.0 <= alpha && alpha < alpha_min && alpha_min <= 1.0)
    alpha = alpha_min;

  opac = alpha * OPAQUE;

  x_catch_errors (dpy);

  /* If there is a parent from the window manager, put the property there
     also, to work around broken window managers that fail to do that.
     Do this unconditionally as this function is called on reparent when
     alpha has not changed on the frame.  */

  parent = x_find_topmost_parent (f);
  if (parent != None)
    XChangeProperty (dpy, parent, dpyinfo->Xatom_net_wm_window_opacity,
                     XA_CARDINAL, 32, PropModeReplace,
                     (unsigned char *) &opac, 1);

  /* return unless necessary */
  {
    unsigned char *data;
    Atom actual;
    int rc, format;
    unsigned long n, left;

    rc = XGetWindowProperty (dpy, win, dpyinfo->Xatom_net_wm_window_opacity,
			     0, 1, False, XA_CARDINAL,
			     &actual, &format, &n, &left,
			     &data);

    if (rc == Success && actual != None)
      {
        unsigned long value = *(unsigned long *)data;
	XFree (data);
	if (value == opac)
	  {
	    x_uncatch_errors ();
	    return;
	  }
      }
  }

  XChangeProperty (dpy, win, dpyinfo->Xatom_net_wm_window_opacity,
		   XA_CARDINAL, 32, PropModeReplace,
		   (unsigned char *) &opac, 1);
  x_uncatch_errors ();
}

/***********************************************************************
		    Starting and ending an update
 ***********************************************************************/

/* Start an update of frame F.  This function is installed as a hook
   for update_begin, i.e. it is called when update_begin is called.
   This function is called prior to calls to x_update_window_begin for
   each window being updated.  Currently, there is nothing to do here
   because all interesting stuff is done on a window basis.  */

static void
x_update_begin (struct frame *f)
{
  /* Nothing to do.  */
}


/* Start update of window W.  */

static void
x_update_window_begin (struct window *w)
{
  struct frame *f = XFRAME (WINDOW_FRAME (w));
  Mouse_HLInfo *hlinfo = MOUSE_HL_INFO (f);

  w->output_cursor = w->cursor;

  block_input ();

  if (f == hlinfo->mouse_face_mouse_frame)
    {
      /* Don't do highlighting for mouse motion during the update.  */
      hlinfo->mouse_face_defer = true;

      /* If F needs to be redrawn, simply forget about any prior mouse
	 highlighting.  */
      if (FRAME_GARBAGED_P (f))
	hlinfo->mouse_face_window = Qnil;
    }

  unblock_input ();
}


/* Draw a vertical window border from (x,y0) to (x,y1)  */

static void
x_draw_vertical_window_border (struct window *w, int x, int y0, int y1)
{
  struct frame *f = XFRAME (WINDOW_FRAME (w));
  struct face *face;

  face = FACE_FROM_ID (f, VERTICAL_BORDER_FACE_ID);
  if (face)
    XSetForeground (FRAME_X_DISPLAY (f), f->output_data.x->normal_gc,
		    face->foreground);

  XDrawLine (FRAME_X_DISPLAY (f), FRAME_X_WINDOW (f),
	     f->output_data.x->normal_gc, x, y0, x, y1);
}

/* Draw a window divider from (x0,y0) to (x1,y1)  */

static void
x_draw_window_divider (struct window *w, int x0, int x1, int y0, int y1)
{
  struct frame *f = XFRAME (WINDOW_FRAME (w));
  struct face *face = FACE_FROM_ID (f, WINDOW_DIVIDER_FACE_ID);
  struct face *face_first = FACE_FROM_ID (f, WINDOW_DIVIDER_FIRST_PIXEL_FACE_ID);
  struct face *face_last = FACE_FROM_ID (f, WINDOW_DIVIDER_LAST_PIXEL_FACE_ID);
  unsigned long color = face ? face->foreground : FRAME_FOREGROUND_PIXEL (f);
  unsigned long color_first = (face_first
			       ? face_first->foreground
			       : FRAME_FOREGROUND_PIXEL (f));
  unsigned long color_last = (face_last
			      ? face_last->foreground
			      : FRAME_FOREGROUND_PIXEL (f));
  Display *display = FRAME_X_DISPLAY (f);
  Window window = FRAME_X_WINDOW (f);

  if (y1 - y0 > x1 - x0 && x1 - x0 > 2)
    /* Vertical.  */
    {
      XSetForeground (display, f->output_data.x->normal_gc, color_first);
      XFillRectangle (display, window, f->output_data.x->normal_gc,
		      x0, y0, 1, y1 - y0);
      XSetForeground (display, f->output_data.x->normal_gc, color);
      XFillRectangle (display, window, f->output_data.x->normal_gc,
		      x0 + 1, y0, x1 - x0 - 2, y1 - y0);
      XSetForeground (display, f->output_data.x->normal_gc, color_last);
      XFillRectangle (display, window, f->output_data.x->normal_gc,
		      x1 - 1, y0, 1, y1 - y0);
    }
  else if (x1 - x0 > y1 - y0 && y1 - y0 > 3)
    /* Horizontal.  */
    {
      XSetForeground (display, f->output_data.x->normal_gc, color_first);
      XFillRectangle (display, window, f->output_data.x->normal_gc,
		      x0, y0, x1 - x0, 1);
      XSetForeground (display, f->output_data.x->normal_gc, color);
      XFillRectangle (display, window, f->output_data.x->normal_gc,
		      x0, y0 + 1, x1 - x0, y1 - y0 - 2);
      XSetForeground (display, f->output_data.x->normal_gc, color_last);
      XFillRectangle (display, window, f->output_data.x->normal_gc,
		      x0, y1 - 1, x1 - x0, 1);
    }
  else
    {
      XSetForeground (display, f->output_data.x->normal_gc, color);
      XFillRectangle (display, window, f->output_data.x->normal_gc,
		      x0, y0, x1 - x0, y1 - y0);
    }
}

/* End update of window W.

   Draw vertical borders between horizontally adjacent windows, and
   display W's cursor if CURSOR_ON_P is non-zero.

   MOUSE_FACE_OVERWRITTEN_P non-zero means that some row containing
   glyphs in mouse-face were overwritten.  In that case we have to
   make sure that the mouse-highlight is properly redrawn.

   W may be a menu bar pseudo-window in case we don't have X toolkit
   support.  Such windows don't have a cursor, so don't display it
   here.  */

static void
x_update_window_end (struct window *w, bool cursor_on_p,
		     bool mouse_face_overwritten_p)
{
  if (!w->pseudo_window_p)
    {
      block_input ();

      if (cursor_on_p)
	display_and_set_cursor (w, true,
				w->output_cursor.hpos, w->output_cursor.vpos,
				w->output_cursor.x, w->output_cursor.y);

      if (draw_window_fringes (w, true))
	{
	  if (WINDOW_RIGHT_DIVIDER_WIDTH (w))
	    x_draw_right_divider (w);
	  else
	    x_draw_vertical_border (w);
	}

      unblock_input ();
    }

  /* If a row with mouse-face was overwritten, arrange for
     XTframe_up_to_date to redisplay the mouse highlight.  */
  if (mouse_face_overwritten_p)
    {
      Mouse_HLInfo *hlinfo = MOUSE_HL_INFO (XFRAME (w->frame));

      hlinfo->mouse_face_beg_row = hlinfo->mouse_face_beg_col = -1;
      hlinfo->mouse_face_end_row = hlinfo->mouse_face_end_col = -1;
      hlinfo->mouse_face_window = Qnil;
    }
}


/* End update of frame F.  This function is installed as a hook in
   update_end.  */

static void
x_update_end (struct frame *f)
{
  /* Mouse highlight may be displayed again.  */
  MOUSE_HL_INFO (f)->mouse_face_defer = false;

#ifndef XFlush
  block_input ();
  XFlush (FRAME_X_DISPLAY (f));
  unblock_input ();
#endif
}


/* This function is called from various places in xdisp.c
   whenever a complete update has been performed.  */

static void
XTframe_up_to_date (struct frame *f)
{
  if (FRAME_X_P (f))
    FRAME_MOUSE_UPDATE (f);
}


/* Clear under internal border if any (GTK has its own version). */
#ifndef USE_GTK
void
x_clear_under_internal_border (struct frame *f)
{
  if (FRAME_INTERNAL_BORDER_WIDTH (f) > 0)
    {
      Display *display = FRAME_X_DISPLAY (f);
      Window window = FRAME_X_WINDOW (f);
      int border = FRAME_INTERNAL_BORDER_WIDTH (f);
      int width = FRAME_PIXEL_WIDTH (f);
      int height = FRAME_PIXEL_HEIGHT (f);
      int margin = FRAME_TOP_MARGIN_HEIGHT (f);

      block_input ();
      x_clear_area (display, window, 0, 0, border, height);
      x_clear_area (display, window, 0, margin, width, border);
      x_clear_area (display, window, width - border, 0, border, height);
      x_clear_area (display, window, 0, height - border, width, border);
      unblock_input ();
    }
}
#endif

/* Draw truncation mark bitmaps, continuation mark bitmaps, overlay
   arrow bitmaps, or clear the fringes if no bitmaps are required
   before DESIRED_ROW is made current.  This function is called from
   update_window_line only if it is known that there are differences
   between bitmaps to be drawn between current row and DESIRED_ROW.  */

static void
x_after_update_window_line (struct window *w, struct glyph_row *desired_row)
{
  eassert (w);

  if (!desired_row->mode_line_p && !w->pseudo_window_p)
    desired_row->redraw_fringe_bitmaps_p = true;

#ifdef USE_X_TOOLKIT
  /* When a window has disappeared, make sure that no rest of
     full-width rows stays visible in the internal border.  Could
     check here if updated window is the leftmost/rightmost window,
     but I guess it's not worth doing since vertically split windows
     are almost never used, internal border is rarely set, and the
     overhead is very small.  */
  {
    struct frame *f;
    int width, height;

    if (windows_or_buffers_changed
	&& desired_row->full_width_p
	&& (f = XFRAME (w->frame),
	    width = FRAME_INTERNAL_BORDER_WIDTH (f),
	    width != 0)
	&& (height = desired_row->visible_height,
	    height > 0))
      {
	int y = WINDOW_TO_FRAME_PIXEL_Y (w, max (0, desired_row->y));

	block_input ();
	x_clear_area (FRAME_X_DISPLAY (f), FRAME_X_WINDOW (f),
		      0, y, width, height);
	x_clear_area (FRAME_X_DISPLAY (f), FRAME_X_WINDOW (f),
		      FRAME_PIXEL_WIDTH (f) - width,
		      y, width, height);
	unblock_input ();
      }
  }
#endif
}

static void
x_draw_fringe_bitmap (struct window *w, struct glyph_row *row, struct draw_fringe_bitmap_params *p)
{
  struct frame *f = XFRAME (WINDOW_FRAME (w));
  Display *display = FRAME_X_DISPLAY (f);
  Window window = FRAME_X_WINDOW (f);
  GC gc = f->output_data.x->normal_gc;
  struct face *face = p->face;

  /* Must clip because of partially visible lines.  */
  x_clip_to_row (w, row, ANY_AREA, gc);

  if (p->bx >= 0 && !p->overlay_p)
    {
      /* In case the same realized face is used for fringes and
	 for something displayed in the text (e.g. face `region' on
	 mono-displays, the fill style may have been changed to
	 FillSolid in x_draw_glyph_string_background.  */
      if (face->stipple)
	XSetFillStyle (display, face->gc, FillOpaqueStippled);
      else
	XSetForeground (display, face->gc, face->background);

      XFillRectangle (display, window, face->gc,
		      p->bx, p->by, p->nx, p->ny);

      if (!face->stipple)
	XSetForeground (display, face->gc, face->foreground);
    }

  if (p->which)
    {
      char *bits;
      Pixmap pixmap, clipmask = (Pixmap) 0;
      int depth = DefaultDepthOfScreen (FRAME_X_SCREEN (f));
      XGCValues gcv;

      if (p->wd > 8)
	bits = (char *) (p->bits + p->dh);
      else
	bits = (char *) p->bits + p->dh;

      /* Draw the bitmap.  I believe these small pixmaps can be cached
	 by the server.  */
      pixmap = XCreatePixmapFromBitmapData (display, window, bits, p->wd, p->h,
					    (p->cursor_p
					     ? (p->overlay_p ? face->background
						: f->output_data.x->cursor_pixel)
					     : face->foreground),
					    face->background, depth);

      if (p->overlay_p)
	{
	  clipmask = XCreatePixmapFromBitmapData (display,
						  FRAME_DISPLAY_INFO (f)->root_window,
						  bits, p->wd, p->h,
						  1, 0, 1);
	  gcv.clip_mask = clipmask;
	  gcv.clip_x_origin = p->x;
	  gcv.clip_y_origin = p->y;
	  XChangeGC (display, gc, GCClipMask | GCClipXOrigin | GCClipYOrigin, &gcv);
	}

      XCopyArea (display, pixmap, window, gc, 0, 0,
		 p->wd, p->h, p->x, p->y);
      XFreePixmap (display, pixmap);

      if (p->overlay_p)
	{
	  gcv.clip_mask = (Pixmap) 0;
	  XChangeGC (display, gc, GCClipMask, &gcv);
	  XFreePixmap (display, clipmask);
	}
    }

  XSetClipMask (display, gc, None);
}

/***********************************************************************
			    Glyph display
 ***********************************************************************/



static void x_set_glyph_string_clipping (struct glyph_string *);
static void x_set_glyph_string_gc (struct glyph_string *);
static void x_draw_glyph_string_foreground (struct glyph_string *);
static void x_draw_composite_glyph_string_foreground (struct glyph_string *);
static void x_draw_glyph_string_box (struct glyph_string *);
static void x_draw_glyph_string  (struct glyph_string *);
static _Noreturn void x_delete_glyphs (struct frame *, int);
static void x_compute_glyph_string_overhangs (struct glyph_string *);
static void x_set_cursor_gc (struct glyph_string *);
static void x_set_mode_line_face_gc (struct glyph_string *);
static void x_set_mouse_face_gc (struct glyph_string *);
static bool x_alloc_lighter_color (struct frame *, Display *, Colormap,
				   unsigned long *, double, int);
static void x_setup_relief_color (struct frame *, struct relief *,
                                  double, int, unsigned long);
static void x_setup_relief_colors (struct glyph_string *);
static void x_draw_image_glyph_string (struct glyph_string *);
static void x_draw_image_relief (struct glyph_string *);
static void x_draw_image_foreground (struct glyph_string *);
static void x_draw_image_foreground_1 (struct glyph_string *, Pixmap);
static void x_clear_glyph_string_rect (struct glyph_string *, int,
                                       int, int, int);
static void x_draw_relief_rect (struct frame *, int, int, int, int,
                                int, bool, bool, bool, bool, bool,
                                XRectangle *);
static void x_draw_box_rect (struct glyph_string *, int, int, int, int,
                             int, bool, bool, XRectangle *);
static void x_scroll_bar_clear (struct frame *);

#ifdef GLYPH_DEBUG
static void x_check_font (struct frame *, struct font *);
#endif


/* Set S->gc to a suitable GC for drawing glyph string S in cursor
   face.  */

static void
x_set_cursor_gc (struct glyph_string *s)
{
  if (s->font == FRAME_FONT (s->f)
      && s->face->background == FRAME_BACKGROUND_PIXEL (s->f)
      && s->face->foreground == FRAME_FOREGROUND_PIXEL (s->f)
      && !s->cmp)
    s->gc = s->f->output_data.x->cursor_gc;
  else
    {
      /* Cursor on non-default face: must merge.  */
      XGCValues xgcv;
      unsigned long mask;

      xgcv.background = s->f->output_data.x->cursor_pixel;
      xgcv.foreground = s->face->background;

      /* If the glyph would be invisible, try a different foreground.  */
      if (xgcv.foreground == xgcv.background)
	xgcv.foreground = s->face->foreground;
      if (xgcv.foreground == xgcv.background)
	xgcv.foreground = s->f->output_data.x->cursor_foreground_pixel;
      if (xgcv.foreground == xgcv.background)
	xgcv.foreground = s->face->foreground;

      /* Make sure the cursor is distinct from text in this face.  */
      if (xgcv.background == s->face->background
	  && xgcv.foreground == s->face->foreground)
	{
	  xgcv.background = s->face->foreground;
	  xgcv.foreground = s->face->background;
	}

      IF_DEBUG (x_check_font (s->f, s->font));
      xgcv.graphics_exposures = False;
      mask = GCForeground | GCBackground | GCGraphicsExposures;

      if (FRAME_DISPLAY_INFO (s->f)->scratch_cursor_gc)
	XChangeGC (s->display, FRAME_DISPLAY_INFO (s->f)->scratch_cursor_gc,
		   mask, &xgcv);
      else
	FRAME_DISPLAY_INFO (s->f)->scratch_cursor_gc
	  = XCreateGC (s->display, s->window, mask, &xgcv);

      s->gc = FRAME_DISPLAY_INFO (s->f)->scratch_cursor_gc;
    }
}


/* Set up S->gc of glyph string S for drawing text in mouse face.  */

static void
x_set_mouse_face_gc (struct glyph_string *s)
{
  int face_id;
  struct face *face;

  /* What face has to be used last for the mouse face?  */
  face_id = MOUSE_HL_INFO (s->f)->mouse_face_face_id;
  face = FACE_FROM_ID (s->f, face_id);
  if (face == NULL)
    face = FACE_FROM_ID (s->f, MOUSE_FACE_ID);

  if (s->first_glyph->type == CHAR_GLYPH)
    face_id = FACE_FOR_CHAR (s->f, face, s->first_glyph->u.ch, -1, Qnil);
  else
    face_id = FACE_FOR_CHAR (s->f, face, 0, -1, Qnil);
  s->face = FACE_FROM_ID (s->f, face_id);
  prepare_face_for_display (s->f, s->face);

  if (s->font == s->face->font)
    s->gc = s->face->gc;
  else
    {
      /* Otherwise construct scratch_cursor_gc with values from FACE
	 except for FONT.  */
      XGCValues xgcv;
      unsigned long mask;

      xgcv.background = s->face->background;
      xgcv.foreground = s->face->foreground;
      xgcv.graphics_exposures = False;
      mask = GCForeground | GCBackground | GCGraphicsExposures;

      if (FRAME_DISPLAY_INFO (s->f)->scratch_cursor_gc)
	XChangeGC (s->display, FRAME_DISPLAY_INFO (s->f)->scratch_cursor_gc,
		   mask, &xgcv);
      else
	FRAME_DISPLAY_INFO (s->f)->scratch_cursor_gc
	  = XCreateGC (s->display, s->window, mask, &xgcv);

      s->gc = FRAME_DISPLAY_INFO (s->f)->scratch_cursor_gc;

    }
  eassert (s->gc != 0);
}


/* Set S->gc of glyph string S to a GC suitable for drawing a mode line.
   Faces to use in the mode line have already been computed when the
   matrix was built, so there isn't much to do, here.  */

static void
x_set_mode_line_face_gc (struct glyph_string *s)
{
  s->gc = s->face->gc;
}


/* Set S->gc of glyph string S for drawing that glyph string.  Set
   S->stippled_p to a non-zero value if the face of S has a stipple
   pattern.  */

static void
x_set_glyph_string_gc (struct glyph_string *s)
{
  prepare_face_for_display (s->f, s->face);

  if (s->hl == DRAW_NORMAL_TEXT)
    {
      s->gc = s->face->gc;
      s->stippled_p = s->face->stipple != 0;
    }
  else if (s->hl == DRAW_INVERSE_VIDEO)
    {
      x_set_mode_line_face_gc (s);
      s->stippled_p = s->face->stipple != 0;
    }
  else if (s->hl == DRAW_CURSOR)
    {
      x_set_cursor_gc (s);
      s->stippled_p = false;
    }
  else if (s->hl == DRAW_MOUSE_FACE)
    {
      x_set_mouse_face_gc (s);
      s->stippled_p = s->face->stipple != 0;
    }
  else if (s->hl == DRAW_IMAGE_RAISED
	   || s->hl == DRAW_IMAGE_SUNKEN)
    {
      s->gc = s->face->gc;
      s->stippled_p = s->face->stipple != 0;
    }
  else
    emacs_abort ();

  /* GC must have been set.  */
  eassert (s->gc != 0);
}


/* Set clipping for output of glyph string S.  S may be part of a mode
   line or menu if we don't have X toolkit support.  */

static void
x_set_glyph_string_clipping (struct glyph_string *s)
{
  XRectangle *r = s->clip;
  int n = get_glyph_string_clip_rects (s, r, 2);

  if (n > 0)
    XSetClipRectangles (s->display, s->gc, 0, 0, r, n, Unsorted);
  s->num_clips = n;
}


/* Set SRC's clipping for output of glyph string DST.  This is called
   when we are drawing DST's left_overhang or right_overhang only in
   the area of SRC.  */

static void
x_set_glyph_string_clipping_exactly (struct glyph_string *src, struct glyph_string *dst)
{
  XRectangle r;

  r.x = src->x;
  r.width = src->width;
  r.y = src->y;
  r.height = src->height;
  dst->clip[0] = r;
  dst->num_clips = 1;
  XSetClipRectangles (dst->display, dst->gc, 0, 0, &r, 1, Unsorted);
}


/* RIF:
   Compute left and right overhang of glyph string S.  */

static void
x_compute_glyph_string_overhangs (struct glyph_string *s)
{
  if (s->cmp == NULL
      && (s->first_glyph->type == CHAR_GLYPH
	  || s->first_glyph->type == COMPOSITE_GLYPH))
    {
      struct font_metrics metrics;

      if (s->first_glyph->type == CHAR_GLYPH)
	{
	  unsigned *code = alloca (sizeof (unsigned) * s->nchars);
	  struct font *font = s->font;
	  int i;

	  for (i = 0; i < s->nchars; i++)
	    code[i] = (s->char2b[i].byte1 << 8) | s->char2b[i].byte2;
	  font->driver->text_extents (font, code, s->nchars, &metrics);
	}
      else
	{
	  Lisp_Object gstring = composition_gstring_from_id (s->cmp_id);

	  composition_gstring_width (gstring, s->cmp_from, s->cmp_to, &metrics);
	}
      s->right_overhang = (metrics.rbearing > metrics.width
			   ? metrics.rbearing - metrics.width : 0);
      s->left_overhang = metrics.lbearing < 0 ? - metrics.lbearing : 0;
    }
  else if (s->cmp)
    {
      s->right_overhang = s->cmp->rbearing - s->cmp->pixel_width;
      s->left_overhang = - s->cmp->lbearing;
    }
}


/* Fill rectangle X, Y, W, H with background color of glyph string S.  */

static void
x_clear_glyph_string_rect (struct glyph_string *s, int x, int y, int w, int h)
{
  XGCValues xgcv;
  XGetGCValues (s->display, s->gc, GCForeground | GCBackground, &xgcv);
  XSetForeground (s->display, s->gc, xgcv.background);
  XFillRectangle (s->display, s->window, s->gc, x, y, w, h);
  XSetForeground (s->display, s->gc, xgcv.foreground);
}


/* Draw the background of glyph_string S.  If S->background_filled_p
   is non-zero don't draw it.  FORCE_P non-zero means draw the
   background even if it wouldn't be drawn normally.  This is used
   when a string preceding S draws into the background of S, or S
   contains the first component of a composition.  */

static void
x_draw_glyph_string_background (struct glyph_string *s, bool force_p)
{
  /* Nothing to do if background has already been drawn or if it
     shouldn't be drawn in the first place.  */
  if (!s->background_filled_p)
    {
      int box_line_width = max (s->face->box_line_width, 0);

      if (s->stippled_p)
	{
	  /* Fill background with a stipple pattern.  */
	  XSetFillStyle (s->display, s->gc, FillOpaqueStippled);
	  XFillRectangle (s->display, s->window, s->gc, s->x,
			  s->y + box_line_width,
			  s->background_width,
			  s->height - 2 * box_line_width);
	  XSetFillStyle (s->display, s->gc, FillSolid);
	  s->background_filled_p = true;
	}
      else if (FONT_HEIGHT (s->font) < s->height - 2 * box_line_width
	       || s->font_not_found_p
	       || s->extends_to_end_of_line_p
	       || force_p)
	{
	  x_clear_glyph_string_rect (s, s->x, s->y + box_line_width,
				     s->background_width,
				     s->height - 2 * box_line_width);
	  s->background_filled_p = true;
	}
    }
}


/* Draw the foreground of glyph string S.  */

static void
x_draw_glyph_string_foreground (struct glyph_string *s)
{
  int i, x;

  /* If first glyph of S has a left box line, start drawing the text
     of S to the right of that box line.  */
  if (s->face->box != FACE_NO_BOX
      && s->first_glyph->left_box_line_p)
    x = s->x + eabs (s->face->box_line_width);
  else
    x = s->x;

  /* Draw characters of S as rectangles if S's font could not be
     loaded.  */
  if (s->font_not_found_p)
    {
      for (i = 0; i < s->nchars; ++i)
	{
	  struct glyph *g = s->first_glyph + i;
	  XDrawRectangle (s->display, s->window,
			  s->gc, x, s->y, g->pixel_width - 1,
			  s->height - 1);
	  x += g->pixel_width;
	}
    }
  else
    {
      struct font *font = s->font;
      int boff = font->baseline_offset;
      int y;

      if (font->vertical_centering)
	boff = VCENTER_BASELINE_OFFSET (font, s->f) - boff;

      y = s->ybase - boff;
      if (s->for_overlaps
	  || (s->background_filled_p && s->hl != DRAW_CURSOR))
	font->driver->draw (s, 0, s->nchars, x, y, false);
      else
	font->driver->draw (s, 0, s->nchars, x, y, true);
      if (s->face->overstrike)
	font->driver->draw (s, 0, s->nchars, x + 1, y, false);
    }
}

/* Draw the foreground of composite glyph string S.  */

static void
x_draw_composite_glyph_string_foreground (struct glyph_string *s)
{
  int i, j, x;
  struct font *font = s->font;

  /* If first glyph of S has a left box line, start drawing the text
     of S to the right of that box line.  */
  if (s->face && s->face->box != FACE_NO_BOX
      && s->first_glyph->left_box_line_p)
    x = s->x + eabs (s->face->box_line_width);
  else
    x = s->x;

  /* S is a glyph string for a composition.  S->cmp_from is the index
     of the first character drawn for glyphs of this composition.
     S->cmp_from == 0 means we are drawing the very first character of
     this composition.  */

  /* Draw a rectangle for the composition if the font for the very
     first character of the composition could not be loaded.  */
  if (s->font_not_found_p)
    {
      if (s->cmp_from == 0)
	XDrawRectangle (s->display, s->window, s->gc, x, s->y,
			s->width - 1, s->height - 1);
    }
  else if (! s->first_glyph->u.cmp.automatic)
    {
      int y = s->ybase;

      for (i = 0, j = s->cmp_from; i < s->nchars; i++, j++)
	/* TAB in a composition means display glyphs with padding
	   space on the left or right.  */
	if (COMPOSITION_GLYPH (s->cmp, j) != '\t')
	  {
	    int xx = x + s->cmp->offsets[j * 2];
	    int yy = y - s->cmp->offsets[j * 2 + 1];

	    font->driver->draw (s, j, j + 1, xx, yy, false);
	    if (s->face->overstrike)
	      font->driver->draw (s, j, j + 1, xx + 1, yy, false);
	  }
    }
  else
    {
      Lisp_Object gstring = composition_gstring_from_id (s->cmp_id);
      Lisp_Object glyph;
      int y = s->ybase;
      int width = 0;

      for (i = j = s->cmp_from; i < s->cmp_to; i++)
	{
	  glyph = LGSTRING_GLYPH (gstring, i);
	  if (NILP (LGLYPH_ADJUSTMENT (glyph)))
	    width += LGLYPH_WIDTH (glyph);
	  else
	    {
	      int xoff, yoff, wadjust;

	      if (j < i)
		{
		  font->driver->draw (s, j, i, x, y, false);
		  if (s->face->overstrike)
		    font->driver->draw (s, j, i, x + 1, y, false);
		  x += width;
		}
	      xoff = LGLYPH_XOFF (glyph);
	      yoff = LGLYPH_YOFF (glyph);
	      wadjust = LGLYPH_WADJUST (glyph);
	      font->driver->draw (s, i, i + 1, x + xoff, y + yoff, false);
	      if (s->face->overstrike)
		font->driver->draw (s, i, i + 1, x + xoff + 1, y + yoff,
				    false);
	      x += wadjust;
	      j = i + 1;
	      width = 0;
	    }
	}
      if (j < i)
	{
	  font->driver->draw (s, j, i, x, y, false);
	  if (s->face->overstrike)
	    font->driver->draw (s, j, i, x + 1, y, false);
	}
    }
}


/* Draw the foreground of glyph string S for glyphless characters.  */

static void
x_draw_glyphless_glyph_string_foreground (struct glyph_string *s)
{
  struct glyph *glyph = s->first_glyph;
  XChar2b char2b[8];
  int x, i, j;

  /* If first glyph of S has a left box line, start drawing the text
     of S to the right of that box line.  */
  if (s->face && s->face->box != FACE_NO_BOX
      && s->first_glyph->left_box_line_p)
    x = s->x + eabs (s->face->box_line_width);
  else
    x = s->x;

  s->char2b = char2b;

  for (i = 0; i < s->nchars; i++, glyph++)
    {
      char buf[7], *str = NULL;
      int len = glyph->u.glyphless.len;

      if (glyph->u.glyphless.method == GLYPHLESS_DISPLAY_ACRONYM)
	{
	  if (len > 0
	      && CHAR_TABLE_P (Vglyphless_char_display)
	      && (CHAR_TABLE_EXTRA_SLOTS (XCHAR_TABLE (Vglyphless_char_display))
		  >= 1))
	    {
	      Lisp_Object acronym
		= (! glyph->u.glyphless.for_no_font
		   ? CHAR_TABLE_REF (Vglyphless_char_display,
				     glyph->u.glyphless.ch)
		   : XCHAR_TABLE (Vglyphless_char_display)->extras[0]);
	      if (STRINGP (acronym))
		str = SSDATA (acronym);
	    }
	}
      else if (glyph->u.glyphless.method == GLYPHLESS_DISPLAY_HEX_CODE)
	{
	  sprintf (buf, "%0*X",
		   glyph->u.glyphless.ch < 0x10000 ? 4 : 6,
		   glyph->u.glyphless.ch);
	  str = buf;
	}

      if (str)
	{
	  int upper_len = (len + 1) / 2;
	  unsigned code;

	  /* It is assured that all LEN characters in STR is ASCII.  */
	  for (j = 0; j < len; j++)
	    {
	      code = s->font->driver->encode_char (s->font, str[j]);
	      STORE_XCHAR2B (char2b + j, code >> 8, code & 0xFF);
	    }
	  s->font->driver->draw (s, 0, upper_len,
				 x + glyph->slice.glyphless.upper_xoff,
				 s->ybase + glyph->slice.glyphless.upper_yoff,
				 false);
	  s->font->driver->draw (s, upper_len, len,
				 x + glyph->slice.glyphless.lower_xoff,
				 s->ybase + glyph->slice.glyphless.lower_yoff,
				 false);
	}
      if (glyph->u.glyphless.method != GLYPHLESS_DISPLAY_THIN_SPACE)
	XDrawRectangle (s->display, s->window, s->gc,
			x, s->ybase - glyph->ascent,
			glyph->pixel_width - 1,
			glyph->ascent + glyph->descent - 1);
      x += glyph->pixel_width;
   }
}

#ifdef USE_X_TOOLKIT

#ifdef USE_LUCID

/* Return the frame on which widget WIDGET is used.. Abort if frame
   cannot be determined.  */

static struct frame *
x_frame_of_widget (Widget widget)
{
  struct x_display_info *dpyinfo;
  Lisp_Object tail, frame;
  struct frame *f;

  dpyinfo = x_display_info_for_display (XtDisplay (widget));

  /* Find the top-level shell of the widget.  Note that this function
     can be called when the widget is not yet realized, so XtWindow
     (widget) == 0.  That's the reason we can't simply use
     x_any_window_to_frame.  */
  while (!XtIsTopLevelShell (widget))
    widget = XtParent (widget);

  /* Look for a frame with that top-level widget.  Allocate the color
     on that frame to get the right gamma correction value.  */
  FOR_EACH_FRAME (tail, frame)
    {
      f = XFRAME (frame);
      if (FRAME_X_P (f)
	  && f->output_data.nothing != 1
	  && FRAME_DISPLAY_INFO (f) == dpyinfo
	  && f->output_data.x->widget == widget)
	return f;
    }
  emacs_abort ();
}

/* Allocate a color which is lighter or darker than *PIXEL by FACTOR
   or DELTA.  Try a color with RGB values multiplied by FACTOR first.
   If this produces the same color as PIXEL, try a color where all RGB
   values have DELTA added.  Return the allocated color in *PIXEL.
   DISPLAY is the X display, CMAP is the colormap to operate on.
   Value is true if successful.  */

bool
x_alloc_lighter_color_for_widget (Widget widget, Display *display, Colormap cmap,
				  unsigned long *pixel, double factor, int delta)
{
  struct frame *f = x_frame_of_widget (widget);
  return x_alloc_lighter_color (f, display, cmap, pixel, factor, delta);
}

#endif /* USE_LUCID */


/* Structure specifying which arguments should be passed by Xt to
   cvt_string_to_pixel.  We want the widget's screen and colormap.  */

static XtConvertArgRec cvt_string_to_pixel_args[] =
  {
    {XtWidgetBaseOffset, (XtPointer) XtOffset (Widget, core.screen),
     sizeof (Screen *)},
    {XtWidgetBaseOffset, (XtPointer) XtOffset (Widget, core.colormap),
     sizeof (Colormap)}
  };


/* The address of this variable is returned by
   cvt_string_to_pixel.  */

static Pixel cvt_string_to_pixel_value;


/* Convert a color name to a pixel color.

   DPY is the display we are working on.

   ARGS is an array of *NARGS XrmValue structures holding additional
   information about the widget for which the conversion takes place.
   The contents of this array are determined by the specification
   in cvt_string_to_pixel_args.

   FROM is a pointer to an XrmValue which points to the color name to
   convert.  TO is an XrmValue in which to return the pixel color.

   CLOSURE_RET is a pointer to user-data, in which we record if
   we allocated the color or not.

   Value is True if successful, False otherwise.  */

static Boolean
cvt_string_to_pixel (Display *dpy, XrmValue *args, Cardinal *nargs,
		     XrmValue *from, XrmValue *to,
		     XtPointer *closure_ret)
{
  Screen *screen;
  Colormap cmap;
  Pixel pixel;
  String color_name;
  XColor color;

  if (*nargs != 2)
    {
      XtAppWarningMsg (XtDisplayToApplicationContext (dpy),
		       "wrongParameters", "cvt_string_to_pixel",
		       "XtToolkitError",
		       "Screen and colormap args required", NULL, NULL);
      return False;
    }

  screen = *(Screen **) args[0].addr;
  cmap = *(Colormap *) args[1].addr;
  color_name = (String) from->addr;

  if (strcmp (color_name, XtDefaultBackground) == 0)
    {
      *closure_ret = (XtPointer) False;
      pixel = WhitePixelOfScreen (screen);
    }
  else if (strcmp (color_name, XtDefaultForeground) == 0)
    {
      *closure_ret = (XtPointer) False;
      pixel = BlackPixelOfScreen (screen);
    }
  else if (XParseColor (dpy, cmap, color_name, &color)
	   && x_alloc_nearest_color_1 (dpy, cmap, &color))
    {
      pixel = color.pixel;
      *closure_ret = (XtPointer) True;
    }
  else
    {
      String params[1];
      Cardinal nparams = 1;

      params[0] = color_name;
      XtAppWarningMsg (XtDisplayToApplicationContext (dpy),
		       "badValue", "cvt_string_to_pixel",
		       "XtToolkitError", "Invalid color `%s'",
		       params, &nparams);
      return False;
    }

  if (to->addr != NULL)
    {
      if (to->size < sizeof (Pixel))
	{
	  to->size = sizeof (Pixel);
	  return False;
	}

      *(Pixel *) to->addr = pixel;
    }
  else
    {
      cvt_string_to_pixel_value = pixel;
      to->addr = (XtPointer) &cvt_string_to_pixel_value;
    }

  to->size = sizeof (Pixel);
  return True;
}


/* Free a pixel color which was previously allocated via
   cvt_string_to_pixel.  This is registered as the destructor
   for this type of resource via XtSetTypeConverter.

   APP is the application context in which we work.

   TO is a pointer to an XrmValue holding the color to free.
   CLOSURE is the value we stored in CLOSURE_RET for this color
   in cvt_string_to_pixel.

   ARGS and NARGS are like for cvt_string_to_pixel.  */

static void
cvt_pixel_dtor (XtAppContext app, XrmValuePtr to, XtPointer closure, XrmValuePtr args,
		Cardinal *nargs)
{
  if (*nargs != 2)
    {
      XtAppWarningMsg (app, "wrongParameters", "cvt_pixel_dtor",
		       "XtToolkitError",
		       "Screen and colormap arguments required",
		       NULL, NULL);
    }
  else if (closure != NULL)
    {
      /* We did allocate the pixel, so free it.  */
      Screen *screen = *(Screen **) args[0].addr;
      Colormap cmap = *(Colormap *) args[1].addr;
      x_free_dpy_colors (DisplayOfScreen (screen), screen, cmap,
			 (Pixel *) to->addr, 1);
    }
}


#endif /* USE_X_TOOLKIT */


/* Value is an array of XColor structures for the contents of the
   color map of display DPY.  Set *NCELLS to the size of the array.
   Note that this probably shouldn't be called for large color maps,
   say a 24-bit TrueColor map.  */

static const XColor *
x_color_cells (Display *dpy, int *ncells)
{
  struct x_display_info *dpyinfo = x_display_info_for_display (dpy);

  if (dpyinfo->color_cells == NULL)
    {
      Screen *screen = dpyinfo->screen;
      int ncolor_cells = XDisplayCells (dpy, XScreenNumberOfScreen (screen));
      int i;

      dpyinfo->color_cells = xnmalloc (ncolor_cells,
				       sizeof *dpyinfo->color_cells);
      dpyinfo->ncolor_cells = ncolor_cells;

      for (i = 0; i < ncolor_cells; ++i)
	dpyinfo->color_cells[i].pixel = i;

      XQueryColors (dpy, dpyinfo->cmap,
		    dpyinfo->color_cells, ncolor_cells);
    }

  *ncells = dpyinfo->ncolor_cells;
  return dpyinfo->color_cells;
}


/* On frame F, translate pixel colors to RGB values for the NCOLORS
   colors in COLORS.  Use cached information, if available.  */

void
x_query_colors (struct frame *f, XColor *colors, int ncolors)
{
  struct x_display_info *dpyinfo = FRAME_DISPLAY_INFO (f);

  if (dpyinfo->color_cells)
    {
      int i;
      for (i = 0; i < ncolors; ++i)
	{
	  unsigned long pixel = colors[i].pixel;
	  eassert (pixel < dpyinfo->ncolor_cells);
	  eassert (dpyinfo->color_cells[pixel].pixel == pixel);
	  colors[i] = dpyinfo->color_cells[pixel];
	}
    }
  else
    XQueryColors (FRAME_X_DISPLAY (f), FRAME_X_COLORMAP (f), colors, ncolors);
}


/* On frame F, translate pixel color to RGB values for the color in
   COLOR.  Use cached information, if available.  */

void
x_query_color (struct frame *f, XColor *color)
{
  x_query_colors (f, color, 1);
}


/* Allocate the color COLOR->pixel on DISPLAY, colormap CMAP.  If an
   exact match can't be allocated, try the nearest color available.
   Value is true if successful.  Set *COLOR to the color
   allocated.  */

static bool
x_alloc_nearest_color_1 (Display *dpy, Colormap cmap, XColor *color)
{
  bool rc;

  rc = XAllocColor (dpy, cmap, color) != 0;
  if (rc == 0)
    {
      /* If we got to this point, the colormap is full, so we're going
	 to try to get the next closest color.  The algorithm used is
	 a least-squares matching, which is what X uses for closest
	 color matching with StaticColor visuals.  */
      int nearest, i;
      int max_color_delta = 255;
      int max_delta = 3 * max_color_delta;
      int nearest_delta = max_delta + 1;
      int ncells;
      const XColor *cells = x_color_cells (dpy, &ncells);

      for (nearest = i = 0; i < ncells; ++i)
	{
	  int dred   = (color->red   >> 8) - (cells[i].red   >> 8);
	  int dgreen = (color->green >> 8) - (cells[i].green >> 8);
	  int dblue  = (color->blue  >> 8) - (cells[i].blue  >> 8);
	  int delta = dred * dred + dgreen * dgreen + dblue * dblue;

	  if (delta < nearest_delta)
	    {
	      nearest = i;
	      nearest_delta = delta;
	    }
	}

      color->red   = cells[nearest].red;
      color->green = cells[nearest].green;
      color->blue  = cells[nearest].blue;
      rc = XAllocColor (dpy, cmap, color) != 0;
    }
  else
    {
      /* If allocation succeeded, and the allocated pixel color is not
         equal to a cached pixel color recorded earlier, there was a
         change in the colormap, so clear the color cache.  */
      struct x_display_info *dpyinfo = x_display_info_for_display (dpy);
      XColor *cached_color;

      if (dpyinfo->color_cells
	  && (cached_color = &dpyinfo->color_cells[color->pixel],
	      (cached_color->red != color->red
	       || cached_color->blue != color->blue
	       || cached_color->green != color->green)))
	{
	  xfree (dpyinfo->color_cells);
	  dpyinfo->color_cells = NULL;
	  dpyinfo->ncolor_cells = 0;
	}
    }

#ifdef DEBUG_X_COLORS
  if (rc)
    register_color (color->pixel);
#endif /* DEBUG_X_COLORS */

  return rc;
}


/* Allocate the color COLOR->pixel on frame F, colormap CMAP.  If an
   exact match can't be allocated, try the nearest color available.
   Value is true if successful.  Set *COLOR to the color
   allocated.  */

bool
x_alloc_nearest_color (struct frame *f, Colormap cmap, XColor *color)
{
  gamma_correct (f, color);
  return x_alloc_nearest_color_1 (FRAME_X_DISPLAY (f), cmap, color);
}


/* Allocate color PIXEL on frame F.  PIXEL must already be allocated.
   It's necessary to do this instead of just using PIXEL directly to
   get color reference counts right.  */

unsigned long
x_copy_color (struct frame *f, unsigned long pixel)
{
  XColor color;

  color.pixel = pixel;
  block_input ();
  x_query_color (f, &color);
  XAllocColor (FRAME_X_DISPLAY (f), FRAME_X_COLORMAP (f), &color);
  unblock_input ();
#ifdef DEBUG_X_COLORS
  register_color (pixel);
#endif
  return color.pixel;
}


/* Brightness beyond which a color won't have its highlight brightness
   boosted.

   Nominally, highlight colors for `3d' faces are calculated by
   brightening an object's color by a constant scale factor, but this
   doesn't yield good results for dark colors, so for colors who's
   brightness is less than this value (on a scale of 0-65535) have an
   use an additional additive factor.

   The value here is set so that the default menu-bar/mode-line color
   (grey75) will not have its highlights changed at all.  */
#define HIGHLIGHT_COLOR_DARK_BOOST_LIMIT 48000


/* Allocate a color which is lighter or darker than *PIXEL by FACTOR
   or DELTA.  Try a color with RGB values multiplied by FACTOR first.
   If this produces the same color as PIXEL, try a color where all RGB
   values have DELTA added.  Return the allocated color in *PIXEL.
   DISPLAY is the X display, CMAP is the colormap to operate on.
   Value is non-zero if successful.  */

static bool
x_alloc_lighter_color (struct frame *f, Display *display, Colormap cmap,
		       unsigned long *pixel, double factor, int delta)
{
  XColor color, new;
  long bright;
  bool success_p;

  /* Get RGB color values.  */
  color.pixel = *pixel;
  x_query_color (f, &color);

  /* Change RGB values by specified FACTOR.  Avoid overflow!  */
  eassert (factor >= 0);
  new.red = min (0xffff, factor * color.red);
  new.green = min (0xffff, factor * color.green);
  new.blue = min (0xffff, factor * color.blue);

  /* Calculate brightness of COLOR.  */
  bright = (2 * color.red + 3 * color.green + color.blue) / 6;

  /* We only boost colors that are darker than
     HIGHLIGHT_COLOR_DARK_BOOST_LIMIT.  */
  if (bright < HIGHLIGHT_COLOR_DARK_BOOST_LIMIT)
    /* Make an additive adjustment to NEW, because it's dark enough so
       that scaling by FACTOR alone isn't enough.  */
    {
      /* How far below the limit this color is (0 - 1, 1 being darker).  */
      double dimness = 1 - (double)bright / HIGHLIGHT_COLOR_DARK_BOOST_LIMIT;
      /* The additive adjustment.  */
      int min_delta = delta * dimness * factor / 2;

      if (factor < 1)
	{
	  new.red =   max (0, new.red -   min_delta);
	  new.green = max (0, new.green - min_delta);
	  new.blue =  max (0, new.blue -  min_delta);
	}
      else
	{
	  new.red =   min (0xffff, min_delta + new.red);
	  new.green = min (0xffff, min_delta + new.green);
	  new.blue =  min (0xffff, min_delta + new.blue);
	}
    }

  /* Try to allocate the color.  */
  success_p = x_alloc_nearest_color (f, cmap, &new);
  if (success_p)
    {
      if (new.pixel == *pixel)
	{
	  /* If we end up with the same color as before, try adding
	     delta to the RGB values.  */
	  x_free_colors (f, &new.pixel, 1);

	  new.red = min (0xffff, delta + color.red);
	  new.green = min (0xffff, delta + color.green);
	  new.blue = min (0xffff, delta + color.blue);
	  success_p = x_alloc_nearest_color (f, cmap, &new);
	}
      else
	success_p = true;
      *pixel = new.pixel;
    }

  return success_p;
}


/* Set up the foreground color for drawing relief lines of glyph
   string S.  RELIEF is a pointer to a struct relief containing the GC
   with which lines will be drawn.  Use a color that is FACTOR or
   DELTA lighter or darker than the relief's background which is found
   in S->f->output_data.x->relief_background.  If such a color cannot
   be allocated, use DEFAULT_PIXEL, instead.  */

static void
x_setup_relief_color (struct frame *f, struct relief *relief, double factor,
		      int delta, unsigned long default_pixel)
{
  XGCValues xgcv;
  struct x_output *di = f->output_data.x;
  unsigned long mask = GCForeground | GCLineWidth | GCGraphicsExposures;
  unsigned long pixel;
  unsigned long background = di->relief_background;
  Colormap cmap = FRAME_X_COLORMAP (f);
  struct x_display_info *dpyinfo = FRAME_DISPLAY_INFO (f);
  Display *dpy = FRAME_X_DISPLAY (f);

  xgcv.graphics_exposures = False;
  xgcv.line_width = 1;

  /* Free previously allocated color.  The color cell will be reused
     when it has been freed as many times as it was allocated, so this
     doesn't affect faces using the same colors.  */
  if (relief->gc && relief->pixel != -1)
    {
      x_free_colors (f, &relief->pixel, 1);
      relief->pixel = -1;
    }

  /* Allocate new color.  */
  xgcv.foreground = default_pixel;
  pixel = background;
  if (dpyinfo->n_planes != 1
      && x_alloc_lighter_color (f, dpy, cmap, &pixel, factor, delta))
    xgcv.foreground = relief->pixel = pixel;

  if (relief->gc == 0)
    {
      xgcv.stipple = dpyinfo->gray;
      mask |= GCStipple;
      relief->gc = XCreateGC (dpy, FRAME_X_WINDOW (f), mask, &xgcv);
    }
  else
    XChangeGC (dpy, relief->gc, mask, &xgcv);
}


/* Set up colors for the relief lines around glyph string S.  */

static void
x_setup_relief_colors (struct glyph_string *s)
{
  struct x_output *di = s->f->output_data.x;
  unsigned long color;

  if (s->face->use_box_color_for_shadows_p)
    color = s->face->box_color;
  else if (s->first_glyph->type == IMAGE_GLYPH
	   && s->img->pixmap
	   && !IMAGE_BACKGROUND_TRANSPARENT (s->img, s->f, 0))
    color = IMAGE_BACKGROUND (s->img, s->f, 0);
  else
    {
      XGCValues xgcv;

      /* Get the background color of the face.  */
      XGetGCValues (s->display, s->gc, GCBackground, &xgcv);
      color = xgcv.background;
    }

  if (di->white_relief.gc == 0
      || color != di->relief_background)
    {
      di->relief_background = color;
      x_setup_relief_color (s->f, &di->white_relief, 1.2, 0x8000,
			    WHITE_PIX_DEFAULT (s->f));
      x_setup_relief_color (s->f, &di->black_relief, 0.6, 0x4000,
			    BLACK_PIX_DEFAULT (s->f));
    }
}


/* Draw a relief on frame F inside the rectangle given by LEFT_X,
   TOP_Y, RIGHT_X, and BOTTOM_Y.  WIDTH is the thickness of the relief
   to draw, it must be >= 0.  RAISED_P means draw a raised
   relief.  LEFT_P means draw a relief on the left side of
   the rectangle.  RIGHT_P means draw a relief on the right
   side of the rectangle.  CLIP_RECT is the clipping rectangle to use
   when drawing.  */

static void
x_draw_relief_rect (struct frame *f,
		    int left_x, int top_y, int right_x, int bottom_y,
		    int width, bool raised_p, bool top_p, bool bot_p,
		    bool left_p, bool right_p,
		    XRectangle *clip_rect)
{
  Display *dpy = FRAME_X_DISPLAY (f);
  Window window = FRAME_X_WINDOW (f);
  int i;
  GC gc;

  if (raised_p)
    gc = f->output_data.x->white_relief.gc;
  else
    gc = f->output_data.x->black_relief.gc;
  XSetClipRectangles (dpy, gc, 0, 0, clip_rect, 1, Unsorted);

  /* This code is more complicated than it has to be, because of two
     minor hacks to make the boxes look nicer: (i) if width > 1, draw
     the outermost line using the black relief.  (ii) Omit the four
     corner pixels.  */

  /* Top.  */
  if (top_p)
    {
      if (width == 1)
	XDrawLine (dpy, window, gc,
		   left_x + left_p, top_y,
		   right_x + !right_p, top_y);

      for (i = 1; i < width; ++i)
	XDrawLine (dpy, window, gc,
		   left_x  + i * left_p, top_y + i,
		   right_x + 1 - i * right_p, top_y + i);
    }

  /* Left.  */
  if (left_p)
    {
      if (width == 1)
	XDrawLine (dpy, window, gc, left_x, top_y + 1, left_x, bottom_y);

      XClearArea (dpy, window, left_x, top_y, 1, 1, False);
      XClearArea (dpy, window, left_x, bottom_y, 1, 1, False);

      for (i = (width > 1 ? 1 : 0); i < width; ++i)
	XDrawLine (dpy, window, gc,
		   left_x + i, top_y + (i + 1) * top_p,
		   left_x + i, bottom_y + 1 - (i + 1) * bot_p);
    }

  XSetClipMask (dpy, gc, None);
  if (raised_p)
    gc = f->output_data.x->black_relief.gc;
  else
    gc = f->output_data.x->white_relief.gc;
  XSetClipRectangles (dpy, gc, 0, 0, clip_rect, 1, Unsorted);

  if (width > 1)
    {
      /* Outermost top line.  */
      if (top_p)
	XDrawLine (dpy, window, gc,
		   left_x  + left_p, top_y,
		   right_x + !right_p, top_y);

      /* Outermost left line.  */
      if (left_p)
	XDrawLine (dpy, window, gc, left_x, top_y + 1, left_x, bottom_y);
    }

  /* Bottom.  */
  if (bot_p)
    {
      XDrawLine (dpy, window, gc,
		 left_x + left_p, bottom_y,
		 right_x + !right_p, bottom_y);
      for (i = 1; i < width; ++i)
	XDrawLine (dpy, window, gc,
		   left_x  + i * left_p, bottom_y - i,
		   right_x + 1 - i * right_p, bottom_y - i);
    }

  /* Right.  */
  if (right_p)
    {
      XClearArea (dpy, window, right_x, top_y, 1, 1, False);
      XClearArea (dpy, window, right_x, bottom_y, 1, 1, False);
      for (i = 0; i < width; ++i)
	XDrawLine (dpy, window, gc,
		   right_x - i, top_y + (i + 1) * top_p,
		   right_x - i, bottom_y + 1 - (i + 1) * bot_p);
    }

  XSetClipMask (dpy, gc, None);
}


/* Draw a box on frame F inside the rectangle given by LEFT_X, TOP_Y,
   RIGHT_X, and BOTTOM_Y.  WIDTH is the thickness of the lines to
   draw, it must be >= 0.  LEFT_P means draw a line on the
   left side of the rectangle.  RIGHT_P means draw a line
   on the right side of the rectangle.  CLIP_RECT is the clipping
   rectangle to use when drawing.  */

static void
x_draw_box_rect (struct glyph_string *s,
		 int left_x, int top_y, int right_x, int bottom_y, int width,
		 bool left_p, bool right_p, XRectangle *clip_rect)
{
  XGCValues xgcv;

  XGetGCValues (s->display, s->gc, GCForeground, &xgcv);
  XSetForeground (s->display, s->gc, s->face->box_color);
  XSetClipRectangles (s->display, s->gc, 0, 0, clip_rect, 1, Unsorted);

  /* Top.  */
  XFillRectangle (s->display, s->window, s->gc,
		  left_x, top_y, right_x - left_x + 1, width);

  /* Left.  */
  if (left_p)
    XFillRectangle (s->display, s->window, s->gc,
		    left_x, top_y, width, bottom_y - top_y + 1);

  /* Bottom.  */
  XFillRectangle (s->display, s->window, s->gc,
		  left_x, bottom_y - width + 1, right_x - left_x + 1, width);

  /* Right.  */
  if (right_p)
    XFillRectangle (s->display, s->window, s->gc,
		    right_x - width + 1, top_y, width, bottom_y - top_y + 1);

  XSetForeground (s->display, s->gc, xgcv.foreground);
  XSetClipMask (s->display, s->gc, None);
}


/* Draw a box around glyph string S.  */

static void
x_draw_glyph_string_box (struct glyph_string *s)
{
  int width, left_x, right_x, top_y, bottom_y, last_x;
  bool raised_p, left_p, right_p;
  struct glyph *last_glyph;
  XRectangle clip_rect;

  last_x = ((s->row->full_width_p && !s->w->pseudo_window_p)
	    ? WINDOW_RIGHT_EDGE_X (s->w)
	    : window_box_right (s->w, s->area));

  /* The glyph that may have a right box line.  */
  last_glyph = (s->cmp || s->img
		? s->first_glyph
		: s->first_glyph + s->nchars - 1);

  width = eabs (s->face->box_line_width);
  raised_p = s->face->box == FACE_RAISED_BOX;
  left_x = s->x;
  right_x = (s->row->full_width_p && s->extends_to_end_of_line_p
	     ? last_x - 1
	     : min (last_x, s->x + s->background_width) - 1);
  top_y = s->y;
  bottom_y = top_y + s->height - 1;

  left_p = (s->first_glyph->left_box_line_p
	    || (s->hl == DRAW_MOUSE_FACE
		&& (s->prev == NULL
		    || s->prev->hl != s->hl)));
  right_p = (last_glyph->right_box_line_p
	     || (s->hl == DRAW_MOUSE_FACE
		 && (s->next == NULL
		     || s->next->hl != s->hl)));

  get_glyph_string_clip_rect (s, &clip_rect);

  if (s->face->box == FACE_SIMPLE_BOX)
    x_draw_box_rect (s, left_x, top_y, right_x, bottom_y, width,
		     left_p, right_p, &clip_rect);
  else
    {
      x_setup_relief_colors (s);
      x_draw_relief_rect (s->f, left_x, top_y, right_x, bottom_y,
			  width, raised_p, true, true, left_p, right_p,
			  &clip_rect);
    }
}


/* Draw foreground of image glyph string S.  */

static void
x_draw_image_foreground (struct glyph_string *s)
{
  int x = s->x;
  int y = s->ybase - image_ascent (s->img, s->face, &s->slice);

  /* If first glyph of S has a left box line, start drawing it to the
     right of that line.  */
  if (s->face->box != FACE_NO_BOX
      && s->first_glyph->left_box_line_p
      && s->slice.x == 0)
    x += eabs (s->face->box_line_width);

  /* If there is a margin around the image, adjust x- and y-position
     by that margin.  */
  if (s->slice.x == 0)
    x += s->img->hmargin;
  if (s->slice.y == 0)
    y += s->img->vmargin;

  if (s->img->pixmap)
    {
      if (s->img->mask)
	{
	  /* We can't set both a clip mask and use XSetClipRectangles
	     because the latter also sets a clip mask.  We also can't
	     trust on the shape extension to be available
	     (XShapeCombineRegion).  So, compute the rectangle to draw
	     manually.  */
	  unsigned long mask = (GCClipMask | GCClipXOrigin | GCClipYOrigin
				| GCFunction);
	  XGCValues xgcv;
	  XRectangle clip_rect, image_rect, r;

	  xgcv.clip_mask = s->img->mask;
	  xgcv.clip_x_origin = x;
	  xgcv.clip_y_origin = y;
	  xgcv.function = GXcopy;
	  XChangeGC (s->display, s->gc, mask, &xgcv);

	  get_glyph_string_clip_rect (s, &clip_rect);
	  image_rect.x = x;
	  image_rect.y = y;
	  image_rect.width = s->slice.width;
	  image_rect.height = s->slice.height;
	  if (x_intersect_rectangles (&clip_rect, &image_rect, &r))
	    XCopyArea (s->display, s->img->pixmap, s->window, s->gc,
		       s->slice.x + r.x - x, s->slice.y + r.y - y,
		       r.width, r.height, r.x, r.y);
	}
      else
	{
	  XRectangle clip_rect, image_rect, r;

	  get_glyph_string_clip_rect (s, &clip_rect);
	  image_rect.x = x;
	  image_rect.y = y;
	  image_rect.width = s->slice.width;
	  image_rect.height = s->slice.height;
	  if (x_intersect_rectangles (&clip_rect, &image_rect, &r))
	    XCopyArea (s->display, s->img->pixmap, s->window, s->gc,
		       s->slice.x + r.x - x, s->slice.y + r.y - y,
		       r.width, r.height, r.x, r.y);

	  /* When the image has a mask, we can expect that at
	     least part of a mouse highlight or a block cursor will
	     be visible.  If the image doesn't have a mask, make
	     a block cursor visible by drawing a rectangle around
	     the image.  I believe it's looking better if we do
	     nothing here for mouse-face.  */
	  if (s->hl == DRAW_CURSOR)
	    {
	      int relief = eabs (s->img->relief);
	      XDrawRectangle (s->display, s->window, s->gc,
			      x - relief, y - relief,
			      s->slice.width + relief*2 - 1,
			      s->slice.height + relief*2 - 1);
	    }
	}
    }
  else
    /* Draw a rectangle if image could not be loaded.  */
    XDrawRectangle (s->display, s->window, s->gc, x, y,
		    s->slice.width - 1, s->slice.height - 1);
}


/* Draw a relief around the image glyph string S.  */

static void
x_draw_image_relief (struct glyph_string *s)
{
  int x1, y1, thick;
  bool raised_p, top_p, bot_p, left_p, right_p;
  int extra_x, extra_y;
  XRectangle r;
  int x = s->x;
  int y = s->ybase - image_ascent (s->img, s->face, &s->slice);

  /* If first glyph of S has a left box line, start drawing it to the
     right of that line.  */
  if (s->face->box != FACE_NO_BOX
      && s->first_glyph->left_box_line_p
      && s->slice.x == 0)
    x += eabs (s->face->box_line_width);

  /* If there is a margin around the image, adjust x- and y-position
     by that margin.  */
  if (s->slice.x == 0)
    x += s->img->hmargin;
  if (s->slice.y == 0)
    y += s->img->vmargin;

  if (s->hl == DRAW_IMAGE_SUNKEN
      || s->hl == DRAW_IMAGE_RAISED)
    {
      thick = tool_bar_button_relief >= 0 ? tool_bar_button_relief : DEFAULT_TOOL_BAR_BUTTON_RELIEF;
      raised_p = s->hl == DRAW_IMAGE_RAISED;
    }
  else
    {
      thick = eabs (s->img->relief);
      raised_p = s->img->relief > 0;
    }

  x1 = x + s->slice.width - 1;
  y1 = y + s->slice.height - 1;

  extra_x = extra_y = 0;
  if (s->face->id == TOOL_BAR_FACE_ID)
    {
      if (CONSP (Vtool_bar_button_margin)
	  && INTEGERP (XCAR (Vtool_bar_button_margin))
	  && INTEGERP (XCDR (Vtool_bar_button_margin)))
	{
	  extra_x = XINT (XCAR (Vtool_bar_button_margin));
	  extra_y = XINT (XCDR (Vtool_bar_button_margin));
	}
      else if (INTEGERP (Vtool_bar_button_margin))
	extra_x = extra_y = XINT (Vtool_bar_button_margin);
    }

  top_p = bot_p = left_p = right_p = false;

  if (s->slice.x == 0)
    x -= thick + extra_x, left_p = true;
  if (s->slice.y == 0)
    y -= thick + extra_y, top_p = true;
  if (s->slice.x + s->slice.width == s->img->width)
    x1 += thick + extra_x, right_p = true;
  if (s->slice.y + s->slice.height == s->img->height)
    y1 += thick + extra_y, bot_p = true;

  x_setup_relief_colors (s);
  get_glyph_string_clip_rect (s, &r);
  x_draw_relief_rect (s->f, x, y, x1, y1, thick, raised_p,
		      top_p, bot_p, left_p, right_p, &r);
}


/* Draw the foreground of image glyph string S to PIXMAP.  */

static void
x_draw_image_foreground_1 (struct glyph_string *s, Pixmap pixmap)
{
  int x = 0;
  int y = s->ybase - s->y - image_ascent (s->img, s->face, &s->slice);

  /* If first glyph of S has a left box line, start drawing it to the
     right of that line.  */
  if (s->face->box != FACE_NO_BOX
      && s->first_glyph->left_box_line_p
      && s->slice.x == 0)
    x += eabs (s->face->box_line_width);

  /* If there is a margin around the image, adjust x- and y-position
     by that margin.  */
  if (s->slice.x == 0)
    x += s->img->hmargin;
  if (s->slice.y == 0)
    y += s->img->vmargin;

  if (s->img->pixmap)
    {
      if (s->img->mask)
	{
	  /* We can't set both a clip mask and use XSetClipRectangles
	     because the latter also sets a clip mask.  We also can't
	     trust on the shape extension to be available
	     (XShapeCombineRegion).  So, compute the rectangle to draw
	     manually.  */
	  unsigned long mask = (GCClipMask | GCClipXOrigin | GCClipYOrigin
				| GCFunction);
	  XGCValues xgcv;

	  xgcv.clip_mask = s->img->mask;
	  xgcv.clip_x_origin = x - s->slice.x;
	  xgcv.clip_y_origin = y - s->slice.y;
	  xgcv.function = GXcopy;
	  XChangeGC (s->display, s->gc, mask, &xgcv);

	  XCopyArea (s->display, s->img->pixmap, pixmap, s->gc,
		     s->slice.x, s->slice.y,
		     s->slice.width, s->slice.height, x, y);
	  XSetClipMask (s->display, s->gc, None);
	}
      else
	{
	  XCopyArea (s->display, s->img->pixmap, pixmap, s->gc,
		     s->slice.x, s->slice.y,
		     s->slice.width, s->slice.height, x, y);

	  /* When the image has a mask, we can expect that at
	     least part of a mouse highlight or a block cursor will
	     be visible.  If the image doesn't have a mask, make
	     a block cursor visible by drawing a rectangle around
	     the image.  I believe it's looking better if we do
	     nothing here for mouse-face.  */
	  if (s->hl == DRAW_CURSOR)
	    {
	      int r = eabs (s->img->relief);
	      XDrawRectangle (s->display, s->window, s->gc, x - r, y - r,
			      s->slice.width + r*2 - 1,
			      s->slice.height + r*2 - 1);
	    }
	}
    }
  else
    /* Draw a rectangle if image could not be loaded.  */
    XDrawRectangle (s->display, pixmap, s->gc, x, y,
		    s->slice.width - 1, s->slice.height - 1);
}


/* Draw part of the background of glyph string S.  X, Y, W, and H
   give the rectangle to draw.  */

static void
x_draw_glyph_string_bg_rect (struct glyph_string *s, int x, int y, int w, int h)
{
  if (s->stippled_p)
    {
      /* Fill background with a stipple pattern.  */
      XSetFillStyle (s->display, s->gc, FillOpaqueStippled);
      XFillRectangle (s->display, s->window, s->gc, x, y, w, h);
      XSetFillStyle (s->display, s->gc, FillSolid);
    }
  else
    x_clear_glyph_string_rect (s, x, y, w, h);
}


/* Draw image glyph string S.

            s->y
   s->x      +-------------------------
	     |   s->face->box
	     |
	     |     +-------------------------
	     |     |  s->img->margin
	     |     |
	     |     |       +-------------------
	     |     |       |  the image

 */

static void
x_draw_image_glyph_string (struct glyph_string *s)
{
  int box_line_hwidth = eabs (s->face->box_line_width);
  int box_line_vwidth = max (s->face->box_line_width, 0);
  int height;
  Pixmap pixmap = None;

  height = s->height;
  if (s->slice.y == 0)
    height -= box_line_vwidth;
  if (s->slice.y + s->slice.height >= s->img->height)
    height -= box_line_vwidth;

  /* Fill background with face under the image.  Do it only if row is
     taller than image or if image has a clip mask to reduce
     flickering.  */
  s->stippled_p = s->face->stipple != 0;
  if (height > s->slice.height
      || s->img->hmargin
      || s->img->vmargin
      || s->img->mask
      || s->img->pixmap == 0
      || s->width != s->background_width)
    {
      if (s->img->mask)
	{
	  /* Create a pixmap as large as the glyph string.  Fill it
	     with the background color.  Copy the image to it, using
	     its mask.  Copy the temporary pixmap to the display.  */
	  Screen *screen = FRAME_X_SCREEN (s->f);
	  int depth = DefaultDepthOfScreen (screen);

	  /* Create a pixmap as large as the glyph string.  */
 	  pixmap = XCreatePixmap (s->display, s->window,
				  s->background_width,
				  s->height, depth);

	  /* Don't clip in the following because we're working on the
	     pixmap.  */
	  XSetClipMask (s->display, s->gc, None);

	  /* Fill the pixmap with the background color/stipple.  */
	  if (s->stippled_p)
	    {
	      /* Fill background with a stipple pattern.  */
	      XSetFillStyle (s->display, s->gc, FillOpaqueStippled);
	      XSetTSOrigin (s->display, s->gc, - s->x, - s->y);
	      XFillRectangle (s->display, pixmap, s->gc,
			      0, 0, s->background_width, s->height);
	      XSetFillStyle (s->display, s->gc, FillSolid);
	      XSetTSOrigin (s->display, s->gc, 0, 0);
	    }
	  else
	    {
	      XGCValues xgcv;
	      XGetGCValues (s->display, s->gc, GCForeground | GCBackground,
			    &xgcv);
	      XSetForeground (s->display, s->gc, xgcv.background);
	      XFillRectangle (s->display, pixmap, s->gc,
			      0, 0, s->background_width, s->height);
	      XSetForeground (s->display, s->gc, xgcv.foreground);
	    }
	}
      else
	{
	  int x = s->x;
	  int y = s->y;
	  int width = s->background_width;

	  if (s->first_glyph->left_box_line_p
	      && s->slice.x == 0)
	    {
	      x += box_line_hwidth;
	      width -= box_line_hwidth;
	    }

	  if (s->slice.y == 0)
	    y += box_line_vwidth;

	  x_draw_glyph_string_bg_rect (s, x, y, width, height);
	}

      s->background_filled_p = true;
    }

  /* Draw the foreground.  */
  if (pixmap != None)
    {
      x_draw_image_foreground_1 (s, pixmap);
      x_set_glyph_string_clipping (s);
      XCopyArea (s->display, pixmap, s->window, s->gc,
		 0, 0, s->background_width, s->height, s->x, s->y);
      XFreePixmap (s->display, pixmap);
    }
  else
    x_draw_image_foreground (s);

  /* If we must draw a relief around the image, do it.  */
  if (s->img->relief
      || s->hl == DRAW_IMAGE_RAISED
      || s->hl == DRAW_IMAGE_SUNKEN)
    x_draw_image_relief (s);
}


/* Draw stretch glyph string S.  */

static void
x_draw_stretch_glyph_string (struct glyph_string *s)
{
  eassert (s->first_glyph->type == STRETCH_GLYPH);

  if (s->hl == DRAW_CURSOR
      && !x_stretch_cursor_p)
    {
      /* If `x-stretch-cursor' is nil, don't draw a block cursor as
	 wide as the stretch glyph.  */
      int width, background_width = s->background_width;
      int x = s->x;

      if (!s->row->reversed_p)
	{
	  int left_x = window_box_left_offset (s->w, TEXT_AREA);

	  if (x < left_x)
	    {
	      background_width -= left_x - x;
	      x = left_x;
	    }
	}
      else
	{
	  /* In R2L rows, draw the cursor on the right edge of the
	     stretch glyph.  */
	  int right_x = window_box_right (s->w, TEXT_AREA);

	  if (x + background_width > right_x)
	    background_width -= x - right_x;
	  x += background_width;
	}
      width = min (FRAME_COLUMN_WIDTH (s->f), background_width);
      if (s->row->reversed_p)
	x -= width;

      /* Draw cursor.  */
      x_draw_glyph_string_bg_rect (s, x, s->y, width, s->height);

      /* Clear rest using the GC of the original non-cursor face.  */
      if (width < background_width)
	{
	  int y = s->y;
	  int w = background_width - width, h = s->height;
	  XRectangle r;
	  GC gc;

	  if (!s->row->reversed_p)
	    x += width;
	  else
	    x = s->x;
	  if (s->row->mouse_face_p
	      && cursor_in_mouse_face_p (s->w))
	    {
	      x_set_mouse_face_gc (s);
	      gc = s->gc;
	    }
	  else
	    gc = s->face->gc;

	  get_glyph_string_clip_rect (s, &r);
	  XSetClipRectangles (s->display, gc, 0, 0, &r, 1, Unsorted);

	  if (s->face->stipple)
	    {
	      /* Fill background with a stipple pattern.  */
	      XSetFillStyle (s->display, gc, FillOpaqueStippled);
	      XFillRectangle (s->display, s->window, gc, x, y, w, h);
	      XSetFillStyle (s->display, gc, FillSolid);
	    }
	  else
	    {
	      XGCValues xgcv;
	      XGetGCValues (s->display, gc, GCForeground | GCBackground, &xgcv);
	      XSetForeground (s->display, gc, xgcv.background);
	      XFillRectangle (s->display, s->window, gc, x, y, w, h);
	      XSetForeground (s->display, gc, xgcv.foreground);
	    }

	  XSetClipMask (s->display, gc, None);
	}
    }
  else if (!s->background_filled_p)
    {
      int background_width = s->background_width;
      int x = s->x, left_x = window_box_left_offset (s->w, TEXT_AREA);

      /* Don't draw into left margin, fringe or scrollbar area
         except for header line and mode line.  */
      if (x < left_x && !s->row->mode_line_p)
	{
	  background_width -= left_x - x;
	  x = left_x;
	}
      if (background_width > 0)
	x_draw_glyph_string_bg_rect (s, x, s->y, background_width, s->height);
    }

  s->background_filled_p = true;
}

/*
   Draw a wavy line under S. The wave fills wave_height pixels from y0.

                    x0         wave_length = 2
                                 --
                y0   *   *   *   *   *
                     |* * * * * * * * *
    wave_height = 3  | *   *   *   *

*/

static void
x_draw_underwave (struct glyph_string *s)
{
  int wave_height = 3, wave_length = 2;
  int dx, dy, x0, y0, width, x1, y1, x2, y2, xmax;
  bool odd;
  XRectangle wave_clip, string_clip, final_clip;

  dx = wave_length;
  dy = wave_height - 1;
  x0 = s->x;
  y0 = s->ybase - wave_height + 3;
  width = s->width;
  xmax = x0 + width;

  /* Find and set clipping rectangle */

  wave_clip.x = x0;
  wave_clip.y = y0;
  wave_clip.width = width;
  wave_clip.height = wave_height;
  get_glyph_string_clip_rect (s, &string_clip);

  if (!x_intersect_rectangles (&wave_clip, &string_clip, &final_clip))
    return;

  XSetClipRectangles (s->display, s->gc, 0, 0, &final_clip, 1, Unsorted);

  /* Draw the waves */

  x1 = x0 - (x0 % dx);
  x2 = x1 + dx;
  odd = (x1 / dx) & 1;
  y1 = y2 = y0;

  if (odd)
    y1 += dy;
  else
    y2 += dy;

  if (INT_MAX - dx < xmax)
    emacs_abort ();

  while (x1 <= xmax)
    {
      XDrawLine (s->display, s->window, s->gc, x1, y1, x2, y2);
      x1  = x2, y1 = y2;
      x2 += dx, y2 = y0 + odd*dy;
      odd = !odd;
    }

  /* Restore previous clipping rectangle(s) */
  XSetClipRectangles (s->display, s->gc, 0, 0, s->clip, s->num_clips, Unsorted);
}


/* Draw glyph string S.  */

static void
x_draw_glyph_string (struct glyph_string *s)
{
  bool relief_drawn_p = false;

  /* If S draws into the background of its successors, draw the
     background of the successors first so that S can draw into it.
     This makes S->next use XDrawString instead of XDrawImageString.  */
  if (s->next && s->right_overhang && !s->for_overlaps)
    {
      int width;
      struct glyph_string *next;

      for (width = 0, next = s->next;
	   next && width < s->right_overhang;
	   width += next->width, next = next->next)
	if (next->first_glyph->type != IMAGE_GLYPH)
	  {
	    x_set_glyph_string_gc (next);
	    x_set_glyph_string_clipping (next);
	    if (next->first_glyph->type == STRETCH_GLYPH)
	      x_draw_stretch_glyph_string (next);
	    else
	      x_draw_glyph_string_background (next, true);
	    next->num_clips = 0;
	  }
    }

  /* Set up S->gc, set clipping and draw S.  */
  x_set_glyph_string_gc (s);

  /* Draw relief (if any) in advance for char/composition so that the
     glyph string can be drawn over it.  */
  if (!s->for_overlaps
      && s->face->box != FACE_NO_BOX
      && (s->first_glyph->type == CHAR_GLYPH
	  || s->first_glyph->type == COMPOSITE_GLYPH))

    {
      x_set_glyph_string_clipping (s);
      x_draw_glyph_string_background (s, true);
      x_draw_glyph_string_box (s);
      x_set_glyph_string_clipping (s);
      relief_drawn_p = true;
    }
  else if (!s->clip_head /* draw_glyphs didn't specify a clip mask. */
	   && !s->clip_tail
	   && ((s->prev && s->prev->hl != s->hl && s->left_overhang)
	       || (s->next && s->next->hl != s->hl && s->right_overhang)))
    /* We must clip just this glyph.  left_overhang part has already
       drawn when s->prev was drawn, and right_overhang part will be
       drawn later when s->next is drawn. */
    x_set_glyph_string_clipping_exactly (s, s);
  else
    x_set_glyph_string_clipping (s);

  switch (s->first_glyph->type)
    {
    case IMAGE_GLYPH:
      x_draw_image_glyph_string (s);
      break;

    case STRETCH_GLYPH:
      x_draw_stretch_glyph_string (s);
      break;

    case CHAR_GLYPH:
      if (s->for_overlaps)
	s->background_filled_p = true;
      else
	x_draw_glyph_string_background (s, false);
      x_draw_glyph_string_foreground (s);
      break;

    case COMPOSITE_GLYPH:
      if (s->for_overlaps || (s->cmp_from > 0
			      && ! s->first_glyph->u.cmp.automatic))
	s->background_filled_p = true;
      else
	x_draw_glyph_string_background (s, true);
      x_draw_composite_glyph_string_foreground (s);
      break;

    case GLYPHLESS_GLYPH:
      if (s->for_overlaps)
	s->background_filled_p = true;
      else
	x_draw_glyph_string_background (s, true);
      x_draw_glyphless_glyph_string_foreground (s);
      break;

    default:
      emacs_abort ();
    }

  if (!s->for_overlaps)
    {
      /* Draw underline.  */
      if (s->face->underline_p)
        {
          if (s->face->underline_type == FACE_UNDER_WAVE)
            {
              if (s->face->underline_defaulted_p)
                x_draw_underwave (s);
              else
                {
                  XGCValues xgcv;
                  XGetGCValues (s->display, s->gc, GCForeground, &xgcv);
                  XSetForeground (s->display, s->gc, s->face->underline_color);
                  x_draw_underwave (s);
                  XSetForeground (s->display, s->gc, xgcv.foreground);
                }
            }
          else if (s->face->underline_type == FACE_UNDER_LINE)
            {
              unsigned long thickness, position;
              int y;

              if (s->prev && s->prev->face->underline_p
		  && s->prev->face->underline_type == FACE_UNDER_LINE)
                {
                  /* We use the same underline style as the previous one.  */
                  thickness = s->prev->underline_thickness;
                  position = s->prev->underline_position;
                }
              else
                {
                  /* Get the underline thickness.  Default is 1 pixel.  */
                  if (s->font && s->font->underline_thickness > 0)
                    thickness = s->font->underline_thickness;
                  else
                    thickness = 1;
                  if (x_underline_at_descent_line)
                    position = (s->height - thickness) - (s->ybase - s->y);
                  else
                    {
                      /* Get the underline position.  This is the recommended
                         vertical offset in pixels from the baseline to the top of
                         the underline.  This is a signed value according to the
                         specs, and its default is

                         ROUND ((maximum descent) / 2), with
                         ROUND(x) = floor (x + 0.5)  */

                      if (x_use_underline_position_properties
                          && s->font && s->font->underline_position >= 0)
                        position = s->font->underline_position;
                      else if (s->font)
                        position = (s->font->descent + 1) / 2;
                      else
                        position = underline_minimum_offset;
                    }
                  position = max (position, underline_minimum_offset);
                }
              /* Check the sanity of thickness and position.  We should
                 avoid drawing underline out of the current line area.  */
              if (s->y + s->height <= s->ybase + position)
                position = (s->height - 1) - (s->ybase - s->y);
              if (s->y + s->height < s->ybase + position + thickness)
                thickness = (s->y + s->height) - (s->ybase + position);
              s->underline_thickness = thickness;
              s->underline_position = position;
              y = s->ybase + position;
              if (s->face->underline_defaulted_p)
                XFillRectangle (s->display, s->window, s->gc,
                                s->x, y, s->width, thickness);
              else
                {
                  XGCValues xgcv;
                  XGetGCValues (s->display, s->gc, GCForeground, &xgcv);
                  XSetForeground (s->display, s->gc, s->face->underline_color);
                  XFillRectangle (s->display, s->window, s->gc,
                                  s->x, y, s->width, thickness);
                  XSetForeground (s->display, s->gc, xgcv.foreground);
                }
            }
        }
      /* Draw overline.  */
      if (s->face->overline_p)
	{
	  unsigned long dy = 0, h = 1;

	  if (s->face->overline_color_defaulted_p)
	    XFillRectangle (s->display, s->window, s->gc, s->x, s->y + dy,
			    s->width, h);
	  else
	    {
	      XGCValues xgcv;
	      XGetGCValues (s->display, s->gc, GCForeground, &xgcv);
	      XSetForeground (s->display, s->gc, s->face->overline_color);
	      XFillRectangle (s->display, s->window, s->gc, s->x, s->y + dy,
			      s->width, h);
	      XSetForeground (s->display, s->gc, xgcv.foreground);
	    }
	}

      /* Draw strike-through.  */
      if (s->face->strike_through_p)
	{
	  unsigned long h = 1;
	  unsigned long dy = (s->height - h) / 2;

	  if (s->face->strike_through_color_defaulted_p)
	    XFillRectangle (s->display, s->window, s->gc, s->x, s->y + dy,
			    s->width, h);
	  else
	    {
	      XGCValues xgcv;
	      XGetGCValues (s->display, s->gc, GCForeground, &xgcv);
	      XSetForeground (s->display, s->gc, s->face->strike_through_color);
	      XFillRectangle (s->display, s->window, s->gc, s->x, s->y + dy,
			      s->width, h);
	      XSetForeground (s->display, s->gc, xgcv.foreground);
	    }
	}

      /* Draw relief if not yet drawn.  */
      if (!relief_drawn_p && s->face->box != FACE_NO_BOX)
	x_draw_glyph_string_box (s);

      if (s->prev)
	{
	  struct glyph_string *prev;

	  for (prev = s->prev; prev; prev = prev->prev)
	    if (prev->hl != s->hl
		&& prev->x + prev->width + prev->right_overhang > s->x)
	      {
		/* As prev was drawn while clipped to its own area, we
		   must draw the right_overhang part using s->hl now.  */
		enum draw_glyphs_face save = prev->hl;

		prev->hl = s->hl;
		x_set_glyph_string_gc (prev);
		x_set_glyph_string_clipping_exactly (s, prev);
		if (prev->first_glyph->type == CHAR_GLYPH)
		  x_draw_glyph_string_foreground (prev);
		else
		  x_draw_composite_glyph_string_foreground (prev);
		XSetClipMask (prev->display, prev->gc, None);
		prev->hl = save;
		prev->num_clips = 0;
	      }
	}

      if (s->next)
	{
	  struct glyph_string *next;

	  for (next = s->next; next; next = next->next)
	    if (next->hl != s->hl
		&& next->x - next->left_overhang < s->x + s->width)
	      {
		/* As next will be drawn while clipped to its own area,
		   we must draw the left_overhang part using s->hl now.  */
		enum draw_glyphs_face save = next->hl;

		next->hl = s->hl;
		x_set_glyph_string_gc (next);
		x_set_glyph_string_clipping_exactly (s, next);
		if (next->first_glyph->type == CHAR_GLYPH)
		  x_draw_glyph_string_foreground (next);
		else
		  x_draw_composite_glyph_string_foreground (next);
		XSetClipMask (next->display, next->gc, None);
		next->hl = save;
		next->num_clips = 0;
		next->clip_head = s->next;
	      }
	}
    }

  /* Reset clipping.  */
  XSetClipMask (s->display, s->gc, None);
  s->num_clips = 0;
}

/* Shift display to make room for inserted glyphs.   */

static void
x_shift_glyphs_for_insert (struct frame *f, int x, int y, int width, int height, int shift_by)
{
  XCopyArea (FRAME_X_DISPLAY (f), FRAME_X_WINDOW (f), FRAME_X_WINDOW (f),
	     f->output_data.x->normal_gc,
	     x, y, width, height,
	     x + shift_by, y);
}

/* Delete N glyphs at the nominal cursor position.  Not implemented
   for X frames.  */

static void
x_delete_glyphs (struct frame *f, register int n)
{
  emacs_abort ();
}


/* Like XClearArea, but check that WIDTH and HEIGHT are reasonable.
   If they are <= 0, this is probably an error.  */

void
x_clear_area (Display *dpy, Window window, int x, int y, int width, int height)
{
  eassert (width > 0 && height > 0);
  XClearArea (dpy, window, x, y, width, height, False);
}


/* Clear an entire frame.  */

static void
x_clear_frame (struct frame *f)
{
  /* Clearing the frame will erase any cursor, so mark them all as no
     longer visible.  */
  mark_window_cursors_off (XWINDOW (FRAME_ROOT_WINDOW (f)));

  block_input ();

  XClearWindow (FRAME_X_DISPLAY (f), FRAME_X_WINDOW (f));

  /* We have to clear the scroll bars.  If we have changed colors or
     something like that, then they should be notified.  */
  x_scroll_bar_clear (f);

#if defined (USE_GTK) && defined (USE_TOOLKIT_SCROLL_BARS)
  /* Make sure scroll bars are redrawn.  As they aren't redrawn by
     redisplay, do it here.  */
  if (FRAME_GTK_WIDGET (f))
    gtk_widget_queue_draw (FRAME_GTK_WIDGET (f));
#endif

  XFlush (FRAME_X_DISPLAY (f));

  unblock_input ();
}

/* RIF: Show hourglass cursor on frame F.  */

static void
x_show_hourglass (struct frame *f)
{
  Display *dpy = FRAME_X_DISPLAY (f);

  if (dpy)
    {
      struct x_output *x = FRAME_X_OUTPUT (f);
#ifdef USE_X_TOOLKIT
      if (x->widget)
#else
      if (FRAME_OUTER_WINDOW (f))
#endif
       {
         x->hourglass_p = true;

         if (!x->hourglass_window)
           {
	     unsigned long mask = CWCursor;
	     XSetWindowAttributes attrs;
#ifdef USE_GTK
             Window parent = FRAME_X_WINDOW (f);
#else
             Window parent = FRAME_OUTER_WINDOW (f);
#endif
	     attrs.cursor = x->hourglass_cursor;

             x->hourglass_window = XCreateWindow
               (dpy, parent, 0, 0, 32000, 32000, 0, 0,
                InputOnly, CopyFromParent, mask, &attrs);
           }

         XMapRaised (dpy, x->hourglass_window);
         XFlush (dpy);
       }
    }
}

/* RIF: Cancel hourglass cursor on frame F.  */

static void
x_hide_hourglass (struct frame *f)
{
  struct x_output *x = FRAME_X_OUTPUT (f);

  /* Watch out for newly created frames.  */
  if (x->hourglass_window)
    {
      XUnmapWindow (FRAME_X_DISPLAY (f), x->hourglass_window);
      /* Sync here because XTread_socket looks at the
	 hourglass_p flag that is reset to zero below.  */
      XSync (FRAME_X_DISPLAY (f), False);
      x->hourglass_p = false;
    }
}

/* Invert the middle quarter of the frame for .15 sec.  */

static void
XTflash (struct frame *f)
{
  block_input ();

  {
#ifdef USE_GTK
    /* Use Gdk routines to draw.  This way, we won't draw over scroll bars
       when the scroll bars and the edit widget share the same X window.  */
    GdkWindow *window = gtk_widget_get_window (FRAME_GTK_WIDGET (f));
#ifdef HAVE_GTK3
    cairo_t *cr = gdk_cairo_create (window);
    cairo_set_source_rgb (cr, 1, 1, 1);
    cairo_set_operator (cr, CAIRO_OPERATOR_DIFFERENCE);
#define XFillRectangle(d, win, gc, x, y, w, h) \
    do {                                       \
      cairo_rectangle (cr, x, y, w, h);        \
      cairo_fill (cr);                         \
    }                                          \
    while (false)
#else /* ! HAVE_GTK3 */
    GdkGCValues vals;
    GdkGC *gc;
    vals.foreground.pixel = (FRAME_FOREGROUND_PIXEL (f)
                             ^ FRAME_BACKGROUND_PIXEL (f));
    vals.function = GDK_XOR;
    gc = gdk_gc_new_with_values (window,
                                 &vals, GDK_GC_FUNCTION | GDK_GC_FOREGROUND);
#define XFillRectangle(d, win, gc, x, y, w, h) \
    gdk_draw_rectangle (window, gc, TRUE, x, y, w, h)
#endif /* ! HAVE_GTK3 */
#else /* ! USE_GTK */
    GC gc;

    /* Create a GC that will use the GXxor function to flip foreground
       pixels into background pixels.  */
    {
      XGCValues values;

      values.function = GXxor;
      values.foreground = (FRAME_FOREGROUND_PIXEL (f)
			   ^ FRAME_BACKGROUND_PIXEL (f));

      gc = XCreateGC (FRAME_X_DISPLAY (f), FRAME_X_WINDOW (f),
		      GCFunction | GCForeground, &values);
    }
#endif
    {
      /* Get the height not including a menu bar widget.  */
      int height = FRAME_PIXEL_HEIGHT (f);
      /* Height of each line to flash.  */
      int flash_height = FRAME_LINE_HEIGHT (f);
      /* These will be the left and right margins of the rectangles.  */
      int flash_left = FRAME_INTERNAL_BORDER_WIDTH (f);
      int flash_right = FRAME_PIXEL_WIDTH (f) - FRAME_INTERNAL_BORDER_WIDTH (f);
      int width = flash_right - flash_left;

      /* If window is tall, flash top and bottom line.  */
      if (height > 3 * FRAME_LINE_HEIGHT (f))
	{
	  XFillRectangle (FRAME_X_DISPLAY (f), FRAME_X_WINDOW (f), gc,
			  flash_left,
			  (FRAME_INTERNAL_BORDER_WIDTH (f)
			   + FRAME_TOP_MARGIN_HEIGHT (f)),
			  width, flash_height);
	  XFillRectangle (FRAME_X_DISPLAY (f), FRAME_X_WINDOW (f), gc,
			  flash_left,
			  (height - flash_height
			   - FRAME_INTERNAL_BORDER_WIDTH (f)),
			  width, flash_height);

	}
      else
	/* If it is short, flash it all.  */
	XFillRectangle (FRAME_X_DISPLAY (f), FRAME_X_WINDOW (f), gc,
			flash_left, FRAME_INTERNAL_BORDER_WIDTH (f),
			width, height - 2 * FRAME_INTERNAL_BORDER_WIDTH (f));

      x_flush (f);

      {
	struct timespec delay = make_timespec (0, 150 * 1000 * 1000);
	struct timespec wakeup = timespec_add (current_timespec (), delay);

	/* Keep waiting until past the time wakeup or any input gets
	   available.  */
	while (! detect_input_pending ())
	  {
	    struct timespec current = current_timespec ();
	    struct timespec timeout;

	    /* Break if result would not be positive.  */
	    if (timespec_cmp (wakeup, current) <= 0)
	      break;

	    /* How long `select' should wait.  */
	    timeout = make_timespec (0, 10 * 1000 * 1000);

	    /* Try to wait that long--but we might wake up sooner.  */
	    pselect (0, NULL, NULL, NULL, &timeout, NULL);
	  }
      }

      /* If window is tall, flash top and bottom line.  */
      if (height > 3 * FRAME_LINE_HEIGHT (f))
	{
	  XFillRectangle (FRAME_X_DISPLAY (f), FRAME_X_WINDOW (f), gc,
			  flash_left,
			  (FRAME_INTERNAL_BORDER_WIDTH (f)
			   + FRAME_TOP_MARGIN_HEIGHT (f)),
			  width, flash_height);
	  XFillRectangle (FRAME_X_DISPLAY (f), FRAME_X_WINDOW (f), gc,
			  flash_left,
			  (height - flash_height
			   - FRAME_INTERNAL_BORDER_WIDTH (f)),
			  width, flash_height);
	}
      else
	/* If it is short, flash it all.  */
	XFillRectangle (FRAME_X_DISPLAY (f), FRAME_X_WINDOW (f), gc,
			flash_left, FRAME_INTERNAL_BORDER_WIDTH (f),
			width, height - 2 * FRAME_INTERNAL_BORDER_WIDTH (f));

#ifdef USE_GTK
#ifdef HAVE_GTK3
      cairo_destroy (cr);
#else
      g_object_unref (G_OBJECT (gc));
#endif
#undef XFillRectangle
#else
      XFreeGC (FRAME_X_DISPLAY (f), gc);
#endif
      x_flush (f);
    }
  }

  unblock_input ();
}


static void
XTtoggle_invisible_pointer (struct frame *f, bool invisible)
{
  block_input ();
  FRAME_DISPLAY_INFO (f)->toggle_visible_pointer (f, invisible);
  unblock_input ();
}


/* Make audible bell.  */

static void
XTring_bell (struct frame *f)
{
  if (FRAME_X_DISPLAY (f))
    {
      if (visible_bell)
	XTflash (f);
      else
	{
	  block_input ();
#ifdef HAVE_XKB
          XkbBell (FRAME_X_DISPLAY (f), None, 0, None);
#else
	  XBell (FRAME_X_DISPLAY (f), 0);
#endif
	  XFlush (FRAME_X_DISPLAY (f));
	  unblock_input ();
	}
    }
}

/***********************************************************************
			      Line Dance
 ***********************************************************************/

/* Perform an insert-lines or delete-lines operation, inserting N
   lines or deleting -N lines at vertical position VPOS.  */

static void
x_ins_del_lines (struct frame *f, int vpos, int n)
{
  emacs_abort ();
}


/* Scroll part of the display as described by RUN.  */

static void
x_scroll_run (struct window *w, struct run *run)
{
  struct frame *f = XFRAME (w->frame);
  int x, y, width, height, from_y, to_y, bottom_y;

  /* Get frame-relative bounding box of the text display area of W,
     without mode lines.  Include in this box the left and right
     fringe of W.  */
  window_box (w, ANY_AREA, &x, &y, &width, &height);

  from_y = WINDOW_TO_FRAME_PIXEL_Y (w, run->current_y);
  to_y = WINDOW_TO_FRAME_PIXEL_Y (w, run->desired_y);
  bottom_y = y + height;

  if (to_y < from_y)
    {
      /* Scrolling up.  Make sure we don't copy part of the mode
	 line at the bottom.  */
      if (from_y + run->height > bottom_y)
	height = bottom_y - from_y;
      else
	height = run->height;
    }
  else
    {
      /* Scrolling down.  Make sure we don't copy over the mode line.
	 at the bottom.  */
      if (to_y + run->height > bottom_y)
	height = bottom_y - to_y;
      else
	height = run->height;
    }

  block_input ();

  /* Cursor off.  Will be switched on again in x_update_window_end.  */
  x_clear_cursor (w);

  XCopyArea (FRAME_X_DISPLAY (f),
	     FRAME_X_WINDOW (f), FRAME_X_WINDOW (f),
	     f->output_data.x->normal_gc,
	     x, from_y,
	     width, height,
	     x, to_y);

  unblock_input ();
}



/***********************************************************************
			   Exposure Events
 ***********************************************************************/


static void
frame_highlight (struct frame *f)
{
  /* We used to only do this if Vx_no_window_manager was non-nil, but
     the ICCCM (section 4.1.6) says that the window's border pixmap
     and border pixel are window attributes which are "private to the
     client", so we can always change it to whatever we want.  */
  block_input ();
  /* I recently started to get errors in this XSetWindowBorder, depending on
     the window-manager in use, tho something more is at play since I've been
     using that same window-manager binary for ever.  Let's not crash just
     because of this (bug#9310).  */
  x_catch_errors (FRAME_X_DISPLAY (f));
  XSetWindowBorder (FRAME_X_DISPLAY (f), FRAME_X_WINDOW (f),
		    f->output_data.x->border_pixel);
  x_uncatch_errors ();
  unblock_input ();
  x_update_cursor (f, true);
  x_set_frame_alpha (f);
}

static void
frame_unhighlight (struct frame *f)
{
  /* We used to only do this if Vx_no_window_manager was non-nil, but
     the ICCCM (section 4.1.6) says that the window's border pixmap
     and border pixel are window attributes which are "private to the
     client", so we can always change it to whatever we want.  */
  block_input ();
  /* Same as above for XSetWindowBorder (bug#9310).  */
  x_catch_errors (FRAME_X_DISPLAY (f));
  XSetWindowBorderPixmap (FRAME_X_DISPLAY (f), FRAME_X_WINDOW (f),
			  f->output_data.x->border_tile);
  x_uncatch_errors ();
  unblock_input ();
  x_update_cursor (f, true);
  x_set_frame_alpha (f);
}

/* The focus has changed.  Update the frames as necessary to reflect
   the new situation.  Note that we can't change the selected frame
   here, because the Lisp code we are interrupting might become confused.
   Each event gets marked with the frame in which it occurred, so the
   Lisp code can tell when the switch took place by examining the events.  */

static void
x_new_focus_frame (struct x_display_info *dpyinfo, struct frame *frame)
{
  struct frame *old_focus = dpyinfo->x_focus_frame;

  if (frame != dpyinfo->x_focus_frame)
    {
      /* Set this before calling other routines, so that they see
	 the correct value of x_focus_frame.  */
      dpyinfo->x_focus_frame = frame;

      if (old_focus && old_focus->auto_lower)
	x_lower_frame (old_focus);

      if (dpyinfo->x_focus_frame && dpyinfo->x_focus_frame->auto_raise)
	dpyinfo->x_pending_autoraise_frame = dpyinfo->x_focus_frame;
      else
	dpyinfo->x_pending_autoraise_frame = NULL;
    }

  x_frame_rehighlight (dpyinfo);
}

/* Handle FocusIn and FocusOut state changes for FRAME.
   If FRAME has focus and there exists more than one frame, puts
   a FOCUS_IN_EVENT into *BUFP.  */

static void
x_focus_changed (int type, int state, struct x_display_info *dpyinfo, struct frame *frame, struct input_event *bufp)
{
  if (type == FocusIn)
    {
      if (dpyinfo->x_focus_event_frame != frame)
        {
          x_new_focus_frame (dpyinfo, frame);
          dpyinfo->x_focus_event_frame = frame;

          /* Don't stop displaying the initial startup message
             for a switch-frame event we don't need.  */
          /* When run as a daemon, Vterminal_frame is always NIL.  */
          bufp->arg = (((NILP (Vterminal_frame)
                         || ! FRAME_X_P (XFRAME (Vterminal_frame))
                         || EQ (Fdaemonp (), Qt))
			&& CONSP (Vframe_list)
			&& !NILP (XCDR (Vframe_list)))
		       ? Qt : Qnil);
          bufp->kind = FOCUS_IN_EVENT;
          XSETFRAME (bufp->frame_or_window, frame);
        }

      frame->output_data.x->focus_state |= state;

#ifdef HAVE_X_I18N
      if (FRAME_XIC (frame))
        XSetICFocus (FRAME_XIC (frame));
#endif
    }
  else if (type == FocusOut)
    {
      frame->output_data.x->focus_state &= ~state;

      if (dpyinfo->x_focus_event_frame == frame)
        {
          dpyinfo->x_focus_event_frame = 0;
          x_new_focus_frame (dpyinfo, 0);

          bufp->kind = FOCUS_OUT_EVENT;
          XSETFRAME (bufp->frame_or_window, frame);
        }

#ifdef HAVE_X_I18N
      if (FRAME_XIC (frame))
        XUnsetICFocus (FRAME_XIC (frame));
#endif
      if (frame->pointer_invisible)
        XTtoggle_invisible_pointer (frame, false);
    }
}

/* Return the Emacs frame-object corresponding to an X window.
   It could be the frame's main window or an icon window.  */

static struct frame *
x_window_to_frame (struct x_display_info *dpyinfo, int wdesc)
{
  Lisp_Object tail, frame;
  struct frame *f;

  if (wdesc == None)
    return NULL;

  FOR_EACH_FRAME (tail, frame)
    {
      f = XFRAME (frame);
      if (!FRAME_X_P (f) || FRAME_DISPLAY_INFO (f) != dpyinfo)
	continue;
      if (f->output_data.x->hourglass_window == wdesc)
	return f;
#ifdef USE_X_TOOLKIT
      if ((f->output_data.x->edit_widget
	   && XtWindow (f->output_data.x->edit_widget) == wdesc)
	  /* A tooltip frame?  */
	  || (!f->output_data.x->edit_widget
	      && FRAME_X_WINDOW (f) == wdesc)
          || f->output_data.x->icon_desc == wdesc)
        return f;
#else /* not USE_X_TOOLKIT */
#ifdef USE_GTK
      if (f->output_data.x->edit_widget)
      {
        GtkWidget *gwdesc = xg_win_to_widget (dpyinfo->display, wdesc);
        struct x_output *x = f->output_data.x;
        if (gwdesc != 0 && gwdesc == x->edit_widget)
          return f;
      }
#endif /* USE_GTK */
      if (FRAME_X_WINDOW (f) == wdesc
          || f->output_data.x->icon_desc == wdesc)
        return f;
#endif /* not USE_X_TOOLKIT */
    }
  return 0;
}

#if defined (USE_X_TOOLKIT) || defined (USE_GTK)

/* Like x_window_to_frame but also compares the window with the widget's
   windows.  */

static struct frame *
x_any_window_to_frame (struct x_display_info *dpyinfo, int wdesc)
{
  Lisp_Object tail, frame;
  struct frame *f, *found = NULL;
  struct x_output *x;

  if (wdesc == None)
    return NULL;

  FOR_EACH_FRAME (tail, frame)
    {
      if (found)
        break;
      f = XFRAME (frame);
      if (FRAME_X_P (f) && FRAME_DISPLAY_INFO (f) == dpyinfo)
	{
	  /* This frame matches if the window is any of its widgets.  */
	  x = f->output_data.x;
	  if (x->hourglass_window == wdesc)
	    found = f;
	  else if (x->widget)
	    {
#ifdef USE_GTK
              GtkWidget *gwdesc = xg_win_to_widget (dpyinfo->display, wdesc);
              if (gwdesc != 0
                  && gtk_widget_get_toplevel (gwdesc) == x->widget)
                found = f;
#else
	      if (wdesc == XtWindow (x->widget)
		  || wdesc == XtWindow (x->column_widget)
		  || wdesc == XtWindow (x->edit_widget))
		found = f;
	      /* Match if the window is this frame's menubar.  */
	      else if (lw_window_is_in_menubar (wdesc, x->menubar_widget))
		found = f;
#endif
	    }
	  else if (FRAME_X_WINDOW (f) == wdesc)
	    /* A tooltip frame.  */
	    found = f;
	}
    }

  return found;
}

/* Likewise, but consider only the menu bar widget.  */

static struct frame *
x_menubar_window_to_frame (struct x_display_info *dpyinfo,
			   const XEvent *event)
{
  Window wdesc = event->xany.window;
  Lisp_Object tail, frame;
  struct frame *f;
  struct x_output *x;

  if (wdesc == None)
    return NULL;

  FOR_EACH_FRAME (tail, frame)
    {
      f = XFRAME (frame);
      if (!FRAME_X_P (f) || FRAME_DISPLAY_INFO (f) != dpyinfo)
	continue;
      x = f->output_data.x;
#ifdef USE_GTK
      if (x->menubar_widget && xg_event_is_for_menubar (f, event))
        return f;
#else
      /* Match if the window is this frame's menubar.  */
      if (x->menubar_widget
	  && lw_window_is_in_menubar (wdesc, x->menubar_widget))
	return f;
#endif
    }
  return 0;
}

/* Return the frame whose principal (outermost) window is WDESC.
   If WDESC is some other (smaller) window, we return 0.  */

struct frame *
x_top_window_to_frame (struct x_display_info *dpyinfo, int wdesc)
{
  Lisp_Object tail, frame;
  struct frame *f;
  struct x_output *x;

  if (wdesc == None)
    return NULL;

  FOR_EACH_FRAME (tail, frame)
    {
      f = XFRAME (frame);
      if (!FRAME_X_P (f) || FRAME_DISPLAY_INFO (f) != dpyinfo)
	continue;
      x = f->output_data.x;

      if (x->widget)
	{
	  /* This frame matches if the window is its topmost widget.  */
#ifdef USE_GTK
          GtkWidget *gwdesc = xg_win_to_widget (dpyinfo->display, wdesc);
          if (gwdesc == x->widget)
            return f;
#else
	  if (wdesc == XtWindow (x->widget))
	    return f;
#endif
	}
      else if (FRAME_X_WINDOW (f) == wdesc)
	/* Tooltip frame.  */
	return f;
    }
  return 0;
}

#else /* !USE_X_TOOLKIT && !USE_GTK */

#define x_any_window_to_frame(d, i) x_window_to_frame (d, i)
#define x_top_window_to_frame(d, i) x_window_to_frame (d, i)

#endif /* USE_X_TOOLKIT || USE_GTK */

/* The focus may have changed.  Figure out if it is a real focus change,
   by checking both FocusIn/Out and Enter/LeaveNotify events.

   Returns FOCUS_IN_EVENT event in *BUFP. */

static void
x_detect_focus_change (struct x_display_info *dpyinfo, struct frame *frame,
		       const XEvent *event, struct input_event *bufp)
{
  if (!frame)
    return;

  switch (event->type)
    {
    case EnterNotify:
    case LeaveNotify:
      {
        struct frame *focus_frame = dpyinfo->x_focus_event_frame;
        int focus_state
          = focus_frame ? focus_frame->output_data.x->focus_state : 0;

        if (event->xcrossing.detail != NotifyInferior
            && event->xcrossing.focus
            && ! (focus_state & FOCUS_EXPLICIT))
          x_focus_changed ((event->type == EnterNotify ? FocusIn : FocusOut),
			   FOCUS_IMPLICIT,
			   dpyinfo, frame, bufp);
      }
      break;

    case FocusIn:
    case FocusOut:
      x_focus_changed (event->type,
		       (event->xfocus.detail == NotifyPointer ?
			FOCUS_IMPLICIT : FOCUS_EXPLICIT),
		       dpyinfo, frame, bufp);
      break;

    case ClientMessage:
      if (event->xclient.message_type == dpyinfo->Xatom_XEMBED)
	{
	  enum xembed_message msg = event->xclient.data.l[1];
	  x_focus_changed ((msg == XEMBED_FOCUS_IN ? FocusIn : FocusOut),
			   FOCUS_EXPLICIT, dpyinfo, frame, bufp);
	}
      break;
    }
}


#if !defined USE_X_TOOLKIT && !defined USE_GTK
/* Handle an event saying the mouse has moved out of an Emacs frame.  */

void
x_mouse_leave (struct x_display_info *dpyinfo)
{
  x_new_focus_frame (dpyinfo, dpyinfo->x_focus_event_frame);
}
#endif

/* The focus has changed, or we have redirected a frame's focus to
   another frame (this happens when a frame uses a surrogate
   mini-buffer frame).  Shift the highlight as appropriate.

   The FRAME argument doesn't necessarily have anything to do with which
   frame is being highlighted or un-highlighted; we only use it to find
   the appropriate X display info.  */

static void
XTframe_rehighlight (struct frame *frame)
{
  x_frame_rehighlight (FRAME_DISPLAY_INFO (frame));
}

static void
x_frame_rehighlight (struct x_display_info *dpyinfo)
{
  struct frame *old_highlight = dpyinfo->x_highlight_frame;

  if (dpyinfo->x_focus_frame)
    {
      dpyinfo->x_highlight_frame
	= ((FRAMEP (FRAME_FOCUS_FRAME (dpyinfo->x_focus_frame)))
	   ? XFRAME (FRAME_FOCUS_FRAME (dpyinfo->x_focus_frame))
	   : dpyinfo->x_focus_frame);
      if (! FRAME_LIVE_P (dpyinfo->x_highlight_frame))
	{
	  fset_focus_frame (dpyinfo->x_focus_frame, Qnil);
	  dpyinfo->x_highlight_frame = dpyinfo->x_focus_frame;
	}
    }
  else
    dpyinfo->x_highlight_frame = 0;

  if (dpyinfo->x_highlight_frame != old_highlight)
    {
      if (old_highlight)
	frame_unhighlight (old_highlight);
      if (dpyinfo->x_highlight_frame)
	frame_highlight (dpyinfo->x_highlight_frame);
    }
}



/* Keyboard processing - modifier keys, vendor-specific keysyms, etc.  */

/* Initialize mode_switch_bit and modifier_meaning.  */
static void
x_find_modifier_meanings (struct x_display_info *dpyinfo)
{
  int min_code, max_code;
  KeySym *syms;
  int syms_per_code;
  XModifierKeymap *mods;

  dpyinfo->meta_mod_mask = 0;
  dpyinfo->shift_lock_mask = 0;
  dpyinfo->alt_mod_mask = 0;
  dpyinfo->super_mod_mask = 0;
  dpyinfo->hyper_mod_mask = 0;

  XDisplayKeycodes (dpyinfo->display, &min_code, &max_code);

  syms = XGetKeyboardMapping (dpyinfo->display,
			      min_code, max_code - min_code + 1,
			      &syms_per_code);
  mods = XGetModifierMapping (dpyinfo->display);

  /* Scan the modifier table to see which modifier bits the Meta and
     Alt keysyms are on.  */
  {
    int row, col;	/* The row and column in the modifier table.  */
    bool found_alt_or_meta;

    for (row = 3; row < 8; row++)
    {
      found_alt_or_meta = false;
      for (col = 0; col < mods->max_keypermod; col++)
	{
	  KeyCode code = mods->modifiermap[(row * mods->max_keypermod) + col];

	  /* Zeroes are used for filler.  Skip them.  */
	  if (code == 0)
	    continue;

	  /* Are any of this keycode's keysyms a meta key?  */
	  {
	    int code_col;

	    for (code_col = 0; code_col < syms_per_code; code_col++)
	      {
		int sym = syms[((code - min_code) * syms_per_code) + code_col];

		switch (sym)
		  {
		  case XK_Meta_L:
		  case XK_Meta_R:
		    found_alt_or_meta = true;
		    dpyinfo->meta_mod_mask |= (1 << row);
		    break;

		  case XK_Alt_L:
		  case XK_Alt_R:
		    found_alt_or_meta = true;
		    dpyinfo->alt_mod_mask |= (1 << row);
		    break;

		  case XK_Hyper_L:
		  case XK_Hyper_R:
		    if (!found_alt_or_meta)
		      dpyinfo->hyper_mod_mask |= (1 << row);
		    code_col = syms_per_code;
		    col = mods->max_keypermod;
		    break;

		  case XK_Super_L:
		  case XK_Super_R:
		    if (!found_alt_or_meta)
		      dpyinfo->super_mod_mask |= (1 << row);
		    code_col = syms_per_code;
		    col = mods->max_keypermod;
		    break;

		  case XK_Shift_Lock:
		    /* Ignore this if it's not on the lock modifier.  */
		    if (!found_alt_or_meta && ((1 << row) == LockMask))
		      dpyinfo->shift_lock_mask = LockMask;
		    code_col = syms_per_code;
		    col = mods->max_keypermod;
		    break;
		  }
	      }
	  }
	}
    }
  }

  /* If we couldn't find any meta keys, accept any alt keys as meta keys.  */
  if (! dpyinfo->meta_mod_mask)
    {
      dpyinfo->meta_mod_mask = dpyinfo->alt_mod_mask;
      dpyinfo->alt_mod_mask = 0;
    }

  /* If some keys are both alt and meta,
     make them just meta, not alt.  */
  if (dpyinfo->alt_mod_mask & dpyinfo->meta_mod_mask)
    {
      dpyinfo->alt_mod_mask &= ~dpyinfo->meta_mod_mask;
    }

  XFree (syms);
  XFreeModifiermap (mods);
}

/* Convert between the modifier bits X uses and the modifier bits
   Emacs uses.  */

int
x_x_to_emacs_modifiers (struct x_display_info *dpyinfo, int state)
{
  int mod_meta = meta_modifier;
  int mod_alt  = alt_modifier;
  int mod_hyper = hyper_modifier;
  int mod_super = super_modifier;
  Lisp_Object tem;

  tem = Fget (Vx_alt_keysym, Qmodifier_value);
  if (INTEGERP (tem)) mod_alt = XINT (tem) & INT_MAX;
  tem = Fget (Vx_meta_keysym, Qmodifier_value);
  if (INTEGERP (tem)) mod_meta = XINT (tem) & INT_MAX;
  tem = Fget (Vx_hyper_keysym, Qmodifier_value);
  if (INTEGERP (tem)) mod_hyper = XINT (tem) & INT_MAX;
  tem = Fget (Vx_super_keysym, Qmodifier_value);
  if (INTEGERP (tem)) mod_super = XINT (tem) & INT_MAX;

  return (  ((state & (ShiftMask | dpyinfo->shift_lock_mask)) ? shift_modifier : 0)
            | ((state & ControlMask)			? ctrl_modifier	: 0)
            | ((state & dpyinfo->meta_mod_mask)		? mod_meta	: 0)
            | ((state & dpyinfo->alt_mod_mask)		? mod_alt	: 0)
            | ((state & dpyinfo->super_mod_mask)	? mod_super	: 0)
            | ((state & dpyinfo->hyper_mod_mask)	? mod_hyper	: 0));
}

static int
x_emacs_to_x_modifiers (struct x_display_info *dpyinfo, EMACS_INT state)
{
  EMACS_INT mod_meta = meta_modifier;
  EMACS_INT mod_alt  = alt_modifier;
  EMACS_INT mod_hyper = hyper_modifier;
  EMACS_INT mod_super = super_modifier;

  Lisp_Object tem;

  tem = Fget (Vx_alt_keysym, Qmodifier_value);
  if (INTEGERP (tem)) mod_alt = XINT (tem);
  tem = Fget (Vx_meta_keysym, Qmodifier_value);
  if (INTEGERP (tem)) mod_meta = XINT (tem);
  tem = Fget (Vx_hyper_keysym, Qmodifier_value);
  if (INTEGERP (tem)) mod_hyper = XINT (tem);
  tem = Fget (Vx_super_keysym, Qmodifier_value);
  if (INTEGERP (tem)) mod_super = XINT (tem);


  return (  ((state & mod_alt)		? dpyinfo->alt_mod_mask   : 0)
            | ((state & mod_super)	? dpyinfo->super_mod_mask : 0)
            | ((state & mod_hyper)	? dpyinfo->hyper_mod_mask : 0)
            | ((state & shift_modifier)	? ShiftMask        : 0)
            | ((state & ctrl_modifier)	? ControlMask      : 0)
            | ((state & mod_meta)	? dpyinfo->meta_mod_mask  : 0));
}

/* Convert a keysym to its name.  */

char *
x_get_keysym_name (int keysym)
{
  char *value;

  block_input ();
  value = XKeysymToString (keysym);
  unblock_input ();

  return value;
}

/* Mouse clicks and mouse movement.  Rah.

   Formerly, we used PointerMotionHintMask (in standard_event_mask)
   so that we would have to call XQueryPointer after each MotionNotify
   event to ask for another such event.  However, this made mouse tracking
   slow, and there was a bug that made it eventually stop.

   Simply asking for MotionNotify all the time seems to work better.

   In order to avoid asking for motion events and then throwing most
   of them away or busy-polling the server for mouse positions, we ask
   the server for pointer motion hints.  This means that we get only
   one event per group of mouse movements.  "Groups" are delimited by
   other kinds of events (focus changes and button clicks, for
   example), or by XQueryPointer calls; when one of these happens, we
   get another MotionNotify event the next time the mouse moves.  This
   is at least as efficient as getting motion events when mouse
   tracking is on, and I suspect only negligibly worse when tracking
   is off.  */

/* Prepare a mouse-event in *RESULT for placement in the input queue.

   If the event is a button press, then note that we have grabbed
   the mouse.  */

static Lisp_Object
construct_mouse_click (struct input_event *result,
		       const XButtonEvent *event,
		       struct frame *f)
{
  /* Make the event type NO_EVENT; we'll change that when we decide
     otherwise.  */
  result->kind = MOUSE_CLICK_EVENT;
  result->code = event->button - Button1;
  result->timestamp = event->time;
  result->modifiers = (x_x_to_emacs_modifiers (FRAME_DISPLAY_INFO (f),
					       event->state)
		       | (event->type == ButtonRelease
			  ? up_modifier
			  : down_modifier));

  XSETINT (result->x, event->x);
  XSETINT (result->y, event->y);
  XSETFRAME (result->frame_or_window, f);
  result->arg = Qnil;
  return Qnil;
}

/* Function to report a mouse movement to the mainstream Emacs code.
   The input handler calls this.

   We have received a mouse movement event, which is given in *event.
   If the mouse is over a different glyph than it was last time, tell
   the mainstream emacs code by setting mouse_moved.  If not, ask for
   another motion event, so we can check again the next time it moves.  */

static bool
note_mouse_movement (struct frame *frame, const XMotionEvent *event)
{
  XRectangle *r;
  struct x_display_info *dpyinfo;

  if (!FRAME_X_OUTPUT (frame))
    return false;

  dpyinfo = FRAME_DISPLAY_INFO (frame);
  dpyinfo->last_mouse_movement_time = event->time;
  dpyinfo->last_mouse_motion_frame = frame;
  dpyinfo->last_mouse_motion_x = event->x;
  dpyinfo->last_mouse_motion_y = event->y;

  if (event->window != FRAME_X_WINDOW (frame))
    {
      frame->mouse_moved = true;
      dpyinfo->last_mouse_scroll_bar = NULL;
      note_mouse_highlight (frame, -1, -1);
      dpyinfo->last_mouse_glyph_frame = NULL;
      return true;
    }


  /* Has the mouse moved off the glyph it was on at the last sighting?  */
  r = &dpyinfo->last_mouse_glyph;
  if (frame != dpyinfo->last_mouse_glyph_frame
      || event->x < r->x || event->x >= r->x + r->width
      || event->y < r->y || event->y >= r->y + r->height)
    {
      frame->mouse_moved = true;
      dpyinfo->last_mouse_scroll_bar = NULL;
      note_mouse_highlight (frame, event->x, event->y);
      /* Remember which glyph we're now on.  */
      remember_mouse_glyph (frame, event->x, event->y, r);
      dpyinfo->last_mouse_glyph_frame = frame;
      return true;
    }

  return false;
}

/* Return the current position of the mouse.
   *FP should be a frame which indicates which display to ask about.

   If the mouse movement started in a scroll bar, set *FP, *BAR_WINDOW,
   and *PART to the frame, window, and scroll bar part that the mouse
   is over.  Set *X and *Y to the portion and whole of the mouse's
   position on the scroll bar.

   If the mouse movement started elsewhere, set *FP to the frame the
   mouse is on, *BAR_WINDOW to nil, and *X and *Y to the character cell
   the mouse is over.

   Set *TIMESTAMP to the server time-stamp for the time at which the mouse
   was at this position.

   Don't store anything if we don't have a valid set of values to report.

   This clears the mouse_moved flag, so we can wait for the next mouse
   movement.  */

static void
XTmouse_position (struct frame **fp, int insist, Lisp_Object *bar_window,
		  enum scroll_bar_part *part, Lisp_Object *x, Lisp_Object *y,
		  Time *timestamp)
{
  struct frame *f1;
  struct x_display_info *dpyinfo = FRAME_DISPLAY_INFO (*fp);

  block_input ();

  if (dpyinfo->last_mouse_scroll_bar && insist == 0)
    {
      struct scroll_bar *bar = dpyinfo->last_mouse_scroll_bar;

      if (bar->horizontal)
	x_horizontal_scroll_bar_report_motion (fp, bar_window, part, x, y, timestamp);
      else
	x_scroll_bar_report_motion (fp, bar_window, part, x, y, timestamp);
    }
  else
    {
      Window root;
      int root_x, root_y;

      Window dummy_window;
      int dummy;

      Lisp_Object frame, tail;

      /* Clear the mouse-moved flag for every frame on this display.  */
      FOR_EACH_FRAME (tail, frame)
	if (FRAME_X_P (XFRAME (frame))
            && FRAME_X_DISPLAY (XFRAME (frame)) == FRAME_X_DISPLAY (*fp))
	  XFRAME (frame)->mouse_moved = false;

      dpyinfo->last_mouse_scroll_bar = NULL;

      /* Figure out which root window we're on.  */
      XQueryPointer (FRAME_X_DISPLAY (*fp),
		     DefaultRootWindow (FRAME_X_DISPLAY (*fp)),

		     /* The root window which contains the pointer.  */
		     &root,

		     /* Trash which we can't trust if the pointer is on
			a different screen.  */
		     &dummy_window,

		     /* The position on that root window.  */
		     &root_x, &root_y,

		     /* More trash we can't trust.  */
		     &dummy, &dummy,

		     /* Modifier keys and pointer buttons, about which
			we don't care.  */
		     (unsigned int *) &dummy);

      /* Now we have a position on the root; find the innermost window
	 containing the pointer.  */
      {
	Window win, child;
	int win_x, win_y;
	int parent_x = 0, parent_y = 0;

	win = root;

	/* XTranslateCoordinates can get errors if the window
	   structure is changing at the same time this function
	   is running.  So at least we must not crash from them.  */

	x_catch_errors (FRAME_X_DISPLAY (*fp));

	if (x_mouse_grabbed (dpyinfo))
	  {
	    /* If mouse was grabbed on a frame, give coords for that frame
	       even if the mouse is now outside it.  */
	    XTranslateCoordinates (FRAME_X_DISPLAY (*fp),

				   /* From-window.  */
				   root,

				   /* To-window.  */
				   FRAME_X_WINDOW (dpyinfo->last_mouse_frame),

				   /* From-position, to-position.  */
				   root_x, root_y, &win_x, &win_y,

				   /* Child of win.  */
				   &child);
	    f1 = dpyinfo->last_mouse_frame;
	  }
	else
	  {
	    while (true)
	      {
		XTranslateCoordinates (FRAME_X_DISPLAY (*fp),

				       /* From-window, to-window.  */
				       root, win,

				       /* From-position, to-position.  */
				       root_x, root_y, &win_x, &win_y,

				       /* Child of win.  */
				       &child);

		if (child == None || child == win)
		  break;
#ifdef USE_GTK
		/* We don't wan't to know the innermost window.  We
		   want the edit window.  For non-Gtk+ the innermost
		   window is the edit window.  For Gtk+ it might not
		   be.  It might be the tool bar for example.  */
		if (x_window_to_frame (dpyinfo, win))
		  break;
#endif
		win = child;
		parent_x = win_x;
		parent_y = win_y;
	      }

	    /* Now we know that:
	       win is the innermost window containing the pointer
	       (XTC says it has no child containing the pointer),
	       win_x and win_y are the pointer's position in it
	       (XTC did this the last time through), and
	       parent_x and parent_y are the pointer's position in win's parent.
	       (They are what win_x and win_y were when win was child.
	       If win is the root window, it has no parent, and
	       parent_{x,y} are invalid, but that's okay, because we'll
	       never use them in that case.)  */

#ifdef USE_GTK
	    /* We don't wan't to know the innermost window.  We
	       want the edit window.  */
	    f1 = x_window_to_frame (dpyinfo, win);
#else
	    /* Is win one of our frames?  */
	    f1 = x_any_window_to_frame (dpyinfo, win);
#endif

#ifdef USE_X_TOOLKIT
	    /* If we end up with the menu bar window, say it's not
	       on the frame.  */
	    if (f1 != NULL
		&& f1->output_data.x->menubar_widget
		&& win == XtWindow (f1->output_data.x->menubar_widget))
	      f1 = NULL;
#endif /* USE_X_TOOLKIT */
	  }

	if (x_had_errors_p (FRAME_X_DISPLAY (*fp)))
	  f1 = 0;

	x_uncatch_errors ();

	/* If not, is it one of our scroll bars?  */
	if (! f1)
	  {
	    struct scroll_bar *bar;

            bar = x_window_to_scroll_bar (FRAME_X_DISPLAY (*fp), win, 2);

	    if (bar)
	      {
		f1 = XFRAME (WINDOW_FRAME (XWINDOW (bar->window)));
		win_x = parent_x;
		win_y = parent_y;
	      }
	  }

	if (f1 == 0 && insist > 0)
	  f1 = SELECTED_FRAME ();

	if (f1)
	  {
	    /* Ok, we found a frame.  Store all the values.
	       last_mouse_glyph is a rectangle used to reduce the
	       generation of mouse events.  To not miss any motion
	       events, we must divide the frame into rectangles of the
	       size of the smallest character that could be displayed
	       on it, i.e. into the same rectangles that matrices on
	       the frame are divided into.  */

	    /* FIXME: what if F1 is not an X frame?  */
	    dpyinfo = FRAME_DISPLAY_INFO (f1);
	    remember_mouse_glyph (f1, win_x, win_y, &dpyinfo->last_mouse_glyph);
	    dpyinfo->last_mouse_glyph_frame = f1;

	    *bar_window = Qnil;
	    *part = scroll_bar_above_handle;
	    *fp = f1;
	    XSETINT (*x, win_x);
	    XSETINT (*y, win_y);
	    *timestamp = dpyinfo->last_mouse_movement_time;
	  }
      }
    }

  unblock_input ();
}



/***********************************************************************
			       Scroll bars
 ***********************************************************************/

/* Scroll bar support.  */

/* Given an X window ID and a DISPLAY, find the struct scroll_bar which
   manages it.
   This can be called in GC, so we have to make sure to strip off mark
   bits.  */

static struct scroll_bar *
x_window_to_scroll_bar (Display *display, Window window_id, int type)
{
  Lisp_Object tail, frame;

#if defined (USE_GTK) && defined (USE_TOOLKIT_SCROLL_BARS)
  window_id = (Window) xg_get_scroll_id_for_window (display, window_id);
#endif /* USE_GTK  && USE_TOOLKIT_SCROLL_BARS */

  FOR_EACH_FRAME (tail, frame)
    {
      Lisp_Object bar, condemned;

      if (! FRAME_X_P (XFRAME (frame)))
        continue;

      /* Scan this frame's scroll bar list for a scroll bar with the
         right window ID.  */
      condemned = FRAME_CONDEMNED_SCROLL_BARS (XFRAME (frame));
      for (bar = FRAME_SCROLL_BARS (XFRAME (frame));
	   /* This trick allows us to search both the ordinary and
              condemned scroll bar lists with one loop.  */
	   ! NILP (bar) || (bar = condemned,
			       condemned = Qnil,
			       ! NILP (bar));
	   bar = XSCROLL_BAR (bar)->next)
	if (XSCROLL_BAR (bar)->x_window == window_id
            && FRAME_X_DISPLAY (XFRAME (frame)) == display
	    && (type = 2
		|| (type == 1 && XSCROLL_BAR (bar)->horizontal)
		|| (type == 0 && !XSCROLL_BAR (bar)->horizontal)))
	  return XSCROLL_BAR (bar);
    }

  return NULL;
}


#if defined USE_LUCID

/* Return the Lucid menu bar WINDOW is part of.  Return null
   if WINDOW is not part of a menu bar.  */

static Widget
x_window_to_menu_bar (Window window)
{
  Lisp_Object tail, frame;

  FOR_EACH_FRAME (tail, frame)
    if (FRAME_X_P (XFRAME (frame)))
      {
	Widget menu_bar = XFRAME (frame)->output_data.x->menubar_widget;

	if (menu_bar && xlwmenu_window_p (menu_bar, window))
	  return menu_bar;
      }
  return NULL;
}

#endif /* USE_LUCID */


/************************************************************************
			 Toolkit scroll bars
 ************************************************************************/

#ifdef USE_TOOLKIT_SCROLL_BARS

static void x_send_scroll_bar_event (Lisp_Object, enum scroll_bar_part,
				     int, int, bool);

/* Lisp window being scrolled.  Set when starting to interact with
   a toolkit scroll bar, reset to nil when ending the interaction.  */

static Lisp_Object window_being_scrolled;

/* Whether this is an Xaw with arrow-scrollbars.  This should imply
   that movements of 1/20 of the screen size are mapped to up/down.  */

#ifndef USE_GTK
/* Id of action hook installed for scroll bars.  */

static XtActionHookId action_hook_id;
static XtActionHookId horizontal_action_hook_id;

static Boolean xaw3d_arrow_scroll;

/* Whether the drag scrolling maintains the mouse at the top of the
   thumb.  If not, resizing the thumb needs to be done more carefully
   to avoid jerkiness.  */

static Boolean xaw3d_pick_top;

/* Action hook installed via XtAppAddActionHook when toolkit scroll
   bars are used..  The hook is responsible for detecting when
   the user ends an interaction with the scroll bar, and generates
   a `end-scroll' SCROLL_BAR_CLICK_EVENT' event if so.  */

static void
xt_action_hook (Widget widget, XtPointer client_data, String action_name,
		XEvent *event, String *params, Cardinal *num_params)
{
  bool scroll_bar_p;
  const char *end_action;

#ifdef USE_MOTIF
  scroll_bar_p = XmIsScrollBar (widget);
  end_action = "Release";
#else /* !USE_MOTIF i.e. use Xaw */
  scroll_bar_p = XtIsSubclass (widget, scrollbarWidgetClass);
  end_action = "EndScroll";
#endif /* USE_MOTIF */

  if (scroll_bar_p
      && strcmp (action_name, end_action) == 0
      && WINDOWP (window_being_scrolled))
    {
      struct window *w;
      struct scroll_bar *bar;

      x_send_scroll_bar_event (window_being_scrolled,
			       scroll_bar_end_scroll, 0, 0, false);
      w = XWINDOW (window_being_scrolled);
      bar = XSCROLL_BAR (w->vertical_scroll_bar);

      if (bar->dragging != -1)
	{
	  bar->dragging = -1;
	  /* The thumb size is incorrect while dragging: fix it.  */
	  set_vertical_scroll_bar (w);
	}
      window_being_scrolled = Qnil;
#if defined (USE_LUCID)
      bar->last_seen_part = scroll_bar_nowhere;
#endif
      /* Xt timeouts no longer needed.  */
      toolkit_scroll_bar_interaction = false;
    }
}


static void
xt_horizontal_action_hook (Widget widget, XtPointer client_data, String action_name,
			   XEvent *event, String *params, Cardinal *num_params)
{
  bool scroll_bar_p;
  const char *end_action;

#ifdef USE_MOTIF
  scroll_bar_p = XmIsScrollBar (widget);
  end_action = "Release";
#else /* !USE_MOTIF i.e. use Xaw */
  scroll_bar_p = XtIsSubclass (widget, scrollbarWidgetClass);
  end_action = "EndScroll";
#endif /* USE_MOTIF */

  if (scroll_bar_p
      && strcmp (action_name, end_action) == 0
      && WINDOWP (window_being_scrolled))
    {
      struct window *w;
      struct scroll_bar *bar;

      x_send_scroll_bar_event (window_being_scrolled,
			       scroll_bar_end_scroll, 0, 0, true);
      w = XWINDOW (window_being_scrolled);
      bar = XSCROLL_BAR (w->horizontal_scroll_bar);

      if (bar->dragging != -1)
	{
	  bar->dragging = -1;
	  /* The thumb size is incorrect while dragging: fix it.  */
	  set_horizontal_scroll_bar (w);
	}
      window_being_scrolled = Qnil;
#if defined (USE_LUCID)
      bar->last_seen_part = scroll_bar_nowhere;
#endif
      /* Xt timeouts no longer needed.  */
      toolkit_scroll_bar_interaction = false;
    }
}
#endif /* not USE_GTK */

/* Send a client message with message type Xatom_Scrollbar for a
   scroll action to the frame of WINDOW.  PART is a value identifying
   the part of the scroll bar that was clicked on.  PORTION is the
   amount to scroll of a whole of WHOLE.  */

static void
x_send_scroll_bar_event (Lisp_Object window, enum scroll_bar_part part,
			 int portion, int whole, bool horizontal)
{
  XEvent event;
  XClientMessageEvent *ev = &event.xclient;
  struct window *w = XWINDOW (window);
  struct frame *f = XFRAME (w->frame);
  intptr_t iw = (intptr_t) w;
  enum { BITS_PER_INTPTR = CHAR_BIT * sizeof iw };
  verify (BITS_PER_INTPTR <= 64);
  int sign_shift = BITS_PER_INTPTR - 32;

  block_input ();

  /* Construct a ClientMessage event to send to the frame.  */
  ev->type = ClientMessage;
  ev->message_type = (horizontal
		      ? FRAME_DISPLAY_INFO (f)->Xatom_Horizontal_Scrollbar
		      : FRAME_DISPLAY_INFO (f)->Xatom_Scrollbar);
  ev->display = FRAME_X_DISPLAY (f);
  ev->window = FRAME_X_WINDOW (f);
  ev->format = 32;

  /* A 32-bit X client on a 64-bit X server can pass a window pointer
     as-is.  A 64-bit client on a 32-bit X server is in trouble
     because a pointer does not fit and would be truncated while
     passing through the server.  So use two slots and hope that X12
     will resolve such issues someday.  */
  ev->data.l[0] = iw >> 31 >> 1;
  ev->data.l[1] = sign_shift <= 0 ? iw : iw << sign_shift >> sign_shift;
  ev->data.l[2] = part;
  ev->data.l[3] = portion;
  ev->data.l[4] = whole;

  /* Make Xt timeouts work while the scroll bar is active.  */
#ifdef USE_X_TOOLKIT
  toolkit_scroll_bar_interaction = true;
  x_activate_timeout_atimer ();
#endif

  /* Setting the event mask to zero means that the message will
     be sent to the client that created the window, and if that
     window no longer exists, no event will be sent.  */
  XSendEvent (FRAME_X_DISPLAY (f), FRAME_X_WINDOW (f), False, 0, &event);
  unblock_input ();
}


/* Transform a scroll bar ClientMessage EVENT to an Emacs input event
   in *IEVENT.  */

static void
x_scroll_bar_to_input_event (const XEvent *event,
			     struct input_event *ievent)
{
  const XClientMessageEvent *ev = &event->xclient;
  Lisp_Object window;
  struct window *w;

  /* See the comment in the function above.  */
  intptr_t iw0 = ev->data.l[0];
  intptr_t iw1 = ev->data.l[1];
  intptr_t iw = (iw0 << 31 << 1) + (iw1 & 0xffffffffu);
  w = (struct window *) iw;

  XSETWINDOW (window, w);

  ievent->kind = SCROLL_BAR_CLICK_EVENT;
  ievent->frame_or_window = window;
  ievent->arg = Qnil;
#ifdef USE_GTK
  ievent->timestamp = CurrentTime;
#else
  ievent->timestamp =
    XtLastTimestampProcessed (FRAME_X_DISPLAY (XFRAME (w->frame)));
#endif
  ievent->code = 0;
  ievent->part = ev->data.l[2];
  ievent->x = make_number (ev->data.l[3]);
  ievent->y = make_number (ev->data.l[4]);
  ievent->modifiers = 0;
}

/* Transform a horizontal scroll bar ClientMessage EVENT to an Emacs
   input event in *IEVENT.  */

static void
x_horizontal_scroll_bar_to_input_event (const XEvent *event,
					struct input_event *ievent)
{
  const XClientMessageEvent *ev = &event->xclient;
  Lisp_Object window;
  struct window *w;

  /* See the comment in the function above.  */
  intptr_t iw0 = ev->data.l[0];
  intptr_t iw1 = ev->data.l[1];
  intptr_t iw = (iw0 << 31 << 1) + (iw1 & 0xffffffffu);
  w = (struct window *) iw;

  XSETWINDOW (window, w);

  ievent->kind = HORIZONTAL_SCROLL_BAR_CLICK_EVENT;
  ievent->frame_or_window = window;
  ievent->arg = Qnil;
#ifdef USE_GTK
  ievent->timestamp = CurrentTime;
#else
  ievent->timestamp =
    XtLastTimestampProcessed (FRAME_X_DISPLAY (XFRAME (w->frame)));
#endif
  ievent->code = 0;
  ievent->part = ev->data.l[2];
  ievent->x = make_number (ev->data.l[3]);
  ievent->y = make_number (ev->data.l[4]);
  ievent->modifiers = 0;
}


#ifdef USE_MOTIF

/* Minimum and maximum values used for Motif scroll bars.  */

#define XM_SB_MAX 10000000

/* Scroll bar callback for Motif scroll bars.  WIDGET is the scroll
   bar widget.  CLIENT_DATA is a pointer to the scroll_bar structure.
   CALL_DATA is a pointer to a XmScrollBarCallbackStruct.  */

static void
xm_scroll_callback (Widget widget, XtPointer client_data, XtPointer call_data)
{
  struct scroll_bar *bar = client_data;
  XmScrollBarCallbackStruct *cs = call_data;
  enum scroll_bar_part part = scroll_bar_nowhere;
  bool horizontal = bar->horizontal;
  int whole = 0, portion = 0;

  switch (cs->reason)
    {
    case XmCR_DECREMENT:
      bar->dragging = -1;
      part = horizontal ? scroll_bar_left_arrow : scroll_bar_up_arrow;
      break;

    case XmCR_INCREMENT:
      bar->dragging = -1;
      part = horizontal ? scroll_bar_right_arrow : scroll_bar_down_arrow;
      break;

    case XmCR_PAGE_DECREMENT:
      bar->dragging = -1;
      part = horizontal ? scroll_bar_before_handle : scroll_bar_above_handle;
      break;

    case XmCR_PAGE_INCREMENT:
      bar->dragging = -1;
      part = horizontal ? scroll_bar_after_handle : scroll_bar_below_handle;
      break;

    case XmCR_TO_TOP:
      bar->dragging = -1;
      part = horizontal ? scroll_bar_to_leftmost : scroll_bar_to_top;
      break;

    case XmCR_TO_BOTTOM:
      bar->dragging = -1;
      part = horizontal ? scroll_bar_to_rightmost : scroll_bar_to_bottom;
      break;

    case XmCR_DRAG:
      {
	int slider_size;

	block_input ();
	XtVaGetValues (widget, XmNsliderSize, &slider_size, NULL);
	unblock_input ();

	if (horizontal)
	  {
	    portion = bar->whole * ((float)cs->value / XM_SB_MAX);
	    whole = bar->whole * ((float)(XM_SB_MAX - slider_size) / XM_SB_MAX);
	    portion = min (portion, whole);
	    part = scroll_bar_horizontal_handle;
	  }
	else
	  {
	    whole = XM_SB_MAX - slider_size;
	    portion = min (cs->value, whole);
	    part = scroll_bar_handle;
	  }

	bar->dragging = cs->value;
      }
      break;

    case XmCR_VALUE_CHANGED:
      break;
    };

  if (part != scroll_bar_nowhere)
    {
      window_being_scrolled = bar->window;
      x_send_scroll_bar_event (bar->window, part, portion, whole,
			       bar->horizontal);
    }
}

#elif defined USE_GTK

/* Scroll bar callback for GTK scroll bars.  WIDGET is the scroll
   bar widget.  DATA is a pointer to the scroll_bar structure. */

static gboolean
xg_scroll_callback (GtkRange     *range,
                    GtkScrollType scroll,
                    gdouble       value,
                    gpointer      user_data)
{
  int whole = 0, portion = 0;
  struct scroll_bar *bar = user_data;
  enum scroll_bar_part part = scroll_bar_nowhere;
  GtkAdjustment *adj = GTK_ADJUSTMENT (gtk_range_get_adjustment (range));
  struct frame *f = g_object_get_data (G_OBJECT (range), XG_FRAME_DATA);

  if (xg_ignore_gtk_scrollbar) return FALSE;

  switch (scroll)
    {
    case GTK_SCROLL_JUMP:
      /* Buttons 1 2 or 3 must be grabbed.  */
      if (FRAME_DISPLAY_INFO (f)->grabbed != 0
          && FRAME_DISPLAY_INFO (f)->grabbed < (1 << 4))
        {
	  if (bar->horizontal)
	    {
	      part = scroll_bar_horizontal_handle;
	      whole = (int)(gtk_adjustment_get_upper (adj) -
			    gtk_adjustment_get_page_size (adj));
	      portion = min ((int)value, whole);
	      bar->dragging = portion;
	    }
	  else
	    {
	      part = scroll_bar_handle;
	      whole = gtk_adjustment_get_upper (adj) -
		gtk_adjustment_get_page_size (adj);
	      portion = min ((int)value, whole);
	      bar->dragging = portion;
	    }
	}
      break;
    case GTK_SCROLL_STEP_BACKWARD:
      part = (bar->horizontal
	      ? scroll_bar_left_arrow : scroll_bar_up_arrow);
      bar->dragging = -1;
      break;
    case GTK_SCROLL_STEP_FORWARD:
      part = (bar->horizontal
	      ? scroll_bar_right_arrow : scroll_bar_down_arrow);
      bar->dragging = -1;
      break;
    case GTK_SCROLL_PAGE_BACKWARD:
      part = (bar->horizontal
	      ? scroll_bar_before_handle : scroll_bar_above_handle);
      bar->dragging = -1;
      break;
    case GTK_SCROLL_PAGE_FORWARD:
      part = (bar->horizontal
	      ? scroll_bar_after_handle : scroll_bar_below_handle);
      bar->dragging = -1;
      break;
    }

  if (part != scroll_bar_nowhere)
    {
      window_being_scrolled = bar->window;
      x_send_scroll_bar_event (bar->window, part, portion, whole,
			       bar->horizontal);
    }

  return FALSE;
}

/* Callback for button release. Sets dragging to -1 when dragging is done.  */

static gboolean
xg_end_scroll_callback (GtkWidget *widget,
                        GdkEventButton *event,
                        gpointer user_data)
{
  struct scroll_bar *bar = user_data;
  bar->dragging = -1;
  if (WINDOWP (window_being_scrolled))
    {
      x_send_scroll_bar_event (window_being_scrolled,
                               scroll_bar_end_scroll, 0, 0, bar->horizontal);
      window_being_scrolled = Qnil;
    }

  return FALSE;
}


#else /* not USE_GTK and not USE_MOTIF */

/* Xaw scroll bar callback.  Invoked when the thumb is dragged.
   WIDGET is the scroll bar widget.  CLIENT_DATA is a pointer to the
   scroll bar struct.  CALL_DATA is a pointer to a float saying where
   the thumb is.  */

static void
xaw_jump_callback (Widget widget, XtPointer client_data, XtPointer call_data)
{
  struct scroll_bar *bar = client_data;
  float *top_addr = call_data;
  float top = *top_addr;
  float shown;
  int whole, portion, height, width;
  enum scroll_bar_part part;
  bool horizontal = bar->horizontal;


  if (horizontal)
    {
      /* Get the size of the thumb, a value between 0 and 1.  */
      block_input ();
      XtVaGetValues (widget, XtNshown, &shown, XtNwidth, &width, NULL);
      unblock_input ();

      if (shown < 1)
	{
	  whole = bar->whole - (shown * bar->whole);
	  portion = min (top * bar->whole, whole);
	}
      else
	{
	  whole = bar->whole;
	  portion = 0;
	}

      part = scroll_bar_horizontal_handle;
    }
  else
    {
      /* Get the size of the thumb, a value between 0 and 1.  */
      block_input ();
      XtVaGetValues (widget, XtNshown, &shown, XtNheight, &height, NULL);
      unblock_input ();

      whole = 10000000;
      portion = shown < 1 ? top * whole : 0;

      if (shown < 1 && (eabs (top + shown - 1) < 1.0f / height))
	/* Some derivatives of Xaw refuse to shrink the thumb when you reach
	   the bottom, so we force the scrolling whenever we see that we're
	   too close to the bottom (in x_set_toolkit_scroll_bar_thumb
	   we try to ensure that we always stay two pixels away from the
	   bottom).  */
	part = scroll_bar_down_arrow;
      else
	part = scroll_bar_handle;
    }

  window_being_scrolled = bar->window;
  bar->dragging = portion;
  bar->last_seen_part = part;
  x_send_scroll_bar_event (bar->window, part, portion, whole, bar->horizontal);
}


/* Xaw scroll bar callback.  Invoked for incremental scrolling.,
   i.e. line or page up or down.  WIDGET is the Xaw scroll bar
   widget.  CLIENT_DATA is a pointer to the scroll_bar structure for
   the scroll bar.  CALL_DATA is an integer specifying the action that
   has taken place.  Its magnitude is in the range 0..height of the
   scroll bar.  Negative values mean scroll towards buffer start.
   Values < height of scroll bar mean line-wise movement.  */

static void
xaw_scroll_callback (Widget widget, XtPointer client_data, XtPointer call_data)
{
  struct scroll_bar *bar = client_data;
  /* The position really is stored cast to a pointer.  */
  int position = (intptr_t) call_data;
  Dimension height, width;
  enum scroll_bar_part part;

  if (bar->horizontal)
    {
      /* Get the width of the scroll bar.  */
      block_input ();
      XtVaGetValues (widget, XtNwidth, &width, NULL);
      unblock_input ();

      if (eabs (position) >= width)
	part = (position < 0) ? scroll_bar_before_handle : scroll_bar_after_handle;

      /* If Xaw3d was compiled with ARROW_SCROLLBAR,
	 it maps line-movement to call_data = max(5, height/20).  */
      else if (xaw3d_arrow_scroll && eabs (position) <= max (5, width / 20))
	part = (position < 0) ? scroll_bar_left_arrow : scroll_bar_right_arrow;
      else
	part = scroll_bar_move_ratio;

      window_being_scrolled = bar->window;
      bar->dragging = -1;
      bar->last_seen_part = part;
      x_send_scroll_bar_event (bar->window, part, position, width,
			       bar->horizontal);
    }
  else
    {

      /* Get the height of the scroll bar.  */
      block_input ();
      XtVaGetValues (widget, XtNheight, &height, NULL);
      unblock_input ();

      if (eabs (position) >= height)
	part = (position < 0) ? scroll_bar_above_handle : scroll_bar_below_handle;

      /* If Xaw3d was compiled with ARROW_SCROLLBAR,
	 it maps line-movement to call_data = max(5, height/20).  */
      else if (xaw3d_arrow_scroll && eabs (position) <= max (5, height / 20))
	part = (position < 0) ? scroll_bar_up_arrow : scroll_bar_down_arrow;
      else
	part = scroll_bar_move_ratio;

      window_being_scrolled = bar->window;
      bar->dragging = -1;
      bar->last_seen_part = part;
      x_send_scroll_bar_event (bar->window, part, position, height,
			       bar->horizontal);
    }
}

#endif /* not USE_GTK and not USE_MOTIF */

#define SCROLL_BAR_NAME "verticalScrollBar"
#define SCROLL_BAR_HORIZONTAL_NAME "horizontalScrollBar"

/* Create the widget for scroll bar BAR on frame F.  Record the widget
   and X window of the scroll bar in BAR.  */

#ifdef USE_GTK
static void
x_create_toolkit_scroll_bar (struct frame *f, struct scroll_bar *bar)
{
  const char *scroll_bar_name = SCROLL_BAR_NAME;

  block_input ();
  xg_create_scroll_bar (f, bar, G_CALLBACK (xg_scroll_callback),
                        G_CALLBACK (xg_end_scroll_callback),
                        scroll_bar_name);
  unblock_input ();
}

static void
x_create_horizontal_toolkit_scroll_bar (struct frame *f, struct scroll_bar *bar)
{
  const char *scroll_bar_name = SCROLL_BAR_HORIZONTAL_NAME;

  block_input ();
  xg_create_horizontal_scroll_bar (f, bar, G_CALLBACK (xg_scroll_callback),
				   G_CALLBACK (xg_end_scroll_callback),
				   scroll_bar_name);
  unblock_input ();
}

#else /* not USE_GTK */

static void
x_create_toolkit_scroll_bar (struct frame *f, struct scroll_bar *bar)
{
  Window xwindow;
  Widget widget;
  Arg av[20];
  int ac = 0;
  const char *scroll_bar_name = SCROLL_BAR_NAME;
  unsigned long pixel;

  block_input ();

#ifdef USE_MOTIF
  /* Set resources.  Create the widget.  */
  XtSetArg (av[ac], XtNmappedWhenManaged, False); ++ac;
  XtSetArg (av[ac], XmNminimum, 0); ++ac;
  XtSetArg (av[ac], XmNmaximum, XM_SB_MAX); ++ac;
  XtSetArg (av[ac], XmNorientation, XmVERTICAL); ++ac;
  XtSetArg (av[ac], XmNprocessingDirection, XmMAX_ON_BOTTOM), ++ac;
  XtSetArg (av[ac], XmNincrement, 1); ++ac;
  XtSetArg (av[ac], XmNpageIncrement, 1); ++ac;

  pixel = f->output_data.x->scroll_bar_foreground_pixel;
  if (pixel != -1)
    {
      XtSetArg (av[ac], XmNforeground, pixel);
      ++ac;
    }

  pixel = f->output_data.x->scroll_bar_background_pixel;
  if (pixel != -1)
    {
      XtSetArg (av[ac], XmNbackground, pixel);
      ++ac;
    }

  widget = XmCreateScrollBar (f->output_data.x->edit_widget,
			      (char *) scroll_bar_name, av, ac);

  /* Add one callback for everything that can happen.  */
  XtAddCallback (widget, XmNdecrementCallback, xm_scroll_callback,
		 (XtPointer) bar);
  XtAddCallback (widget, XmNdragCallback, xm_scroll_callback,
		 (XtPointer) bar);
  XtAddCallback (widget, XmNincrementCallback, xm_scroll_callback,
		 (XtPointer) bar);
  XtAddCallback (widget, XmNpageDecrementCallback, xm_scroll_callback,
		 (XtPointer) bar);
  XtAddCallback (widget, XmNpageIncrementCallback, xm_scroll_callback,
		 (XtPointer) bar);
  XtAddCallback (widget, XmNtoBottomCallback, xm_scroll_callback,
		 (XtPointer) bar);
  XtAddCallback (widget, XmNtoTopCallback, xm_scroll_callback,
		 (XtPointer) bar);

  /* Realize the widget.  Only after that is the X window created.  */
  XtRealizeWidget (widget);

  /* Set the cursor to an arrow.  I didn't find a resource to do that.
     And I'm wondering why it hasn't an arrow cursor by default.  */
  XDefineCursor (XtDisplay (widget), XtWindow (widget),
                 f->output_data.x->nontext_cursor);

#else /* !USE_MOTIF i.e. use Xaw */

  /* Set resources.  Create the widget.  The background of the
     Xaw3d scroll bar widget is a little bit light for my taste.
     We don't alter it here to let users change it according
     to their taste with `emacs*verticalScrollBar.background: xxx'.  */
  XtSetArg (av[ac], XtNmappedWhenManaged, False); ++ac;
  XtSetArg (av[ac], XtNorientation, XtorientVertical); ++ac;
  /* For smoother scrolling with Xaw3d   -sm */
  /* XtSetArg (av[ac], XtNpickTop, True); ++ac; */

  pixel = f->output_data.x->scroll_bar_foreground_pixel;
  if (pixel != -1)
    {
      XtSetArg (av[ac], XtNforeground, pixel);
      ++ac;
    }

  pixel = f->output_data.x->scroll_bar_background_pixel;
  if (pixel != -1)
    {
      XtSetArg (av[ac], XtNbackground, pixel);
      ++ac;
    }

  /* Top/bottom shadow colors.  */

  /* Allocate them, if necessary.  */
  if (f->output_data.x->scroll_bar_top_shadow_pixel == -1)
    {
      pixel = f->output_data.x->scroll_bar_background_pixel;
      if (pixel != -1)
        {
          if (!x_alloc_lighter_color (f, FRAME_X_DISPLAY (f),
                                      FRAME_X_COLORMAP (f),
                                      &pixel, 1.2, 0x8000))
            pixel = -1;
          f->output_data.x->scroll_bar_top_shadow_pixel = pixel;
        }
    }
  if (f->output_data.x->scroll_bar_bottom_shadow_pixel == -1)
    {
      pixel = f->output_data.x->scroll_bar_background_pixel;
      if (pixel != -1)
        {
          if (!x_alloc_lighter_color (f, FRAME_X_DISPLAY (f),
                                      FRAME_X_COLORMAP (f),
                                      &pixel, 0.6, 0x4000))
            pixel = -1;
          f->output_data.x->scroll_bar_bottom_shadow_pixel = pixel;
        }
    }

#ifdef XtNbeNiceToColormap
  /* Tell the toolkit about them.  */
  if (f->output_data.x->scroll_bar_top_shadow_pixel == -1
      || f->output_data.x->scroll_bar_bottom_shadow_pixel == -1)
    /* We tried to allocate a color for the top/bottom shadow, and
       failed, so tell Xaw3d to use dithering instead.   */
    /* But only if we have a small colormap.  Xaw3d can allocate nice
       colors itself.  */
    {
      XtSetArg (av[ac], XtNbeNiceToColormap,
                DefaultDepthOfScreen (FRAME_X_SCREEN (f)) < 16);
      ++ac;
    }
  else
    /* Tell what colors Xaw3d should use for the top/bottom shadow, to
       be more consistent with other emacs 3d colors, and since Xaw3d is
       not good at dealing with allocation failure.  */
    {
      /* This tells Xaw3d to use real colors instead of dithering for
	 the shadows.  */
      XtSetArg (av[ac], XtNbeNiceToColormap, False);
      ++ac;

      /* Specify the colors.  */
      pixel = f->output_data.x->scroll_bar_top_shadow_pixel;
      if (pixel != -1)
	{
	  XtSetArg (av[ac], XtNtopShadowPixel, pixel);
	  ++ac;
	}
      pixel = f->output_data.x->scroll_bar_bottom_shadow_pixel;
      if (pixel != -1)
	{
	  XtSetArg (av[ac], XtNbottomShadowPixel, pixel);
	  ++ac;
	}
    }
#endif

  widget = XtCreateWidget (scroll_bar_name, scrollbarWidgetClass,
			   f->output_data.x->edit_widget, av, ac);

  {
    char const *initial = "";
    char const *val = initial;
    XtVaGetValues (widget, XtNscrollVCursor, (XtPointer) &val,
#ifdef XtNarrowScrollbars
		   XtNarrowScrollbars, (XtPointer) &xaw3d_arrow_scroll,
#endif
		   XtNpickTop, (XtPointer) &xaw3d_pick_top, NULL);
    if (xaw3d_arrow_scroll || val == initial)
      {	/* ARROW_SCROLL */
	xaw3d_arrow_scroll = True;
	/* Isn't that just a personal preference ?   --Stef */
	XtVaSetValues (widget, XtNcursorName, "top_left_arrow", NULL);
      }
  }

  /* Define callbacks.  */
  XtAddCallback (widget, XtNjumpProc, xaw_jump_callback, (XtPointer) bar);
  XtAddCallback (widget, XtNscrollProc, xaw_scroll_callback,
		 (XtPointer) bar);

  /* Realize the widget.  Only after that is the X window created.  */
  XtRealizeWidget (widget);

#endif /* !USE_MOTIF */

  /* Install an action hook that lets us detect when the user
     finishes interacting with a scroll bar.  */
  if (action_hook_id == 0)
    action_hook_id = XtAppAddActionHook (Xt_app_con, xt_action_hook, 0);

  /* Remember X window and widget in the scroll bar vector.  */
  SET_SCROLL_BAR_X_WIDGET (bar, widget);
  xwindow = XtWindow (widget);
  bar->x_window = xwindow;
  bar->whole = 1;
  bar->horizontal = false;

  unblock_input ();
}

static void
x_create_horizontal_toolkit_scroll_bar (struct frame *f, struct scroll_bar *bar)
{
  Window xwindow;
  Widget widget;
  Arg av[20];
  int ac = 0;
  const char *scroll_bar_name = SCROLL_BAR_HORIZONTAL_NAME;
  unsigned long pixel;

  block_input ();

#ifdef USE_MOTIF
  /* Set resources.  Create the widget.  */
  XtSetArg (av[ac], XtNmappedWhenManaged, False); ++ac;
  XtSetArg (av[ac], XmNminimum, 0); ++ac;
  XtSetArg (av[ac], XmNmaximum, XM_SB_MAX); ++ac;
  XtSetArg (av[ac], XmNorientation, XmHORIZONTAL); ++ac;
  XtSetArg (av[ac], XmNprocessingDirection, XmMAX_ON_RIGHT), ++ac;
  XtSetArg (av[ac], XmNincrement, 1); ++ac;
  XtSetArg (av[ac], XmNpageIncrement, 1); ++ac;

  pixel = f->output_data.x->scroll_bar_foreground_pixel;
  if (pixel != -1)
    {
      XtSetArg (av[ac], XmNforeground, pixel);
      ++ac;
    }

  pixel = f->output_data.x->scroll_bar_background_pixel;
  if (pixel != -1)
    {
      XtSetArg (av[ac], XmNbackground, pixel);
      ++ac;
    }

  widget = XmCreateScrollBar (f->output_data.x->edit_widget,
			      (char *) scroll_bar_name, av, ac);

  /* Add one callback for everything that can happen.  */
  XtAddCallback (widget, XmNdecrementCallback, xm_scroll_callback,
		 (XtPointer) bar);
  XtAddCallback (widget, XmNdragCallback, xm_scroll_callback,
		 (XtPointer) bar);
  XtAddCallback (widget, XmNincrementCallback, xm_scroll_callback,
		 (XtPointer) bar);
  XtAddCallback (widget, XmNpageDecrementCallback, xm_scroll_callback,
		 (XtPointer) bar);
  XtAddCallback (widget, XmNpageIncrementCallback, xm_scroll_callback,
		 (XtPointer) bar);
  XtAddCallback (widget, XmNtoBottomCallback, xm_scroll_callback,
		 (XtPointer) bar);
  XtAddCallback (widget, XmNtoTopCallback, xm_scroll_callback,
		 (XtPointer) bar);

  /* Realize the widget.  Only after that is the X window created.  */
  XtRealizeWidget (widget);

  /* Set the cursor to an arrow.  I didn't find a resource to do that.
     And I'm wondering why it hasn't an arrow cursor by default.  */
  XDefineCursor (XtDisplay (widget), XtWindow (widget),
                 f->output_data.x->nontext_cursor);

#else /* !USE_MOTIF i.e. use Xaw */

  /* Set resources.  Create the widget.  The background of the
     Xaw3d scroll bar widget is a little bit light for my taste.
     We don't alter it here to let users change it according
     to their taste with `emacs*verticalScrollBar.background: xxx'.  */
  XtSetArg (av[ac], XtNmappedWhenManaged, False); ++ac;
  XtSetArg (av[ac], XtNorientation, XtorientHorizontal); ++ac;
  /* For smoother scrolling with Xaw3d   -sm */
  /* XtSetArg (av[ac], XtNpickTop, True); ++ac; */

  pixel = f->output_data.x->scroll_bar_foreground_pixel;
  if (pixel != -1)
    {
      XtSetArg (av[ac], XtNforeground, pixel);
      ++ac;
    }

  pixel = f->output_data.x->scroll_bar_background_pixel;
  if (pixel != -1)
    {
      XtSetArg (av[ac], XtNbackground, pixel);
      ++ac;
    }

  /* Top/bottom shadow colors.  */

  /* Allocate them, if necessary.  */
  if (f->output_data.x->scroll_bar_top_shadow_pixel == -1)
    {
      pixel = f->output_data.x->scroll_bar_background_pixel;
      if (pixel != -1)
        {
          if (!x_alloc_lighter_color (f, FRAME_X_DISPLAY (f),
                                      FRAME_X_COLORMAP (f),
                                      &pixel, 1.2, 0x8000))
            pixel = -1;
          f->output_data.x->scroll_bar_top_shadow_pixel = pixel;
        }
    }
  if (f->output_data.x->scroll_bar_bottom_shadow_pixel == -1)
    {
      pixel = f->output_data.x->scroll_bar_background_pixel;
      if (pixel != -1)
        {
          if (!x_alloc_lighter_color (f, FRAME_X_DISPLAY (f),
                                      FRAME_X_COLORMAP (f),
                                      &pixel, 0.6, 0x4000))
            pixel = -1;
          f->output_data.x->scroll_bar_bottom_shadow_pixel = pixel;
        }
    }

#ifdef XtNbeNiceToColormap
  /* Tell the toolkit about them.  */
  if (f->output_data.x->scroll_bar_top_shadow_pixel == -1
      || f->output_data.x->scroll_bar_bottom_shadow_pixel == -1)
    /* We tried to allocate a color for the top/bottom shadow, and
       failed, so tell Xaw3d to use dithering instead.   */
    /* But only if we have a small colormap.  Xaw3d can allocate nice
       colors itself.  */
    {
      XtSetArg (av[ac], XtNbeNiceToColormap,
                DefaultDepthOfScreen (FRAME_X_SCREEN (f)) < 16);
      ++ac;
    }
  else
    /* Tell what colors Xaw3d should use for the top/bottom shadow, to
       be more consistent with other emacs 3d colors, and since Xaw3d is
       not good at dealing with allocation failure.  */
    {
      /* This tells Xaw3d to use real colors instead of dithering for
	 the shadows.  */
      XtSetArg (av[ac], XtNbeNiceToColormap, False);
      ++ac;

      /* Specify the colors.  */
      pixel = f->output_data.x->scroll_bar_top_shadow_pixel;
      if (pixel != -1)
	{
	  XtSetArg (av[ac], XtNtopShadowPixel, pixel);
	  ++ac;
	}
      pixel = f->output_data.x->scroll_bar_bottom_shadow_pixel;
      if (pixel != -1)
	{
	  XtSetArg (av[ac], XtNbottomShadowPixel, pixel);
	  ++ac;
	}
    }
#endif

  widget = XtCreateWidget (scroll_bar_name, scrollbarWidgetClass,
			   f->output_data.x->edit_widget, av, ac);

  {
    char const *initial = "";
    char const *val = initial;
    XtVaGetValues (widget, XtNscrollVCursor, (XtPointer) &val,
#ifdef XtNarrowScrollbars
		   XtNarrowScrollbars, (XtPointer) &xaw3d_arrow_scroll,
#endif
		   XtNpickTop, (XtPointer) &xaw3d_pick_top, NULL);
    if (xaw3d_arrow_scroll || val == initial)
      {	/* ARROW_SCROLL */
	xaw3d_arrow_scroll = True;
	/* Isn't that just a personal preference ?   --Stef */
	XtVaSetValues (widget, XtNcursorName, "top_left_arrow", NULL);
      }
  }

  /* Define callbacks.  */
  XtAddCallback (widget, XtNjumpProc, xaw_jump_callback, (XtPointer) bar);
  XtAddCallback (widget, XtNscrollProc, xaw_scroll_callback,
		 (XtPointer) bar);

  /* Realize the widget.  Only after that is the X window created.  */
  XtRealizeWidget (widget);

#endif /* !USE_MOTIF */

  /* Install an action hook that lets us detect when the user
     finishes interacting with a scroll bar.  */
  if (horizontal_action_hook_id == 0)
   horizontal_action_hook_id
     = XtAppAddActionHook (Xt_app_con, xt_horizontal_action_hook, 0);

  /* Remember X window and widget in the scroll bar vector.  */
  SET_SCROLL_BAR_X_WIDGET (bar, widget);
  xwindow = XtWindow (widget);
  bar->x_window = xwindow;
  bar->whole = 1;
  bar->horizontal = true;

  unblock_input ();
}
#endif /* not USE_GTK */


/* Set the thumb size and position of scroll bar BAR.  We are currently
   displaying PORTION out of a whole WHOLE, and our position POSITION.  */

#ifdef USE_GTK
static void
x_set_toolkit_scroll_bar_thumb (struct scroll_bar *bar, int portion, int position, int whole)
{
  xg_set_toolkit_scroll_bar_thumb (bar, portion, position, whole);
}

static void
x_set_toolkit_horizontal_scroll_bar_thumb (struct scroll_bar *bar, int portion, int position, int whole)
{
  xg_set_toolkit_horizontal_scroll_bar_thumb (bar, portion, position, whole);
}

#else /* not USE_GTK */
static void
x_set_toolkit_scroll_bar_thumb (struct scroll_bar *bar, int portion, int position,
				int whole)
{
  struct frame *f = XFRAME (WINDOW_FRAME (XWINDOW (bar->window)));
  Widget widget = SCROLL_BAR_X_WIDGET (FRAME_X_DISPLAY (f), bar);
  float top, shown;

  block_input ();

#ifdef USE_MOTIF

  if (scroll_bar_adjust_thumb_portion_p)
    {
      /* We use an estimate of 30 chars per line rather than the real
         `portion' value.  This has the disadvantage that the thumb size
         is not very representative, but it makes our life a lot easier.
         Otherwise, we have to constantly adjust the thumb size, which
         we can't always do quickly enough: while dragging, the size of
         the thumb might prevent the user from dragging the thumb all the
         way to the end.  but Motif and some versions of Xaw3d don't allow
         updating the thumb size while dragging.  Also, even if we can update
         its size, the update will often happen too late.
         If you don't believe it, check out revision 1.650 of xterm.c to see
         what hoops we were going through and the still poor behavior we got.  */
      portion = WINDOW_TOTAL_LINES (XWINDOW (bar->window)) * 30;
      /* When the thumb is at the bottom, position == whole.
         So we need to increase `whole' to make space for the thumb.  */
      whole += portion;
    }

  if (whole <= 0)
    top = 0, shown = 1;
  else
    {
      top = (float) position / whole;
      shown = (float) portion / whole;
    }

  if (bar->dragging == -1)
    {
      int size, value;

      /* Slider size.  Must be in the range [1 .. MAX - MIN] where MAX
         is the scroll bar's maximum and MIN is the scroll bar's minimum
	 value.  */
      size = clip_to_bounds (1, shown * XM_SB_MAX, XM_SB_MAX);

      /* Position.  Must be in the range [MIN .. MAX - SLIDER_SIZE].  */
      value = top * XM_SB_MAX;
      value = min (value, XM_SB_MAX - size);

      XmScrollBarSetValues (widget, value, size, 0, 0, False);
    }
#else /* !USE_MOTIF i.e. use Xaw */

  if (whole == 0)
    top = 0, shown = 1;
  else
    {
      top = (float) position / whole;
      shown = (float) portion / whole;
    }

  {
    float old_top, old_shown;
    Dimension height;
    XtVaGetValues (widget,
		   XtNtopOfThumb, &old_top,
		   XtNshown, &old_shown,
		   XtNheight, &height,
		   NULL);

    /* Massage the top+shown values.  */
    if (bar->dragging == -1 || bar->last_seen_part == scroll_bar_down_arrow)
      top = max (0, min (1, top));
    else
      top = old_top;
#if ! defined (HAVE_XAW3D)
    /* With Xaw, 'top' values too closer to 1.0 may
       cause the thumb to disappear.  Fix that.  */
    top = min (top, 0.99f);
#endif
    /* Keep two pixels available for moving the thumb down.  */
    shown = max (0, min (1 - top - (2.0f / height), shown));
#if ! defined (HAVE_XAW3D)
    /* Likewise with too small 'shown'.  */
    shown = max (shown, 0.01f);
#endif

    /* If the call to XawScrollbarSetThumb below doesn't seem to
       work, check that 'NARROWPROTO' is defined in src/config.h.
       If this is not so, most likely you need to fix configure.  */
    if (top != old_top || shown != old_shown)
      {
	if (bar->dragging == -1)
	  XawScrollbarSetThumb (widget, top, shown);
	else
	  {
	    /* Try to make the scrolling a tad smoother.  */
	    if (!xaw3d_pick_top)
	      shown = min (shown, old_shown);

	    XawScrollbarSetThumb (widget, top, shown);
	  }
      }
  }
#endif /* !USE_MOTIF */

  unblock_input ();
}

static void
x_set_toolkit_horizontal_scroll_bar_thumb (struct scroll_bar *bar, int portion, int position,
				int whole)
{
  struct frame *f = XFRAME (WINDOW_FRAME (XWINDOW (bar->window)));
  Widget widget = SCROLL_BAR_X_WIDGET (FRAME_X_DISPLAY (f), bar);
  float top, shown;

  block_input ();

#ifdef USE_MOTIF
  bar->whole = whole;
  shown = (float) portion / whole;
  top = (float) position / (whole - portion);
  {
    int size = clip_to_bounds (1, shown * XM_SB_MAX, XM_SB_MAX);
    int value = clip_to_bounds (0, top * (XM_SB_MAX - size), XM_SB_MAX - size);

    XmScrollBarSetValues (widget, value, size, 0, 0, False);
  }
#else /* !USE_MOTIF i.e. use Xaw */
  bar->whole = whole;
  if (whole == 0)
    top = 0, shown = 1;
  else
    {
      top = (float) position / whole;
      shown = (float) portion / whole;
    }

  {
    float old_top, old_shown;
    Dimension height;
    XtVaGetValues (widget,
		   XtNtopOfThumb, &old_top,
		   XtNshown, &old_shown,
		   XtNheight, &height,
		   NULL);

#if false
    /* Massage the top+shown values.  */
    if (bar->dragging == -1 || bar->last_seen_part == scroll_bar_down_arrow)
      top = max (0, min (1, top));
    else
      top = old_top;
#if ! defined (HAVE_XAW3D)
    /* With Xaw, 'top' values too closer to 1.0 may
       cause the thumb to disappear.  Fix that.  */
    top = min (top, 0.99f);
#endif
    /* Keep two pixels available for moving the thumb down.  */
    shown = max (0, min (1 - top - (2.0f / height), shown));
#if ! defined (HAVE_XAW3D)
    /* Likewise with too small 'shown'.  */
    shown = max (shown, 0.01f);
#endif
#endif

    /* If the call to XawScrollbarSetThumb below doesn't seem to
       work, check that 'NARROWPROTO' is defined in src/config.h.
       If this is not so, most likely you need to fix configure.  */
    XawScrollbarSetThumb (widget, top, shown);
#if false
    if (top != old_top || shown != old_shown)
      {
	if (bar->dragging == -1)
	  XawScrollbarSetThumb (widget, top, shown);
	else
	  {
	    /* Try to make the scrolling a tad smoother.  */
	    if (!xaw3d_pick_top)
	      shown = min (shown, old_shown);

	    XawScrollbarSetThumb (widget, top, shown);
	  }
      }
#endif
  }
#endif /* !USE_MOTIF */

  unblock_input ();
}
#endif /* not USE_GTK */

#endif /* USE_TOOLKIT_SCROLL_BARS */



/************************************************************************
			 Scroll bars, general
 ************************************************************************/

/* Create a scroll bar and return the scroll bar vector for it.  W is
   the Emacs window on which to create the scroll bar. TOP, LEFT,
   WIDTH and HEIGHT are the pixel coordinates and dimensions of the
   scroll bar. */

static struct scroll_bar *
x_scroll_bar_create (struct window *w, int top, int left,
		     int width, int height, bool horizontal)
{
  struct frame *f = XFRAME (w->frame);
  struct scroll_bar *bar
    = ALLOCATE_PSEUDOVECTOR (struct scroll_bar, x_window, PVEC_OTHER);
  Lisp_Object barobj;

  block_input ();

#ifdef USE_TOOLKIT_SCROLL_BARS
  if (horizontal)
    x_create_horizontal_toolkit_scroll_bar (f, bar);
  else
    x_create_toolkit_scroll_bar (f, bar);
#else /* not USE_TOOLKIT_SCROLL_BARS */
  {
    XSetWindowAttributes a;
    unsigned long mask;
    Window window;

    a.background_pixel = f->output_data.x->scroll_bar_background_pixel;
    if (a.background_pixel == -1)
      a.background_pixel = FRAME_BACKGROUND_PIXEL (f);

    a.event_mask = (ButtonPressMask | ButtonReleaseMask
		    | ButtonMotionMask | PointerMotionHintMask
		    | ExposureMask);
    a.cursor = FRAME_DISPLAY_INFO (f)->vertical_scroll_bar_cursor;

    mask = (CWBackPixel | CWEventMask | CWCursor);

    /* Clear the area of W that will serve as a scroll bar.  This is
       for the case that a window has been split horizontally.  In
       this case, no clear_frame is generated to reduce flickering.  */
    if (width > 0 && window_box_height (w) > 0)
      x_clear_area (FRAME_X_DISPLAY (f), FRAME_X_WINDOW (f),
		    left, top, width, window_box_height (w));

    window = XCreateWindow (FRAME_X_DISPLAY (f), FRAME_X_WINDOW (f),
			    /* Position and size of scroll bar.  */
			    left, top, width, height,
			    /* Border width, depth, class, and visual.  */
			    0,
			    CopyFromParent,
			    CopyFromParent,
			    CopyFromParent,
			     /* Attributes.  */
			    mask, &a);
    bar->x_window = window;
  }
#endif /* not USE_TOOLKIT_SCROLL_BARS */

  XSETWINDOW (bar->window, w);
  bar->top = top;
  bar->left = left;
  bar->width = width;
  bar->height = height;
  bar->start = 0;
  bar->end = 0;
  bar->dragging = -1;
  bar->horizontal = horizontal;
#if defined (USE_TOOLKIT_SCROLL_BARS) && defined (USE_LUCID)
  bar->last_seen_part = scroll_bar_nowhere;
#endif

  /* Add bar to its frame's list of scroll bars.  */
  bar->next = FRAME_SCROLL_BARS (f);
  bar->prev = Qnil;
  XSETVECTOR (barobj, bar);
  fset_scroll_bars (f, barobj);
  if (!NILP (bar->next))
    XSETVECTOR (XSCROLL_BAR (bar->next)->prev, bar);

  /* Map the window/widget.  */
#ifdef USE_TOOLKIT_SCROLL_BARS
  {
#ifdef USE_GTK
    if (horizontal)
      xg_update_horizontal_scrollbar_pos (f, bar->x_window, top,
					  left, width, max (height, 1));
    else
      xg_update_scrollbar_pos (f, bar->x_window, top,
			       left, width, max (height, 1));
#else /* not USE_GTK */
    Widget scroll_bar = SCROLL_BAR_X_WIDGET (FRAME_X_DISPLAY (f), bar);
    XtConfigureWidget (scroll_bar, left, top, width, max (height, 1), 0);
    XtMapWidget (scroll_bar);
#endif /* not USE_GTK */
    }
#else /* not USE_TOOLKIT_SCROLL_BARS */
  XMapRaised (FRAME_X_DISPLAY (f), bar->x_window);
#endif /* not USE_TOOLKIT_SCROLL_BARS */

  unblock_input ();
  return bar;
}


#ifndef USE_TOOLKIT_SCROLL_BARS

/* Draw BAR's handle in the proper position.

   If the handle is already drawn from START to END, don't bother
   redrawing it, unless REBUILD; in that case, always
   redraw it.  (REBUILD is handy for drawing the handle after expose
   events.)

   Normally, we want to constrain the start and end of the handle to
   fit inside its rectangle, but if the user is dragging the scroll
   bar handle, we want to let them drag it down all the way, so that
   the bar's top is as far down as it goes; otherwise, there's no way
   to move to the very end of the buffer.  */

static void
x_scroll_bar_set_handle (struct scroll_bar *bar, int start, int end,
			 bool rebuild)
{
  bool dragging = bar->dragging != -1;
  Window w = bar->x_window;
  struct frame *f = XFRAME (WINDOW_FRAME (XWINDOW (bar->window)));
  GC gc = f->output_data.x->normal_gc;

  /* If the display is already accurate, do nothing.  */
  if (! rebuild
      && start == bar->start
      && end == bar->end)
    return;

  block_input ();

  {
    int inside_width = VERTICAL_SCROLL_BAR_INSIDE_WIDTH (f, bar->width);
    int inside_height = VERTICAL_SCROLL_BAR_INSIDE_HEIGHT (f, bar->height);
    int top_range = VERTICAL_SCROLL_BAR_TOP_RANGE (f, bar->height);

    /* Make sure the values are reasonable, and try to preserve
       the distance between start and end.  */
    {
      int length = end - start;

      if (start < 0)
	start = 0;
      else if (start > top_range)
	start = top_range;
      end = start + length;

      if (end < start)
	end = start;
      else if (end > top_range && ! dragging)
	end = top_range;
    }

    /* Store the adjusted setting in the scroll bar.  */
    bar->start = start;
    bar->end = end;

    /* Clip the end position, just for display.  */
    if (end > top_range)
      end = top_range;

    /* Draw bottom positions VERTICAL_SCROLL_BAR_MIN_HANDLE pixels
       below top positions, to make sure the handle is always at least
       that many pixels tall.  */
    end += VERTICAL_SCROLL_BAR_MIN_HANDLE;

    /* Draw the empty space above the handle.  Note that we can't clear
       zero-height areas; that means "clear to end of window."  */
    if ((inside_width > 0) && (start > 0))
      x_clear_area (FRAME_X_DISPLAY (f), w,
		    VERTICAL_SCROLL_BAR_LEFT_BORDER,
		    VERTICAL_SCROLL_BAR_TOP_BORDER,
		    inside_width, start);

    /* Change to proper foreground color if one is specified.  */
    if (f->output_data.x->scroll_bar_foreground_pixel != -1)
      XSetForeground (FRAME_X_DISPLAY (f), gc,
		      f->output_data.x->scroll_bar_foreground_pixel);

    /* Draw the handle itself.  */
    XFillRectangle (FRAME_X_DISPLAY (f), w, gc,
		    /* x, y, width, height */
		    VERTICAL_SCROLL_BAR_LEFT_BORDER,
		    VERTICAL_SCROLL_BAR_TOP_BORDER + start,
		    inside_width, end - start);

    /* Restore the foreground color of the GC if we changed it above.  */
    if (f->output_data.x->scroll_bar_foreground_pixel != -1)
      XSetForeground (FRAME_X_DISPLAY (f), gc,
		      FRAME_FOREGROUND_PIXEL (f));

    /* Draw the empty space below the handle.  Note that we can't
       clear zero-height areas; that means "clear to end of window." */
    if ((inside_width > 0) && (end < inside_height))
      x_clear_area (FRAME_X_DISPLAY (f), w,
		    VERTICAL_SCROLL_BAR_LEFT_BORDER,
		    VERTICAL_SCROLL_BAR_TOP_BORDER + end,
		    inside_width, inside_height - end);
  }

  unblock_input ();
}

#endif /* !USE_TOOLKIT_SCROLL_BARS */

/* Destroy scroll bar BAR, and set its Emacs window's scroll bar to
   nil.  */

static void
x_scroll_bar_remove (struct scroll_bar *bar)
{
  struct frame *f = XFRAME (WINDOW_FRAME (XWINDOW (bar->window)));
  block_input ();

#ifdef USE_TOOLKIT_SCROLL_BARS
#ifdef USE_GTK
  xg_remove_scroll_bar (f, bar->x_window);
#else /* not USE_GTK */
  XtDestroyWidget (SCROLL_BAR_X_WIDGET (FRAME_X_DISPLAY (f), bar));
#endif /* not USE_GTK */
#else
  XDestroyWindow (FRAME_X_DISPLAY (f), bar->x_window);
#endif

  /* Dissociate this scroll bar from its window.  */
  if (bar->horizontal)
    wset_horizontal_scroll_bar (XWINDOW (bar->window), Qnil);
  else
    wset_vertical_scroll_bar (XWINDOW (bar->window), Qnil);

  unblock_input ();
}


/* Set the handle of the vertical scroll bar for WINDOW to indicate
   that we are displaying PORTION characters out of a total of WHOLE
   characters, starting at POSITION.  If WINDOW has no scroll bar,
   create one.  */

static void
XTset_vertical_scroll_bar (struct window *w, int portion, int whole, int position)
{
  struct frame *f = XFRAME (w->frame);
  Lisp_Object barobj;
  struct scroll_bar *bar;
  int top, height, left, width;
  int window_y, window_height;

  /* Get window dimensions.  */
  window_box (w, ANY_AREA, 0, &window_y, 0, &window_height);
  top = window_y;
  height = window_height;
  left = WINDOW_SCROLL_BAR_AREA_X (w);
  width = WINDOW_SCROLL_BAR_AREA_WIDTH (w);

  /* Does the scroll bar exist yet?  */
  if (NILP (w->vertical_scroll_bar))
    {
      if (width > 0 && height > 0)
	{
	  block_input ();
	  x_clear_area (FRAME_X_DISPLAY (f), FRAME_X_WINDOW (f),
			left, top, width, height);
	  unblock_input ();
	}

      bar = x_scroll_bar_create (w, top, left, width, max (height, 1), false);
    }
  else
    {
      /* It may just need to be moved and resized.  */
      unsigned int mask = 0;

      bar = XSCROLL_BAR (w->vertical_scroll_bar);

      block_input ();

      if (left != bar->left)
	mask |= CWX;
      if (top != bar->top)
	mask |= CWY;
      if (width != bar->width)
	mask |= CWWidth;
      if (height != bar->height)
	mask |= CWHeight;

#ifdef USE_TOOLKIT_SCROLL_BARS

      /* Move/size the scroll bar widget.  */
      if (mask)
	{
	  /* Since toolkit scroll bars are smaller than the space reserved
	     for them on the frame, we have to clear "under" them.  */
	  if (width > 0 && height > 0)
	    x_clear_area (FRAME_X_DISPLAY (f), FRAME_X_WINDOW (f),
			  left, top, width, height);
#ifdef USE_GTK
          xg_update_scrollbar_pos (f, bar->x_window, top,
				   left, width, max (height, 1));
#else /* not USE_GTK */
          XtConfigureWidget (SCROLL_BAR_X_WIDGET (FRAME_X_DISPLAY (f), bar),
                             left, top, width, max (height, 1), 0);
#endif /* not USE_GTK */
	}
#else /* not USE_TOOLKIT_SCROLL_BARS */

      /* Move/size the scroll bar window.  */
      if (mask)
	{
	  XWindowChanges wc;

	  wc.x = left;
	  wc.y = top;
	  wc.width = width;
	  wc.height = height;
	  XConfigureWindow (FRAME_X_DISPLAY (f), bar->x_window,
			    mask, &wc);
	}

#endif /* not USE_TOOLKIT_SCROLL_BARS */

      /* Remember new settings.  */
      bar->left = left;
      bar->top = top;
      bar->width = width;
      bar->height = height;

      unblock_input ();
    }

#ifdef USE_TOOLKIT_SCROLL_BARS
  x_set_toolkit_scroll_bar_thumb (bar, portion, position, whole);
#else /* not USE_TOOLKIT_SCROLL_BARS */
  /* Set the scroll bar's current state, unless we're currently being
     dragged.  */
  if (bar->dragging == -1)
    {
      int top_range = VERTICAL_SCROLL_BAR_TOP_RANGE (f, height);

      if (whole == 0)
	x_scroll_bar_set_handle (bar, 0, top_range, false);
      else
	{
	  int start = ((double) position * top_range) / whole;
	  int end = ((double) (position + portion) * top_range) / whole;
	  x_scroll_bar_set_handle (bar, start, end, false);
	}
    }
#endif /* not USE_TOOLKIT_SCROLL_BARS */

  XSETVECTOR (barobj, bar);
  wset_vertical_scroll_bar (w, barobj);
}


static void
XTset_horizontal_scroll_bar (struct window *w, int portion, int whole, int position)
{
  struct frame *f = XFRAME (w->frame);
  Lisp_Object barobj;
  struct scroll_bar *bar;
  int top, height, left, width;
  int window_x, window_width;
  int pixel_width = WINDOW_PIXEL_WIDTH (w);

  /* Get window dimensions.  */
  window_box (w, ANY_AREA, &window_x, 0, &window_width, 0);
  left = window_x;
  width = window_width;
  top = WINDOW_SCROLL_BAR_AREA_Y (w);
  height = WINDOW_SCROLL_BAR_AREA_HEIGHT (w);

  /* Does the scroll bar exist yet?  */
  if (NILP (w->horizontal_scroll_bar))
    {
      if (width > 0 && height > 0)
	{
	  block_input ();

	  /* Clear also part between window_width and
	     WINDOW_PIXEL_WIDTH.  */
	  x_clear_area (FRAME_X_DISPLAY (f), FRAME_X_WINDOW (f),
			left, top, pixel_width, height);
	  unblock_input ();
	}

      bar = x_scroll_bar_create (w, top, left, width, height, true);
    }
  else
    {
      /* It may just need to be moved and resized.  */
      unsigned int mask = 0;

      bar = XSCROLL_BAR (w->horizontal_scroll_bar);

      block_input ();

      if (left != bar->left)
	mask |= CWX;
      if (top != bar->top)
	mask |= CWY;
      if (width != bar->width)
	mask |= CWWidth;
      if (height != bar->height)
	mask |= CWHeight;

#ifdef USE_TOOLKIT_SCROLL_BARS
      /* Move/size the scroll bar widget.  */
      if (mask)
	{
	  /* Since toolkit scroll bars are smaller than the space reserved
	     for them on the frame, we have to clear "under" them.  */
	  if (width > 0 && height > 0)
	    x_clear_area (FRAME_X_DISPLAY (f), FRAME_X_WINDOW (f),
			  WINDOW_LEFT_EDGE_X (w), top,
			  pixel_width - WINDOW_RIGHT_DIVIDER_WIDTH (w), height);
#ifdef USE_GTK
          xg_update_horizontal_scrollbar_pos (f, bar->x_window, top, left,
					      width, height);
#else /* not USE_GTK */
          XtConfigureWidget (SCROLL_BAR_X_WIDGET (FRAME_X_DISPLAY (f), bar),
                             left, top, width, height, 0);
#endif /* not USE_GTK */
	}
#else /* not USE_TOOLKIT_SCROLL_BARS */

      /* Clear areas not covered by the scroll bar because it's not as
	 wide as the area reserved for it.  This makes sure a
	 previous mode line display is cleared after C-x 2 C-x 1, for
	 example.  */
      {
	int area_height = WINDOW_CONFIG_SCROLL_BAR_HEIGHT (w);
	int rest = area_height - height;
	if (rest > 0 && width > 0)
	  x_clear_area (FRAME_X_DISPLAY (f), FRAME_X_WINDOW (f),
			left, top, width, rest);
      }

      /* Move/size the scroll bar window.  */
      if (mask)
	{
	  XWindowChanges wc;

	  wc.x = left;
	  wc.y = top;
	  wc.width = width;
	  wc.height = height;
	  XConfigureWindow (FRAME_X_DISPLAY (f), bar->x_window,
			    mask, &wc);
	}

#endif /* not USE_TOOLKIT_SCROLL_BARS */

      /* Remember new settings.  */
      bar->left = left;
      bar->top = top;
      bar->width = width;
      bar->height = height;

      unblock_input ();
    }

#ifdef USE_TOOLKIT_SCROLL_BARS
  x_set_toolkit_horizontal_scroll_bar_thumb (bar, portion, position, whole);
#else /* not USE_TOOLKIT_SCROLL_BARS */
  /* Set the scroll bar's current state, unless we're currently being
     dragged.  */
  if (bar->dragging == -1)
    {
      int left_range = HORIZONTAL_SCROLL_BAR_LEFT_RANGE (f, width);

      if (whole == 0)
	x_scroll_bar_set_handle (bar, 0, left_range, false);
      else
	{
	  int start = ((double) position * left_range) / whole;
	  int end = ((double) (position + portion) * left_range) / whole;
	  x_scroll_bar_set_handle (bar, start, end, false);
	}
    }
#endif /* not USE_TOOLKIT_SCROLL_BARS */

  XSETVECTOR (barobj, bar);
  wset_horizontal_scroll_bar (w, barobj);
}


/* The following three hooks are used when we're doing a thorough
   redisplay of the frame.  We don't explicitly know which scroll bars
   are going to be deleted, because keeping track of when windows go
   away is a real pain - "Can you say set-window-configuration, boys
   and girls?"  Instead, we just assert at the beginning of redisplay
   that *all* scroll bars are to be removed, and then save a scroll bar
   from the fiery pit when we actually redisplay its window.  */

/* Arrange for all scroll bars on FRAME to be removed at the next call
   to `*judge_scroll_bars_hook'.  A scroll bar may be spared if
   `*redeem_scroll_bar_hook' is applied to its window before the judgment.  */

static void
XTcondemn_scroll_bars (struct frame *frame)
{
  if (!NILP (FRAME_SCROLL_BARS (frame)))
    {
      if (!NILP (FRAME_CONDEMNED_SCROLL_BARS (frame)))
	{
	  /* Prepend scrollbars to already condemned ones.  */
	  Lisp_Object last = FRAME_SCROLL_BARS (frame);

	  while (!NILP (XSCROLL_BAR (last)->next))
	    last = XSCROLL_BAR (last)->next;

	  XSCROLL_BAR (last)->next = FRAME_CONDEMNED_SCROLL_BARS (frame);
	  XSCROLL_BAR (FRAME_CONDEMNED_SCROLL_BARS (frame))->prev = last;
	}

      fset_condemned_scroll_bars (frame, FRAME_SCROLL_BARS (frame));
      fset_scroll_bars (frame, Qnil);
    }
}


/* Un-mark WINDOW's scroll bar for deletion in this judgment cycle.
   Note that WINDOW isn't necessarily condemned at all.  */

static void
XTredeem_scroll_bar (struct window *w)
{
  struct scroll_bar *bar;
  Lisp_Object barobj;
  struct frame *f;

  /* We can't redeem this window's scroll bar if it doesn't have one.  */
  if (NILP (w->vertical_scroll_bar) && NILP (w->horizontal_scroll_bar))
    emacs_abort ();

  if (!NILP (w->vertical_scroll_bar) && WINDOW_HAS_VERTICAL_SCROLL_BAR (w))
    {
      bar = XSCROLL_BAR (w->vertical_scroll_bar);
      /* Unlink it from the condemned list.  */
      f = XFRAME (WINDOW_FRAME (w));
      if (NILP (bar->prev))
	{
	  /* If the prev pointer is nil, it must be the first in one of
	     the lists.  */
	  if (EQ (FRAME_SCROLL_BARS (f), w->vertical_scroll_bar))
	    /* It's not condemned.  Everything's fine.  */
	    goto horizontal;
	  else if (EQ (FRAME_CONDEMNED_SCROLL_BARS (f),
		       w->vertical_scroll_bar))
	    fset_condemned_scroll_bars (f, bar->next);
	  else
	    /* If its prev pointer is nil, it must be at the front of
	       one or the other!  */
	    emacs_abort ();
	}
      else
	XSCROLL_BAR (bar->prev)->next = bar->next;

      if (! NILP (bar->next))
	XSCROLL_BAR (bar->next)->prev = bar->prev;

      bar->next = FRAME_SCROLL_BARS (f);
      bar->prev = Qnil;
      XSETVECTOR (barobj, bar);
      fset_scroll_bars (f, barobj);
      if (! NILP (bar->next))
	XSETVECTOR (XSCROLL_BAR (bar->next)->prev, bar);
    }

 horizontal:
  if (!NILP (w->horizontal_scroll_bar) && WINDOW_HAS_HORIZONTAL_SCROLL_BAR (w))
    {
      bar = XSCROLL_BAR (w->horizontal_scroll_bar);
      /* Unlink it from the condemned list.  */
      f = XFRAME (WINDOW_FRAME (w));
      if (NILP (bar->prev))
	{
	  /* If the prev pointer is nil, it must be the first in one of
	     the lists.  */
	  if (EQ (FRAME_SCROLL_BARS (f), w->horizontal_scroll_bar))
	    /* It's not condemned.  Everything's fine.  */
	    return;
	  else if (EQ (FRAME_CONDEMNED_SCROLL_BARS (f),
		       w->horizontal_scroll_bar))
	    fset_condemned_scroll_bars (f, bar->next);
	  else
	    /* If its prev pointer is nil, it must be at the front of
	       one or the other!  */
	    emacs_abort ();
	}
      else
	XSCROLL_BAR (bar->prev)->next = bar->next;

      if (! NILP (bar->next))
	XSCROLL_BAR (bar->next)->prev = bar->prev;

      bar->next = FRAME_SCROLL_BARS (f);
      bar->prev = Qnil;
      XSETVECTOR (barobj, bar);
      fset_scroll_bars (f, barobj);
      if (! NILP (bar->next))
	XSETVECTOR (XSCROLL_BAR (bar->next)->prev, bar);
    }
}

/* Remove all scroll bars on FRAME that haven't been saved since the
   last call to `*condemn_scroll_bars_hook'.  */

static void
XTjudge_scroll_bars (struct frame *f)
{
  Lisp_Object bar, next;

  bar = FRAME_CONDEMNED_SCROLL_BARS (f);

  /* Clear out the condemned list now so we won't try to process any
     more events on the hapless scroll bars.  */
  fset_condemned_scroll_bars (f, Qnil);

  for (; ! NILP (bar); bar = next)
    {
      struct scroll_bar *b = XSCROLL_BAR (bar);

      x_scroll_bar_remove (b);

      next = b->next;
      b->next = b->prev = Qnil;
    }

  /* Now there should be no references to the condemned scroll bars,
     and they should get garbage-collected.  */
}


#ifndef USE_TOOLKIT_SCROLL_BARS
/* Handle an Expose or GraphicsExpose event on a scroll bar.  This
   is a no-op when using toolkit scroll bars.

   This may be called from a signal handler, so we have to ignore GC
   mark bits.  */

static void
x_scroll_bar_expose (struct scroll_bar *bar, const XEvent *event)
{
  Window w = bar->x_window;
  struct frame *f = XFRAME (WINDOW_FRAME (XWINDOW (bar->window)));
  GC gc = f->output_data.x->normal_gc;

  block_input ();

  x_scroll_bar_set_handle (bar, bar->start, bar->end, true);

  /* Switch to scroll bar foreground color.  */
  if (f->output_data.x->scroll_bar_foreground_pixel != -1)
    XSetForeground (FRAME_X_DISPLAY (f), gc,
 		    f->output_data.x->scroll_bar_foreground_pixel);

  /* Draw a one-pixel border just inside the edges of the scroll bar.  */
  XDrawRectangle (FRAME_X_DISPLAY (f), w, gc,
		  /* x, y, width, height */
		  0, 0, bar->width - 1, bar->height - 1);

   /* Restore the foreground color of the GC if we changed it above.  */
   if (f->output_data.x->scroll_bar_foreground_pixel != -1)
     XSetForeground (FRAME_X_DISPLAY (f), gc,
		     FRAME_FOREGROUND_PIXEL (f));

   unblock_input ();

}
#endif /* not USE_TOOLKIT_SCROLL_BARS */

/* Handle a mouse click on the scroll bar BAR.  If *EMACS_EVENT's kind
   is set to something other than NO_EVENT, it is enqueued.

   This may be called from a signal handler, so we have to ignore GC
   mark bits.  */


static void
x_scroll_bar_handle_click (struct scroll_bar *bar,
			   const XEvent *event,
			   struct input_event *emacs_event)
{
  if (! WINDOWP (bar->window))
    emacs_abort ();

  emacs_event->kind = (bar->horizontal
		       ? HORIZONTAL_SCROLL_BAR_CLICK_EVENT
		       : SCROLL_BAR_CLICK_EVENT);
  emacs_event->code = event->xbutton.button - Button1;
  emacs_event->modifiers
    = (x_x_to_emacs_modifiers (FRAME_DISPLAY_INFO
			       (XFRAME (WINDOW_FRAME (XWINDOW (bar->window)))),
			       event->xbutton.state)
       | (event->type == ButtonRelease
	  ? up_modifier
	  : down_modifier));
  emacs_event->frame_or_window = bar->window;
  emacs_event->arg = Qnil;
  emacs_event->timestamp = event->xbutton.time;
  if (bar->horizontal)
    {
      int left_range
	= HORIZONTAL_SCROLL_BAR_LEFT_RANGE (f, bar->width);
      int x = event->xbutton.x - HORIZONTAL_SCROLL_BAR_LEFT_BORDER;

      if (x < 0) x = 0;
      if (x > left_range) x = left_range;

      if (x < bar->start)
	emacs_event->part = scroll_bar_before_handle;
      else if (x < bar->end + HORIZONTAL_SCROLL_BAR_MIN_HANDLE)
	emacs_event->part = scroll_bar_horizontal_handle;
      else
	emacs_event->part = scroll_bar_after_handle;

#ifndef USE_TOOLKIT_SCROLL_BARS
      /* If the user has released the handle, set it to its final position.  */
      if (event->type == ButtonRelease && bar->dragging != -1)
	{
	  int new_start = - bar->dragging;
	  int new_end = new_start + bar->end - bar->start;

	  x_scroll_bar_set_handle (bar, new_start, new_end, false);
	  bar->dragging = -1;
	}
#endif

      XSETINT (emacs_event->x, left_range);
      XSETINT (emacs_event->y, x);
    }
  else
    {
      int top_range
	= VERTICAL_SCROLL_BAR_TOP_RANGE (f, bar->height);
      int y = event->xbutton.y - VERTICAL_SCROLL_BAR_TOP_BORDER;

      if (y < 0) y = 0;
      if (y > top_range) y = top_range;

      if (y < bar->start)
	emacs_event->part = scroll_bar_above_handle;
      else if (y < bar->end + VERTICAL_SCROLL_BAR_MIN_HANDLE)
	emacs_event->part = scroll_bar_handle;
      else
	emacs_event->part = scroll_bar_below_handle;

#ifndef USE_TOOLKIT_SCROLL_BARS
      /* If the user has released the handle, set it to its final position.  */
      if (event->type == ButtonRelease && bar->dragging != -1)
	{
	  int new_start = y - bar->dragging;
	  int new_end = new_start + bar->end - bar->start;

	  x_scroll_bar_set_handle (bar, new_start, new_end, false);
	  bar->dragging = -1;
	}
#endif

      XSETINT (emacs_event->x, y);
      XSETINT (emacs_event->y, top_range);
    }
}

#ifndef USE_TOOLKIT_SCROLL_BARS

/* Handle some mouse motion while someone is dragging the scroll bar.

   This may be called from a signal handler, so we have to ignore GC
   mark bits.  */

static void
x_scroll_bar_note_movement (struct scroll_bar *bar,
			    const XMotionEvent *event)
{
  struct frame *f = XFRAME (XWINDOW (bar->window)->frame);
  struct x_display_info *dpyinfo = FRAME_DISPLAY_INFO (f);

  dpyinfo->last_mouse_movement_time = event->time;
  dpyinfo->last_mouse_scroll_bar = bar;
  f->mouse_moved = true;

  /* If we're dragging the bar, display it.  */
  if (bar->dragging != -1)
    {
      /* Where should the handle be now?  */
      int new_start = event->y - bar->dragging;

      if (new_start != bar->start)
	{
	  int new_end = new_start + bar->end - bar->start;

	  x_scroll_bar_set_handle (bar, new_start, new_end, false);
	}
    }
}

#endif /* !USE_TOOLKIT_SCROLL_BARS */

/* Return information to the user about the current position of the mouse
   on the scroll bar.  */

static void
x_scroll_bar_report_motion (struct frame **fp, Lisp_Object *bar_window,
			    enum scroll_bar_part *part, Lisp_Object *x,
			    Lisp_Object *y, Time *timestamp)
{
  struct x_display_info *dpyinfo = FRAME_DISPLAY_INFO (*fp);
  struct scroll_bar *bar = dpyinfo->last_mouse_scroll_bar;
  Window w = bar->x_window;
  struct frame *f = XFRAME (WINDOW_FRAME (XWINDOW (bar->window)));
  int win_x, win_y;
  Window dummy_window;
  int dummy_coord;
  unsigned int dummy_mask;

  block_input ();

  /* Get the mouse's position relative to the scroll bar window, and
     report that.  */
  if (XQueryPointer (FRAME_X_DISPLAY (f), w,

		     /* Root, child, root x and root y.  */
		     &dummy_window, &dummy_window,
		     &dummy_coord, &dummy_coord,

		     /* Position relative to scroll bar.  */
		     &win_x, &win_y,

		     /* Mouse buttons and modifier keys.  */
		     &dummy_mask))
    {
      int top_range = VERTICAL_SCROLL_BAR_TOP_RANGE (f, bar->height);

      win_y -= VERTICAL_SCROLL_BAR_TOP_BORDER;

      if (bar->dragging != -1)
	win_y -= bar->dragging;

      if (win_y < 0)
	win_y = 0;
      if (win_y > top_range)
	win_y = top_range;

      *fp = f;
      *bar_window = bar->window;

      if (bar->dragging != -1)
	*part = scroll_bar_handle;
      else if (win_y < bar->start)
	*part = scroll_bar_above_handle;
      else if (win_y < bar->end + VERTICAL_SCROLL_BAR_MIN_HANDLE)
	*part = scroll_bar_handle;
      else
	*part = scroll_bar_below_handle;

      XSETINT (*x, win_y);
      XSETINT (*y, top_range);

      f->mouse_moved = false;
      dpyinfo->last_mouse_scroll_bar = NULL;
      *timestamp = dpyinfo->last_mouse_movement_time;
    }

  unblock_input ();
}


/* Return information to the user about the current position of the mouse
   on the scroll bar.  */

static void
x_horizontal_scroll_bar_report_motion (struct frame **fp, Lisp_Object *bar_window,
				       enum scroll_bar_part *part, Lisp_Object *x,
				       Lisp_Object *y, Time *timestamp)
{
  struct x_display_info *dpyinfo = FRAME_DISPLAY_INFO (*fp);
  struct scroll_bar *bar = dpyinfo->last_mouse_scroll_bar;
  Window w = bar->x_window;
  struct frame *f = XFRAME (WINDOW_FRAME (XWINDOW (bar->window)));
  int win_x, win_y;
  Window dummy_window;
  int dummy_coord;
  unsigned int dummy_mask;

  block_input ();

  /* Get the mouse's position relative to the scroll bar window, and
     report that.  */
  if (XQueryPointer (FRAME_X_DISPLAY (f), w,

		     /* Root, child, root x and root y.  */
		     &dummy_window, &dummy_window,
		     &dummy_coord, &dummy_coord,

		     /* Position relative to scroll bar.  */
		     &win_x, &win_y,

		     /* Mouse buttons and modifier keys.  */
		     &dummy_mask))
    {
      int left_range = HORIZONTAL_SCROLL_BAR_LEFT_RANGE (f, bar->width);

      win_x -= HORIZONTAL_SCROLL_BAR_LEFT_BORDER;

      if (bar->dragging != -1)
	win_x -= bar->dragging;

      if (win_x < 0)
	win_x = 0;
      if (win_x > left_range)
	win_x = left_range;

      *fp = f;
      *bar_window = bar->window;

      if (bar->dragging != -1)
	*part = scroll_bar_horizontal_handle;
      else if (win_x < bar->start)
	*part = scroll_bar_before_handle;
      else if (win_x < bar->end + HORIZONTAL_SCROLL_BAR_MIN_HANDLE)
	*part = scroll_bar_handle;
      else
	*part = scroll_bar_after_handle;

      XSETINT (*y, win_x);
      XSETINT (*x, left_range);

      f->mouse_moved = false;
      dpyinfo->last_mouse_scroll_bar = NULL;
      *timestamp = dpyinfo->last_mouse_movement_time;
    }

  unblock_input ();
}


/* The screen has been cleared so we may have changed foreground or
   background colors, and the scroll bars may need to be redrawn.
   Clear out the scroll bars, and ask for expose events, so we can
   redraw them.  */

static void
x_scroll_bar_clear (struct frame *f)
{
#ifndef USE_TOOLKIT_SCROLL_BARS
  Lisp_Object bar;

  /* We can have scroll bars even if this is 0,
     if we just turned off scroll bar mode.
     But in that case we should not clear them.  */
  if (FRAME_HAS_VERTICAL_SCROLL_BARS (f))
    for (bar = FRAME_SCROLL_BARS (f); VECTORP (bar);
	 bar = XSCROLL_BAR (bar)->next)
      XClearArea (FRAME_X_DISPLAY (f),
		  XSCROLL_BAR (bar)->x_window,
		  0, 0, 0, 0, True);
#endif /* not USE_TOOLKIT_SCROLL_BARS */
}

#ifdef ENABLE_CHECKING

/* Record the last 100 characters stored
   to help debug the loss-of-chars-during-GC problem.  */

static int temp_index;
static short temp_buffer[100];

#define STORE_KEYSYM_FOR_DEBUG(keysym)				\
  if (temp_index == ARRAYELTS (temp_buffer))			\
    temp_index = 0;						\
  temp_buffer[temp_index++] = (keysym)

#else /* not ENABLE_CHECKING */

#define STORE_KEYSYM_FOR_DEBUG(keysym) ((void)0)

#endif /* ENABLE_CHECKING */

/* Set this to nonzero to fake an "X I/O error"
   on a particular display.  */

static struct x_display_info *XTread_socket_fake_io_error;

/* When we find no input here, we occasionally do a no-op command
   to verify that the X server is still running and we can still talk with it.
   We try all the open displays, one by one.
   This variable is used for cycling thru the displays.  */

static struct x_display_info *next_noop_dpyinfo;

enum
{
  X_EVENT_NORMAL,
  X_EVENT_GOTO_OUT,
  X_EVENT_DROP
};

/* Filter events for the current X input method.
   DPYINFO is the display this event is for.
   EVENT is the X event to filter.

   Returns non-zero if the event was filtered, caller shall not process
   this event further.
   Returns zero if event is wasn't filtered.  */

#ifdef HAVE_X_I18N
static int
x_filter_event (struct x_display_info *dpyinfo, XEvent *event)
{
  /* XFilterEvent returns non-zero if the input method has
   consumed the event.  We pass the frame's X window to
   XFilterEvent because that's the one for which the IC
   was created.  */

  struct frame *f1 = x_any_window_to_frame (dpyinfo,
                                            event->xclient.window);

  return XFilterEvent (event, f1 ? FRAME_X_WINDOW (f1) : None);
}
#endif

#ifdef USE_GTK
static int current_count;
static int current_finish;
static struct input_event *current_hold_quit;

/* This is the filter function invoked by the GTK event loop.
   It is invoked before the XEvent is translated to a GdkEvent,
   so we have a chance to act on the event before GTK.  */
static GdkFilterReturn
event_handler_gdk (GdkXEvent *gxev, GdkEvent *ev, gpointer data)
{
  XEvent *xev = (XEvent *) gxev;

  block_input ();
  if (current_count >= 0)
    {
      struct x_display_info *dpyinfo;

      dpyinfo = x_display_info_for_display (xev->xany.display);

#ifdef HAVE_X_I18N
      /* Filter events for the current X input method.
         GTK calls XFilterEvent but not for key press and release,
         so we do it here.  */
      if ((xev->type == KeyPress || xev->type == KeyRelease)
	  && dpyinfo
	  && x_filter_event (dpyinfo, xev))
	{
	  unblock_input ();
	  return GDK_FILTER_REMOVE;
	}
#endif

      if (! dpyinfo)
        current_finish = X_EVENT_NORMAL;
      else
	current_count
	  += handle_one_xevent (dpyinfo, xev, &current_finish,
				current_hold_quit);
    }
  else
    current_finish = x_dispatch_event (xev, xev->xany.display);

  unblock_input ();

  if (current_finish == X_EVENT_GOTO_OUT || current_finish == X_EVENT_DROP)
    return GDK_FILTER_REMOVE;

  return GDK_FILTER_CONTINUE;
}
#endif /* USE_GTK */


static void xembed_send_message (struct frame *f, Time,
                                 enum xembed_message,
                                 long detail, long data1, long data2);

static void
x_net_wm_state (struct frame *f, Window window)
{
  int value = FULLSCREEN_NONE;
  Lisp_Object lval = Qnil;
  bool sticky = false;

  get_current_wm_state (f, window, &value, &sticky);

  switch (value)
    {
    case FULLSCREEN_WIDTH:
      lval = Qfullwidth;
      break;
    case FULLSCREEN_HEIGHT:
      lval = Qfullheight;
      break;
    case FULLSCREEN_BOTH:
      lval = Qfullboth;
      break;
    case FULLSCREEN_MAXIMIZED:
      lval = Qmaximized;
      break;
    }

  store_frame_param (f, Qfullscreen, lval);
/**   store_frame_param (f, Qsticky, sticky ? Qt : Qnil); **/
}

/* Handles the XEvent EVENT on display DPYINFO.

   *FINISH is X_EVENT_GOTO_OUT if caller should stop reading events.
   *FINISH is zero if caller should continue reading events.
   *FINISH is X_EVENT_DROP if event should not be passed to the toolkit.
   *EVENT is unchanged unless we're processing KeyPress event.

   We return the number of characters stored into the buffer.  */

static int
handle_one_xevent (struct x_display_info *dpyinfo,
		   const XEvent *event,
		   int *finish, struct input_event *hold_quit)
{
  union {
    struct input_event ie;
    struct selection_input_event sie;
  } inev;
  int count = 0;
  int do_help = 0;
  ptrdiff_t nbytes = 0;
  struct frame *any, *f = NULL;
  struct coding_system coding;
  Mouse_HLInfo *hlinfo = &dpyinfo->mouse_highlight;
  /* This holds the state XLookupString needs to implement dead keys
     and other tricks known as "compose processing".  _X Window System_
     says that a portable program can't use this, but Stephen Gildea assures
     me that letting the compiler initialize it to zeros will work okay.  */
  static XComposeStatus compose_status;

  USE_SAFE_ALLOCA;

  *finish = X_EVENT_NORMAL;

  EVENT_INIT (inev.ie);
  inev.ie.kind = NO_EVENT;
  inev.ie.arg = Qnil;

  any = x_any_window_to_frame (dpyinfo, event->xany.window);

  if (any && any->wait_event_type == event->type)
    any->wait_event_type = 0; /* Indicates we got it.  */

  switch (event->type)
    {
    case ClientMessage:
      {
        if (event->xclient.message_type == dpyinfo->Xatom_wm_protocols
            && event->xclient.format == 32)
          {
            if (event->xclient.data.l[0] == dpyinfo->Xatom_wm_take_focus)
              {
                /* Use the value returned by x_any_window_to_frame
		   because this could be the shell widget window
		   if the frame has no title bar.  */
                f = any;
#ifdef HAVE_X_I18N
                /* Not quite sure this is needed -pd */
                if (f && FRAME_XIC (f))
                  XSetICFocus (FRAME_XIC (f));
#endif
#if false
      /* Emacs sets WM hints whose `input' field is `true'.  This
	 instructs the WM to set the input focus automatically for
	 Emacs with a call to XSetInputFocus.  Setting WM_TAKE_FOCUS
	 tells the WM to send us a ClientMessage WM_TAKE_FOCUS after
	 it has set the focus.  So, XSetInputFocus below is not
	 needed.

	 The call to XSetInputFocus below has also caused trouble.  In
	 cases where the XSetInputFocus done by the WM and the one
	 below are temporally close (on a fast machine), the call
	 below can generate additional FocusIn events which confuse
	 Emacs.  */

                /* Since we set WM_TAKE_FOCUS, we must call
                   XSetInputFocus explicitly.  But not if f is null,
                   since that might be an event for a deleted frame.  */
                if (f)
                  {
                    Display *d = event->xclient.display;
                    /* Catch and ignore errors, in case window has been
                       iconified by a window manager such as GWM.  */
                    x_catch_errors (d);
                    XSetInputFocus (d, event->xclient.window,
                                    /* The ICCCM says this is
                                       the only valid choice.  */
                                    RevertToParent,
                                    event->xclient.data.l[1]);
                    /* This is needed to detect the error
                       if there is an error.  */
                    XSync (d, False);
                    x_uncatch_errors ();
                  }
                /* Not certain about handling scroll bars here */
#endif
		goto done;
              }

            if (event->xclient.data.l[0] == dpyinfo->Xatom_wm_save_yourself)
              {
                /* Save state modify the WM_COMMAND property to
                   something which can reinstate us.  This notifies
                   the session manager, who's looking for such a
                   PropertyNotify.  Can restart processing when
                   a keyboard or mouse event arrives.  */
                /* If we have a session manager, don't set this.
                   KDE will then start two Emacsen, one for the
                   session manager and one for this. */
#ifdef HAVE_X_SM
                if (! x_session_have_connection ())
#endif
                  {
                    f = x_top_window_to_frame (dpyinfo,
                                               event->xclient.window);
                    /* This is just so we only give real data once
                       for a single Emacs process.  */
                    if (f == SELECTED_FRAME ())
                      XSetCommand (FRAME_X_DISPLAY (f),
                                   event->xclient.window,
                                   initial_argv, initial_argc);
                    else if (f)
                      XSetCommand (FRAME_X_DISPLAY (f),
                                   event->xclient.window,
                                   0, 0);
                  }
		goto done;
              }

            if (event->xclient.data.l[0] == dpyinfo->Xatom_wm_delete_window)
              {
                f = any;
                if (!f)
		  goto OTHER; /* May be a dialog that is to be removed  */

		inev.ie.kind = DELETE_WINDOW_EVENT;
		XSETFRAME (inev.ie.frame_or_window, f);
		goto done;
              }

	    goto done;
          }

        if (event->xclient.message_type == dpyinfo->Xatom_wm_configure_denied)
	  goto done;

        if (event->xclient.message_type == dpyinfo->Xatom_wm_window_moved)
          {
            int new_x, new_y;
	    f = x_window_to_frame (dpyinfo, event->xclient.window);

            new_x = event->xclient.data.s[0];
            new_y = event->xclient.data.s[1];

            if (f)
              {
                f->left_pos = new_x;
                f->top_pos = new_y;
              }
	    goto done;
          }

#ifdef HACK_EDITRES
        if (event->xclient.message_type == dpyinfo->Xatom_editres)
          {
	    f = any;
	    if (f)
              _XEditResCheckMessages (f->output_data.x->widget,
				      NULL, (XEvent *) event, NULL);
	    goto done;
          }
#endif /* HACK_EDITRES */

        if (event->xclient.message_type == dpyinfo->Xatom_DONE
	    || event->xclient.message_type == dpyinfo->Xatom_PAGE)
          {
            /* Ghostview job completed.  Kill it.  We could
               reply with "Next" if we received "Page", but we
               currently never do because we are interested in
               images, only, which should have 1 page.  */
            Pixmap pixmap = (Pixmap) event->xclient.data.l[1];
	    f = x_window_to_frame (dpyinfo, event->xclient.window);
	    if (!f)
	      goto OTHER;
            x_kill_gs_process (pixmap, f);
            expose_frame (f, 0, 0, 0, 0);
	    goto done;
          }

#ifdef USE_TOOLKIT_SCROLL_BARS
        /* Scroll bar callbacks send a ClientMessage from which
           we construct an input_event.  */
        if (event->xclient.message_type == dpyinfo->Xatom_Scrollbar)
          {
            x_scroll_bar_to_input_event (event, &inev.ie);
	    *finish = X_EVENT_GOTO_OUT;
            goto done;
          }
        else if (event->xclient.message_type == dpyinfo->Xatom_Horizontal_Scrollbar)
          {
            x_horizontal_scroll_bar_to_input_event (event, &inev.ie);
	    *finish = X_EVENT_GOTO_OUT;
            goto done;
          }
#endif /* USE_TOOLKIT_SCROLL_BARS */

	/* XEmbed messages from the embedder (if any).  */
        if (event->xclient.message_type == dpyinfo->Xatom_XEMBED)
          {
	    enum xembed_message msg = event->xclient.data.l[1];
	    if (msg == XEMBED_FOCUS_IN || msg == XEMBED_FOCUS_OUT)
	      x_detect_focus_change (dpyinfo, any, event, &inev.ie);

	    *finish = X_EVENT_GOTO_OUT;
            goto done;
          }

        xft_settings_event (dpyinfo, event);

	f = any;
	if (!f)
	  goto OTHER;
	if (x_handle_dnd_message (f, &event->xclient, dpyinfo, &inev.ie))
	  *finish = X_EVENT_DROP;
      }
      break;

    case SelectionNotify:
      x_display_set_last_user_time (dpyinfo, event->xselection.time);
#ifdef USE_X_TOOLKIT
      if (! x_window_to_frame (dpyinfo, event->xselection.requestor))
        goto OTHER;
#endif /* not USE_X_TOOLKIT */
      x_handle_selection_notify (&event->xselection);
      break;

    case SelectionClear:	/* Someone has grabbed ownership.  */
      x_display_set_last_user_time (dpyinfo, event->xselectionclear.time);
#ifdef USE_X_TOOLKIT
      if (! x_window_to_frame (dpyinfo, event->xselectionclear.window))
        goto OTHER;
#endif /* USE_X_TOOLKIT */
      {
        const XSelectionClearEvent *eventp = &event->xselectionclear;

        inev.ie.kind = SELECTION_CLEAR_EVENT;
        SELECTION_EVENT_DPYINFO (&inev.sie) = dpyinfo;
        SELECTION_EVENT_SELECTION (&inev.sie) = eventp->selection;
        SELECTION_EVENT_TIME (&inev.sie) = eventp->time;
      }
      break;

    case SelectionRequest:	/* Someone wants our selection.  */
      x_display_set_last_user_time (dpyinfo, event->xselectionrequest.time);
#ifdef USE_X_TOOLKIT
      if (!x_window_to_frame (dpyinfo, event->xselectionrequest.owner))
        goto OTHER;
#endif /* USE_X_TOOLKIT */
      {
	const XSelectionRequestEvent *eventp = &event->xselectionrequest;

	inev.ie.kind = SELECTION_REQUEST_EVENT;
	SELECTION_EVENT_DPYINFO (&inev.sie) = dpyinfo;
	SELECTION_EVENT_REQUESTOR (&inev.sie) = eventp->requestor;
	SELECTION_EVENT_SELECTION (&inev.sie) = eventp->selection;
	SELECTION_EVENT_TARGET (&inev.sie) = eventp->target;
	SELECTION_EVENT_PROPERTY (&inev.sie) = eventp->property;
	SELECTION_EVENT_TIME (&inev.sie) = eventp->time;
      }
      break;

    case PropertyNotify:
      x_display_set_last_user_time (dpyinfo, event->xproperty.time);
      f = x_top_window_to_frame (dpyinfo, event->xproperty.window);
      if (f && event->xproperty.atom == dpyinfo->Xatom_net_wm_state)
	{
          bool not_hidden = x_handle_net_wm_state (f, &event->xproperty);
	  if (not_hidden && FRAME_ICONIFIED_P (f))
	    {
	      /* Gnome shell does not iconify us when C-z is pressed.
		 It hides the frame.  So if our state says we aren't
		 hidden anymore, treat it as deiconified.  */
	      SET_FRAME_VISIBLE (f, 1);
	      SET_FRAME_ICONIFIED (f, false);
	      f->output_data.x->has_been_visible = true;
	      inev.ie.kind = DEICONIFY_EVENT;
	      XSETFRAME (inev.ie.frame_or_window, f);
	    }
	  else if (! not_hidden && ! FRAME_ICONIFIED_P (f))
	    {
	      SET_FRAME_VISIBLE (f, 0);
	      SET_FRAME_ICONIFIED (f, true);
	      inev.ie.kind = ICONIFY_EVENT;
	      XSETFRAME (inev.ie.frame_or_window, f);
	    }
	}

      x_handle_property_notify (&event->xproperty);
      xft_settings_event (dpyinfo, event);
      goto OTHER;

    case ReparentNotify:
      f = x_top_window_to_frame (dpyinfo, event->xreparent.window);
      if (f)
        {
          f->output_data.x->parent_desc = event->xreparent.parent;
          x_real_positions (f, &f->left_pos, &f->top_pos);

          /* Perhaps reparented due to a WM restart.  Reset this.  */
          FRAME_DISPLAY_INFO (f)->wm_type = X_WMTYPE_UNKNOWN;
          FRAME_DISPLAY_INFO (f)->net_supported_window = 0;

          x_set_frame_alpha (f);
        }
      goto OTHER;

    case Expose:
      f = x_window_to_frame (dpyinfo, event->xexpose.window);
      if (f)
        {
          if (!FRAME_VISIBLE_P (f))
            {
              SET_FRAME_VISIBLE (f, 1);
              SET_FRAME_ICONIFIED (f, false);
              f->output_data.x->has_been_visible = true;
              SET_FRAME_GARBAGED (f);
            }
          else
	    {
#ifdef USE_GTK
	      /* This seems to be needed for GTK 2.6 and later, see
		 http://debbugs.gnu.org/cgi/bugreport.cgi?bug=15398.  */
	      x_clear_area (event->xexpose.display,
			    event->xexpose.window,
			    event->xexpose.x, event->xexpose.y,
			    event->xexpose.width, event->xexpose.height);
#endif
	      expose_frame (f, event->xexpose.x, event->xexpose.y,
			    event->xexpose.width, event->xexpose.height);
	    }
        }
      else
        {
#ifndef USE_TOOLKIT_SCROLL_BARS
          struct scroll_bar *bar;
#endif
#if defined USE_LUCID
          /* Submenus of the Lucid menu bar aren't widgets
             themselves, so there's no way to dispatch events
             to them.  Recognize this case separately.  */
          {
            Widget widget = x_window_to_menu_bar (event->xexpose.window);
            if (widget)
              xlwmenu_redisplay (widget);
          }
#endif /* USE_LUCID */

#ifdef USE_TOOLKIT_SCROLL_BARS
          /* Dispatch event to the widget.  */
          goto OTHER;
#else /* not USE_TOOLKIT_SCROLL_BARS */
          bar = x_window_to_scroll_bar (event->xexpose.display,
                                        event->xexpose.window, 2);

          if (bar)
            x_scroll_bar_expose (bar, event);
#ifdef USE_X_TOOLKIT
          else
            goto OTHER;
#endif /* USE_X_TOOLKIT */
#endif /* not USE_TOOLKIT_SCROLL_BARS */
        }
      break;

    case GraphicsExpose:	/* This occurs when an XCopyArea's
                                   source area was obscured or not
                                   available.  */
      f = x_window_to_frame (dpyinfo, event->xgraphicsexpose.drawable);
      if (f)
	expose_frame (f, event->xgraphicsexpose.x,
		      event->xgraphicsexpose.y,
		      event->xgraphicsexpose.width,
		      event->xgraphicsexpose.height);
#ifdef USE_X_TOOLKIT
      else
        goto OTHER;
#endif /* USE_X_TOOLKIT */
      break;

    case NoExpose:		/* This occurs when an XCopyArea's
                                   source area was completely
                                   available.  */
      break;

    case UnmapNotify:
      /* Redo the mouse-highlight after the tooltip has gone.  */
      if (event->xunmap.window == tip_window)
        {
          tip_window = 0;
          x_redo_mouse_highlight (dpyinfo);
        }

      f = x_top_window_to_frame (dpyinfo, event->xunmap.window);
      if (f)		/* F may no longer exist if
                           the frame was deleted.  */
        {
	  bool visible = FRAME_VISIBLE_P (f);
          /* While a frame is unmapped, display generation is
             disabled; you don't want to spend time updating a
             display that won't ever be seen.  */
          SET_FRAME_VISIBLE (f, 0);
          /* We can't distinguish, from the event, whether the window
             has become iconified or invisible.  So assume, if it
             was previously visible, than now it is iconified.
             But x_make_frame_invisible clears both
             the visible flag and the iconified flag;
             and that way, we know the window is not iconified now.  */
          if (visible || FRAME_ICONIFIED_P (f))
            {
              SET_FRAME_ICONIFIED (f, true);
              inev.ie.kind = ICONIFY_EVENT;
              XSETFRAME (inev.ie.frame_or_window, f);
            }
        }
      goto OTHER;

    case MapNotify:
      if (event->xmap.window == tip_window)
        /* The tooltip has been drawn already.  Avoid
           the SET_FRAME_GARBAGED below.  */
        goto OTHER;

      /* We use x_top_window_to_frame because map events can
         come for sub-windows and they don't mean that the
         frame is visible.  */
      f = x_top_window_to_frame (dpyinfo, event->xmap.window);
      if (f)
        {
	  bool iconified = FRAME_ICONIFIED_P (f);

          /* Check if fullscreen was specified before we where mapped the
             first time, i.e. from the command line.  */
          if (!f->output_data.x->has_been_visible)
            x_check_fullscreen (f);

          SET_FRAME_VISIBLE (f, 1);
          SET_FRAME_ICONIFIED (f, false);
          f->output_data.x->has_been_visible = true;

          if (iconified)
            {
              inev.ie.kind = DEICONIFY_EVENT;
              XSETFRAME (inev.ie.frame_or_window, f);
            }
          else if (! NILP (Vframe_list) && ! NILP (XCDR (Vframe_list)))
            /* Force a redisplay sooner or later to update the
	       frame titles in case this is the second frame.  */
            record_asynch_buffer_change ();

#ifdef USE_GTK
          xg_frame_resized (f, -1, -1);
#endif
        }
      goto OTHER;

    case KeyPress:

      x_display_set_last_user_time (dpyinfo, event->xkey.time);
      ignore_next_mouse_click_timeout = 0;

#if defined (USE_X_TOOLKIT) || defined (USE_GTK)
      /* Dispatch KeyPress events when in menu.  */
      if (popup_activated ())
        goto OTHER;
#endif

      f = any;

#if ! defined (USE_GTK)
      /* If mouse-highlight is an integer, input clears out
	 mouse highlighting.  */
      if (!hlinfo->mouse_face_hidden && INTEGERP (Vmouse_highlight)
	  && (f == 0
	      || !EQ (f->tool_bar_window, hlinfo->mouse_face_window)))
        {
          clear_mouse_face (hlinfo);
          hlinfo->mouse_face_hidden = true;
        }
#endif

#if defined USE_MOTIF && defined USE_TOOLKIT_SCROLL_BARS
      if (f == 0)
        {
          /* Scroll bars consume key events, but we want
             the keys to go to the scroll bar's frame.  */
          Widget widget = XtWindowToWidget (dpyinfo->display,
                                            event->xkey.window);
          if (widget && XmIsScrollBar (widget))
            {
              widget = XtParent (widget);
              f = x_any_window_to_frame (dpyinfo, XtWindow (widget));
            }
        }
#endif /* USE_MOTIF and USE_TOOLKIT_SCROLL_BARS */

      if (f != 0)
        {
          KeySym keysym, orig_keysym;
          /* al%imercury@uunet.uu.net says that making this 81
             instead of 80 fixed a bug whereby meta chars made
             his Emacs hang.

             It seems that some version of XmbLookupString has
             a bug of not returning XBufferOverflow in
             status_return even if the input is too long to
             fit in 81 bytes.  So, we must prepare sufficient
             bytes for copy_buffer.  513 bytes (256 chars for
             two-byte character set) seems to be a fairly good
             approximation.  -- 2000.8.10 handa@etl.go.jp  */
          unsigned char copy_buffer[513];
          unsigned char *copy_bufptr = copy_buffer;
          int copy_bufsiz = sizeof (copy_buffer);
          int modifiers;
          Lisp_Object coding_system = Qlatin_1;
	  Lisp_Object c;
	  /* Event will be modified.  */
	  XKeyEvent xkey = event->xkey;

#ifdef USE_GTK
          /* Don't pass keys to GTK.  A Tab will shift focus to the
             tool bar in GTK 2.4.  Keys will still go to menus and
             dialogs because in that case popup_activated is nonzero
             (see above).  */
          *finish = X_EVENT_DROP;
#endif

          xkey.state |= x_emacs_to_x_modifiers (FRAME_DISPLAY_INFO (f),
						extra_keyboard_modifiers);
          modifiers = xkey.state;

          /* This will have to go some day...  */

          /* make_lispy_event turns chars into control chars.
             Don't do it here because XLookupString is too eager.  */
          xkey.state &= ~ControlMask;
          xkey.state &= ~(dpyinfo->meta_mod_mask
			  | dpyinfo->super_mod_mask
			  | dpyinfo->hyper_mod_mask
			  | dpyinfo->alt_mod_mask);

          /* In case Meta is ComposeCharacter,
             clear its status.  According to Markus Ehrnsperger
             Markus.Ehrnsperger@lehrstuhl-bross.physik.uni-muenchen.de
             this enables ComposeCharacter to work whether or
             not it is combined with Meta.  */
          if (modifiers & dpyinfo->meta_mod_mask)
            memset (&compose_status, 0, sizeof (compose_status));

#ifdef HAVE_X_I18N
          if (FRAME_XIC (f))
            {
              Status status_return;

              coding_system = Vlocale_coding_system;
              nbytes = XmbLookupString (FRAME_XIC (f),
                                        &xkey, (char *) copy_bufptr,
                                        copy_bufsiz, &keysym,
                                        &status_return);
              if (status_return == XBufferOverflow)
                {
                  copy_bufsiz = nbytes + 1;
                  copy_bufptr = alloca (copy_bufsiz);
                  nbytes = XmbLookupString (FRAME_XIC (f),
                                            &xkey, (char *) copy_bufptr,
                                            copy_bufsiz, &keysym,
                                            &status_return);
                }
              /* Xutf8LookupString is a new but already deprecated interface.  -stef  */
              if (status_return == XLookupNone)
                break;
              else if (status_return == XLookupChars)
                {
                  keysym = NoSymbol;
                  modifiers = 0;
                }
              else if (status_return != XLookupKeySym
                       && status_return != XLookupBoth)
                emacs_abort ();
            }
          else
            nbytes = XLookupString (&xkey, (char *) copy_bufptr,
                                    copy_bufsiz, &keysym,
                                    &compose_status);
#else
          nbytes = XLookupString (&xkey, (char *) copy_bufptr,
                                  copy_bufsiz, &keysym,
                                  &compose_status);
#endif

          /* If not using XIM/XIC, and a compose sequence is in progress,
             we break here.  Otherwise, chars_matched is always 0.  */
          if (compose_status.chars_matched > 0 && nbytes == 0)
            break;

          memset (&compose_status, 0, sizeof (compose_status));
          orig_keysym = keysym;

 	  /* Common for all keysym input events.  */
 	  XSETFRAME (inev.ie.frame_or_window, f);
 	  inev.ie.modifiers
 	    = x_x_to_emacs_modifiers (FRAME_DISPLAY_INFO (f), modifiers);
 	  inev.ie.timestamp = xkey.time;

 	  /* First deal with keysyms which have defined
 	     translations to characters.  */
 	  if (keysym >= 32 && keysym < 128)
 	    /* Avoid explicitly decoding each ASCII character.  */
 	    {
 	      inev.ie.kind = ASCII_KEYSTROKE_EVENT;
 	      inev.ie.code = keysym;
	      goto done_keysym;
	    }

	  /* Keysyms directly mapped to Unicode characters.  */
	  if (keysym >= 0x01000000 && keysym <= 0x0110FFFF)
	    {
	      if (keysym < 0x01000080)
		inev.ie.kind = ASCII_KEYSTROKE_EVENT;
	      else
		inev.ie.kind = MULTIBYTE_CHAR_KEYSTROKE_EVENT;
	      inev.ie.code = keysym & 0xFFFFFF;
	      goto done_keysym;
	    }

	  /* Now non-ASCII.  */
	  if (HASH_TABLE_P (Vx_keysym_table)
	      && (c = Fgethash (make_number (keysym),
				Vx_keysym_table,
				Qnil),
		  NATNUMP (c)))
 	    {
 	      inev.ie.kind = (SINGLE_BYTE_CHAR_P (XFASTINT (c))
                              ? ASCII_KEYSTROKE_EVENT
                              : MULTIBYTE_CHAR_KEYSTROKE_EVENT);
 	      inev.ie.code = XFASTINT (c);
 	      goto done_keysym;
 	    }

 	  /* Random non-modifier sorts of keysyms.  */
 	  if (((keysym >= XK_BackSpace && keysym <= XK_Escape)
                        || keysym == XK_Delete
#ifdef XK_ISO_Left_Tab
                        || (keysym >= XK_ISO_Left_Tab
                            && keysym <= XK_ISO_Enter)
#endif
                        || IsCursorKey (keysym) /* 0xff50 <= x < 0xff60 */
                        || IsMiscFunctionKey (keysym) /* 0xff60 <= x < VARIES */
#ifdef HPUX
                        /* This recognizes the "extended function
                           keys".  It seems there's no cleaner way.
                           Test IsModifierKey to avoid handling
                           mode_switch incorrectly.  */
                        || (XK_Select <= keysym && keysym < XK_KP_Space)
#endif
#ifdef XK_dead_circumflex
                        || orig_keysym == XK_dead_circumflex
#endif
#ifdef XK_dead_grave
                        || orig_keysym == XK_dead_grave
#endif
#ifdef XK_dead_tilde
                        || orig_keysym == XK_dead_tilde
#endif
#ifdef XK_dead_diaeresis
                        || orig_keysym == XK_dead_diaeresis
#endif
#ifdef XK_dead_macron
                        || orig_keysym == XK_dead_macron
#endif
#ifdef XK_dead_degree
                        || orig_keysym == XK_dead_degree
#endif
#ifdef XK_dead_acute
                        || orig_keysym == XK_dead_acute
#endif
#ifdef XK_dead_cedilla
                        || orig_keysym == XK_dead_cedilla
#endif
#ifdef XK_dead_breve
                        || orig_keysym == XK_dead_breve
#endif
#ifdef XK_dead_ogonek
                        || orig_keysym == XK_dead_ogonek
#endif
#ifdef XK_dead_caron
                        || orig_keysym == XK_dead_caron
#endif
#ifdef XK_dead_doubleacute
                        || orig_keysym == XK_dead_doubleacute
#endif
#ifdef XK_dead_abovedot
                        || orig_keysym == XK_dead_abovedot
#endif
                        || IsKeypadKey (keysym) /* 0xff80 <= x < 0xffbe */
                        || IsFunctionKey (keysym) /* 0xffbe <= x < 0xffe1 */
                        /* Any "vendor-specific" key is ok.  */
                        || (orig_keysym & (1 << 28))
                        || (keysym != NoSymbol && nbytes == 0))
                       && ! (IsModifierKey (orig_keysym)
                             /* The symbols from XK_ISO_Lock
                                to XK_ISO_Last_Group_Lock
                                don't have real modifiers but
                                should be treated similarly to
                                Mode_switch by Emacs. */
#if defined XK_ISO_Lock && defined XK_ISO_Last_Group_Lock
                             || (XK_ISO_Lock <= orig_keysym
				 && orig_keysym <= XK_ISO_Last_Group_Lock)
#endif
                             ))
	    {
	      STORE_KEYSYM_FOR_DEBUG (keysym);
	      /* make_lispy_event will convert this to a symbolic
		 key.  */
	      inev.ie.kind = NON_ASCII_KEYSTROKE_EVENT;
	      inev.ie.code = keysym;
	      goto done_keysym;
	    }

	  {	/* Raw bytes, not keysym.  */
	    ptrdiff_t i;
	    int nchars, len;

	    for (i = 0, nchars = 0; i < nbytes; i++)
	      {
		if (ASCII_CHAR_P (copy_bufptr[i]))
		  nchars++;
		STORE_KEYSYM_FOR_DEBUG (copy_bufptr[i]);
	      }

	    if (nchars < nbytes)
	      {
		/* Decode the input data.  */

		/* The input should be decoded with `coding_system'
		   which depends on which X*LookupString function
		   we used just above and the locale.  */
		setup_coding_system (coding_system, &coding);
		coding.src_multibyte = false;
		coding.dst_multibyte = true;
		/* The input is converted to events, thus we can't
		   handle composition.  Anyway, there's no XIM that
		   gives us composition information.  */
		coding.common_flags &= ~CODING_ANNOTATION_MASK;

		SAFE_NALLOCA (coding.destination, MAX_MULTIBYTE_LENGTH,
			      nbytes);
		coding.dst_bytes = MAX_MULTIBYTE_LENGTH * nbytes;
		coding.mode |= CODING_MODE_LAST_BLOCK;
		decode_coding_c_string (&coding, copy_bufptr, nbytes, Qnil);
		nbytes = coding.produced;
		nchars = coding.produced_char;
		copy_bufptr = coding.destination;
	      }

	    /* Convert the input data to a sequence of
	       character events.  */
	    for (i = 0; i < nbytes; i += len)
	      {
		int ch;
		if (nchars == nbytes)
		  ch = copy_bufptr[i], len = 1;
		else
		  ch = STRING_CHAR_AND_LENGTH (copy_bufptr + i, len);
		inev.ie.kind = (SINGLE_BYTE_CHAR_P (ch)
				? ASCII_KEYSTROKE_EVENT
				: MULTIBYTE_CHAR_KEYSTROKE_EVENT);
		inev.ie.code = ch;
		kbd_buffer_store_event_hold (&inev.ie, hold_quit);
	      }

	    count += nchars;

	    inev.ie.kind = NO_EVENT;  /* Already stored above.  */

	    if (keysym == NoSymbol)
	      break;
	  }
	  /* FIXME: check side effects and remove this.  */
	  ((XEvent *) event)->xkey = xkey;
        }
    done_keysym:
#ifdef HAVE_X_I18N
      /* Don't dispatch this event since XtDispatchEvent calls
         XFilterEvent, and two calls in a row may freeze the
         client.  */
      break;
#else
      goto OTHER;
#endif

    case KeyRelease:
      x_display_set_last_user_time (dpyinfo, event->xkey.time);
#ifdef HAVE_X_I18N
      /* Don't dispatch this event since XtDispatchEvent calls
         XFilterEvent, and two calls in a row may freeze the
         client.  */
      break;
#else
      goto OTHER;
#endif

    case EnterNotify:
      x_display_set_last_user_time (dpyinfo, event->xcrossing.time);
      x_detect_focus_change (dpyinfo, any, event, &inev.ie);

      f = any;

      if (f && x_mouse_click_focus_ignore_position)
	ignore_next_mouse_click_timeout = event->xmotion.time + 200;

      /* EnterNotify counts as mouse movement,
	 so update things that depend on mouse position.  */
      if (f && !f->output_data.x->hourglass_p)
	note_mouse_movement (f, &event->xmotion);
#ifdef USE_GTK
      /* We may get an EnterNotify on the buttons in the toolbar.  In that
         case we moved out of any highlighted area and need to note this.  */
      if (!f && dpyinfo->last_mouse_glyph_frame)
        note_mouse_movement (dpyinfo->last_mouse_glyph_frame, &event->xmotion);
#endif
      goto OTHER;

    case FocusIn:
      x_detect_focus_change (dpyinfo, any, event, &inev.ie);
      goto OTHER;

    case LeaveNotify:
      x_display_set_last_user_time (dpyinfo, event->xcrossing.time);
      x_detect_focus_change (dpyinfo, any, event, &inev.ie);

      f = x_top_window_to_frame (dpyinfo, event->xcrossing.window);
      if (f)
        {
          if (f == hlinfo->mouse_face_mouse_frame)
            {
              /* If we move outside the frame, then we're
                 certainly no longer on any text in the frame.  */
              clear_mouse_face (hlinfo);
              hlinfo->mouse_face_mouse_frame = 0;
            }

          /* Generate a nil HELP_EVENT to cancel a help-echo.
             Do it only if there's something to cancel.
             Otherwise, the startup message is cleared when
             the mouse leaves the frame.  */
          if (any_help_event_p)
	    do_help = -1;
        }
#ifdef USE_GTK
      /* See comment in EnterNotify above */
      else if (dpyinfo->last_mouse_glyph_frame)
        note_mouse_movement (dpyinfo->last_mouse_glyph_frame, &event->xmotion);
#endif
      goto OTHER;

    case FocusOut:
      x_detect_focus_change (dpyinfo, any, event, &inev.ie);
      goto OTHER;

    case MotionNotify:
      {
        x_display_set_last_user_time (dpyinfo, event->xmotion.time);
        previous_help_echo_string = help_echo_string;
        help_echo_string = Qnil;

	f = (x_mouse_grabbed (dpyinfo) ? dpyinfo->last_mouse_frame
	     : x_window_to_frame (dpyinfo, event->xmotion.window));

        if (hlinfo->mouse_face_hidden)
          {
            hlinfo->mouse_face_hidden = false;
            clear_mouse_face (hlinfo);
          }

#ifdef USE_GTK
        if (f && xg_event_is_for_scrollbar (f, event))
          f = 0;
#endif
        if (f)
          {

            /* Generate SELECT_WINDOW_EVENTs when needed.
               Don't let popup menus influence things (bug#1261).  */
            if (!NILP (Vmouse_autoselect_window) && !popup_activated ())
	      {
		static Lisp_Object last_mouse_window;
		Lisp_Object window = window_from_coordinates
		  (f, event->xmotion.x, event->xmotion.y, 0, false);

		/* Window will be selected only when it is not selected now and
		   last mouse movement event was not in it.  Minibuffer window
		   will be selected only when it is active.  */
		if (WINDOWP (window)
		    && !EQ (window, last_mouse_window)
		    && !EQ (window, selected_window)
		    /* For click-to-focus window managers
		       create event iff we don't leave the
		       selected frame.  */
		    && (focus_follows_mouse
			|| (EQ (XWINDOW (window)->frame,
				XWINDOW (selected_window)->frame))))
		  {
		    inev.ie.kind = SELECT_WINDOW_EVENT;
		    inev.ie.frame_or_window = window;
		  }
		/* Remember the last window where we saw the mouse.  */
		last_mouse_window = window;
	      }
            if (!note_mouse_movement (f, &event->xmotion))
	      help_echo_string = previous_help_echo_string;
          }
        else
          {
#ifndef USE_TOOLKIT_SCROLL_BARS
            struct scroll_bar *bar
              = x_window_to_scroll_bar (event->xmotion.display,
                                        event->xmotion.window, 2);

            if (bar)
              x_scroll_bar_note_movement (bar, &event->xmotion);
#endif /* USE_TOOLKIT_SCROLL_BARS */

            /* If we move outside the frame, then we're
               certainly no longer on any text in the frame.  */
            clear_mouse_face (hlinfo);
          }

        /* If the contents of the global variable help_echo_string
           has changed, generate a HELP_EVENT.  */
        if (!NILP (help_echo_string)
            || !NILP (previous_help_echo_string))
	  do_help = 1;
        goto OTHER;
      }

    case ConfigureNotify:
      f = x_top_window_to_frame (dpyinfo, event->xconfigure.window);
#ifdef USE_GTK
      if (!f
          && (f = any)
          && event->xconfigure.window == FRAME_X_WINDOW (f))
        {
          xg_frame_resized (f, event->xconfigure.width,
                            event->xconfigure.height);
          f = 0;
        }
#endif
      if (f)
        {
	  x_net_wm_state (f, event->xconfigure.window);

#ifndef USE_X_TOOLKIT
#ifndef USE_GTK
          int width = FRAME_PIXEL_TO_TEXT_WIDTH (f, event->xconfigure.width);
          int height = FRAME_PIXEL_TO_TEXT_HEIGHT (f, event->xconfigure.height);

          /* In the toolkit version, change_frame_size
             is called by the code that handles resizing
             of the EmacsFrame widget.  */

          /* Even if the number of character rows and columns has
             not changed, the font size may have changed, so we need
             to check the pixel dimensions as well.  */
          if (width != FRAME_TEXT_WIDTH (f)
              || height != FRAME_TEXT_HEIGHT (f)
              || event->xconfigure.width != FRAME_PIXEL_WIDTH (f)
              || event->xconfigure.height != FRAME_PIXEL_HEIGHT (f))
            {
              change_frame_size (f, width, height, false, true, false, true);
	      x_clear_under_internal_border (f);
	      SET_FRAME_GARBAGED (f);
              cancel_mouse_face (f);
            }
#endif /* not USE_GTK */
#endif

#ifdef USE_GTK
          /* GTK creates windows but doesn't map them.
             Only get real positions when mapped.  */
          if (FRAME_GTK_OUTER_WIDGET (f)
              && gtk_widget_get_mapped (FRAME_GTK_OUTER_WIDGET (f)))
#endif
	    x_real_positions (f, &f->left_pos, &f->top_pos);

#ifdef HAVE_X_I18N
          if (FRAME_XIC (f) && (FRAME_XIC_STYLE (f) & XIMStatusArea))
            xic_set_statusarea (f);
#endif

        }
      goto OTHER;

    case ButtonRelease:
    case ButtonPress:
      {
        /* If we decide we want to generate an event to be seen
           by the rest of Emacs, we put it here.  */
        bool tool_bar_p = false;

	memset (&compose_status, 0, sizeof (compose_status));
	dpyinfo->last_mouse_glyph_frame = NULL;
	x_display_set_last_user_time (dpyinfo, event->xbutton.time);

        f = (x_mouse_grabbed (dpyinfo) ? dpyinfo->last_mouse_frame
	     : x_window_to_frame (dpyinfo, event->xbutton.window));

#ifdef USE_GTK
        if (f && xg_event_is_for_scrollbar (f, event))
          f = 0;
#endif
        if (f)
          {
#if ! defined (USE_GTK)
            /* Is this in the tool-bar?  */
            if (WINDOWP (f->tool_bar_window)
                && WINDOW_TOTAL_LINES (XWINDOW (f->tool_bar_window)))
              {
                Lisp_Object window;
                int x = event->xbutton.x;
                int y = event->xbutton.y;

                window = window_from_coordinates (f, x, y, 0, true);
                tool_bar_p = EQ (window, f->tool_bar_window);

                if (tool_bar_p && event->xbutton.button < 4)
		  handle_tool_bar_click
		    (f, x, y, event->xbutton.type == ButtonPress,
		     x_x_to_emacs_modifiers (dpyinfo, event->xbutton.state));
              }
#endif /* !USE_GTK */

            if (!tool_bar_p)
#if defined (USE_X_TOOLKIT) || defined (USE_GTK)
              if (! popup_activated ())
#endif
                {
                  if (ignore_next_mouse_click_timeout)
                    {
                      if (event->type == ButtonPress
                          && event->xbutton.time > ignore_next_mouse_click_timeout)
                        {
                          ignore_next_mouse_click_timeout = 0;
                          construct_mouse_click (&inev.ie, &event->xbutton, f);
                        }
                      if (event->type == ButtonRelease)
                        ignore_next_mouse_click_timeout = 0;
                    }
                  else
                    construct_mouse_click (&inev.ie, &event->xbutton, f);
                }
            if (FRAME_X_EMBEDDED_P (f))
              xembed_send_message (f, event->xbutton.time,
                                   XEMBED_REQUEST_FOCUS, 0, 0, 0);
          }
        else
          {
            struct scroll_bar *bar
              = x_window_to_scroll_bar (event->xbutton.display,
                                        event->xbutton.window, 2);

#ifdef USE_TOOLKIT_SCROLL_BARS
            /* Make the "Ctrl-Mouse-2 splits window" work for toolkit
               scroll bars.  */
            if (bar && event->xbutton.state & ControlMask)
              {
                x_scroll_bar_handle_click (bar, event, &inev.ie);
                *finish = X_EVENT_DROP;
              }
#else /* not USE_TOOLKIT_SCROLL_BARS */
            if (bar)
              x_scroll_bar_handle_click (bar, event, &inev.ie);
#endif /* not USE_TOOLKIT_SCROLL_BARS */
          }

        if (event->type == ButtonPress)
          {
            dpyinfo->grabbed |= (1 << event->xbutton.button);
            dpyinfo->last_mouse_frame = f;
#if ! defined (USE_GTK)
            if (f && !tool_bar_p)
              f->last_tool_bar_item = -1;
#endif /* not USE_GTK */
          }
        else
          dpyinfo->grabbed &= ~(1 << event->xbutton.button);

	/* Ignore any mouse motion that happened before this event;
	   any subsequent mouse-movement Emacs events should reflect
	   only motion after the ButtonPress/Release.  */
	if (f != 0)
	  f->mouse_moved = false;

#if defined (USE_X_TOOLKIT) || defined (USE_GTK)
        f = x_menubar_window_to_frame (dpyinfo, event);
        /* For a down-event in the menu bar,
           don't pass it to Xt right now.
           Instead, save it away
           and we will pass it to Xt from kbd_buffer_get_event.
           That way, we can run some Lisp code first.  */
        if (! popup_activated ()
#ifdef USE_GTK
            /* Gtk+ menus only react to the first three buttons. */
            && event->xbutton.button < 3
#endif
            && f && event->type == ButtonPress
            /* Verify the event is really within the menu bar
               and not just sent to it due to grabbing.  */
            && event->xbutton.x >= 0
            && event->xbutton.x < FRAME_PIXEL_WIDTH (f)
            && event->xbutton.y >= 0
            && event->xbutton.y < FRAME_MENUBAR_HEIGHT (f)
            && event->xbutton.same_screen)
          {
	    if (!f->output_data.x->saved_menu_event)
	      f->output_data.x->saved_menu_event = xmalloc (sizeof *event);
	    *f->output_data.x->saved_menu_event = *event;
	    inev.ie.kind = MENU_BAR_ACTIVATE_EVENT;
	    XSETFRAME (inev.ie.frame_or_window, f);
	    *finish = X_EVENT_DROP;
          }
        else
          goto OTHER;
#endif /* USE_X_TOOLKIT || USE_GTK */
      }
      break;

    case CirculateNotify:
      goto OTHER;

    case CirculateRequest:
      goto OTHER;

    case VisibilityNotify:
      goto OTHER;

    case MappingNotify:
      /* Someone has changed the keyboard mapping - update the
         local cache.  */
      switch (event->xmapping.request)
        {
        case MappingModifier:
          x_find_modifier_meanings (dpyinfo);
          /* This is meant to fall through.  */
        case MappingKeyboard:
          XRefreshKeyboardMapping ((XMappingEvent *) &event->xmapping);
        }
      goto OTHER;

    case DestroyNotify:
      xft_settings_event (dpyinfo, event);
      break;

    default:
    OTHER:
#ifdef USE_X_TOOLKIT
      block_input ();
    if (*finish != X_EVENT_DROP)
      XtDispatchEvent ((XEvent *) event);
    unblock_input ();
#endif /* USE_X_TOOLKIT */
    break;
    }

 done:
  if (inev.ie.kind != NO_EVENT)
    {
      kbd_buffer_store_event_hold (&inev.ie, hold_quit);
      count++;
    }

  if (do_help
      && !(hold_quit && hold_quit->kind != NO_EVENT))
    {
      Lisp_Object frame;

      if (f)
	XSETFRAME (frame, f);
      else
	frame = Qnil;

      if (do_help > 0)
	{
	  any_help_event_p = true;
	  gen_help_event (help_echo_string, frame, help_echo_window,
			  help_echo_object, help_echo_pos);
	}
      else
	{
	  help_echo_string = Qnil;
	  gen_help_event (Qnil, frame, Qnil, Qnil, 0);
	}
      count++;
    }

  SAFE_FREE ();
  return count;
}

/* Handles the XEvent EVENT on display DISPLAY.
   This is used for event loops outside the normal event handling,
   i.e. looping while a popup menu or a dialog is posted.

   Returns the value handle_one_xevent sets in the finish argument.  */
int
x_dispatch_event (XEvent *event, Display *display)
{
  struct x_display_info *dpyinfo;
  int finish = X_EVENT_NORMAL;

  dpyinfo = x_display_info_for_display (display);

  if (dpyinfo)
    handle_one_xevent (dpyinfo, event, &finish, 0);

  return finish;
}

/* Read events coming from the X server.
   Return as soon as there are no more events to be read.

   Return the number of characters stored into the buffer,
   thus pretending to be `read' (except the characters we store
   in the keyboard buffer can be multibyte, so are not necessarily
   C chars).  */

static int
XTread_socket (struct terminal *terminal, struct input_event *hold_quit)
{
  int count = 0;
  bool event_found = false;
  struct x_display_info *dpyinfo = terminal->display_info.x;

  block_input ();

  /* For debugging, this gives a way to fake an I/O error.  */
  if (dpyinfo == XTread_socket_fake_io_error)
    {
      XTread_socket_fake_io_error = 0;
      x_io_error_quitter (dpyinfo->display);
    }

#ifndef USE_GTK
  while (XPending (dpyinfo->display))
    {
      int finish;
      XEvent event;

      XNextEvent (dpyinfo->display, &event);

#ifdef HAVE_X_I18N
      /* Filter events for the current X input method.  */
      if (x_filter_event (dpyinfo, &event))
        continue;
#endif
      event_found = true;

      count += handle_one_xevent (dpyinfo, &event, &finish, hold_quit);

      if (finish == X_EVENT_GOTO_OUT)
	break;
    }

#else /* USE_GTK */

  /* For GTK we must use the GTK event loop.  But XEvents gets passed
     to our filter function above, and then to the big event switch.
     We use a bunch of globals to communicate with our filter function,
     that is kind of ugly, but it works.

     There is no way to do one display at the time, GTK just does events
     from all displays.  */

  while (gtk_events_pending ())
    {
      current_count = count;
      current_hold_quit = hold_quit;

      gtk_main_iteration ();

      count = current_count;
      current_count = -1;
      current_hold_quit = 0;

      if (current_finish == X_EVENT_GOTO_OUT)
        break;
    }
#endif /* USE_GTK */

  /* On some systems, an X bug causes Emacs to get no more events
     when the window is destroyed.  Detect that.  (1994.)  */
  if (! event_found)
    {
      /* Emacs and the X Server eats up CPU time if XNoOp is done every time.
	 One XNOOP in 100 loops will make Emacs terminate.
	 B. Bretthauer, 1994 */
      x_noop_count++;
      if (x_noop_count >= 100)
	{
	  x_noop_count=0;

	  if (next_noop_dpyinfo == 0)
	    next_noop_dpyinfo = x_display_list;

	  XNoOp (next_noop_dpyinfo->display);

	  /* Each time we get here, cycle through the displays now open.  */
	  next_noop_dpyinfo = next_noop_dpyinfo->next;
	}
    }

  /* If the focus was just given to an auto-raising frame,
     raise it now.  FIXME: handle more than one such frame.  */
  if (dpyinfo->x_pending_autoraise_frame)
    {
      x_raise_frame (dpyinfo->x_pending_autoraise_frame);
      dpyinfo->x_pending_autoraise_frame = NULL;
    }

  unblock_input ();

  return count;
}




/***********************************************************************
			     Text Cursor
 ***********************************************************************/

/* Set clipping for output in glyph row ROW.  W is the window in which
   we operate.  GC is the graphics context to set clipping in.

   ROW may be a text row or, e.g., a mode line.  Text rows must be
   clipped to the interior of the window dedicated to text display,
   mode lines must be clipped to the whole window.  */

static void
x_clip_to_row (struct window *w, struct glyph_row *row,
	       enum glyph_row_area area, GC gc)
{
  struct frame *f = XFRAME (WINDOW_FRAME (w));
  XRectangle clip_rect;
  int window_x, window_y, window_width;

  window_box (w, area, &window_x, &window_y, &window_width, 0);

  clip_rect.x = window_x;
  clip_rect.y = WINDOW_TO_FRAME_PIXEL_Y (w, max (0, row->y));
  clip_rect.y = max (clip_rect.y, window_y);
  clip_rect.width = window_width;
  clip_rect.height = row->visible_height;

  XSetClipRectangles (FRAME_X_DISPLAY (f), gc, 0, 0, &clip_rect, 1, Unsorted);
}


/* Draw a hollow box cursor on window W in glyph row ROW.  */

static void
x_draw_hollow_cursor (struct window *w, struct glyph_row *row)
{
  struct frame *f = XFRAME (WINDOW_FRAME (w));
  struct x_display_info *dpyinfo = FRAME_DISPLAY_INFO (f);
  Display *dpy = FRAME_X_DISPLAY (f);
  int x, y, wd, h;
  XGCValues xgcv;
  struct glyph *cursor_glyph;
  GC gc;

  /* Get the glyph the cursor is on.  If we can't tell because
     the current matrix is invalid or such, give up.  */
  cursor_glyph = get_phys_cursor_glyph (w);
  if (cursor_glyph == NULL)
    return;

  /* Compute frame-relative coordinates for phys cursor.  */
  get_phys_cursor_geometry (w, row, cursor_glyph, &x, &y, &h);
  wd = w->phys_cursor_width - 1;

  /* The foreground of cursor_gc is typically the same as the normal
     background color, which can cause the cursor box to be invisible.  */
  xgcv.foreground = f->output_data.x->cursor_pixel;
  if (dpyinfo->scratch_cursor_gc)
    XChangeGC (dpy, dpyinfo->scratch_cursor_gc, GCForeground, &xgcv);
  else
    dpyinfo->scratch_cursor_gc = XCreateGC (dpy, FRAME_X_WINDOW (f),
					    GCForeground, &xgcv);
  gc = dpyinfo->scratch_cursor_gc;

  /* When on R2L character, show cursor at the right edge of the
     glyph, unless the cursor box is as wide as the glyph or wider
     (the latter happens when x-stretch-cursor is non-nil).  */
  if ((cursor_glyph->resolved_level & 1) != 0
      && cursor_glyph->pixel_width > wd)
    {
      x += cursor_glyph->pixel_width - wd;
      if (wd > 0)
	wd -= 1;
    }
  /* Set clipping, draw the rectangle, and reset clipping again.  */
  x_clip_to_row (w, row, TEXT_AREA, gc);
  XDrawRectangle (dpy, FRAME_X_WINDOW (f), gc, x, y, wd, h - 1);
  XSetClipMask (dpy, gc, None);
}


/* Draw a bar cursor on window W in glyph row ROW.

   Implementation note: One would like to draw a bar cursor with an
   angle equal to the one given by the font property XA_ITALIC_ANGLE.
   Unfortunately, I didn't find a font yet that has this property set.
   --gerd.  */

static void
x_draw_bar_cursor (struct window *w, struct glyph_row *row, int width, enum text_cursor_kinds kind)
{
  struct frame *f = XFRAME (w->frame);
  struct glyph *cursor_glyph;

  /* If cursor is out of bounds, don't draw garbage.  This can happen
     in mini-buffer windows when switching between echo area glyphs
     and mini-buffer.  */
  cursor_glyph = get_phys_cursor_glyph (w);
  if (cursor_glyph == NULL)
    return;

  /* If on an image, draw like a normal cursor.  That's usually better
     visible than drawing a bar, esp. if the image is large so that
     the bar might not be in the window.  */
  if (cursor_glyph->type == IMAGE_GLYPH)
    {
      struct glyph_row *r;
      r = MATRIX_ROW (w->current_matrix, w->phys_cursor.vpos);
      draw_phys_cursor_glyph (w, r, DRAW_CURSOR);
    }
  else
    {
      Display *dpy = FRAME_X_DISPLAY (f);
      Window window = FRAME_X_WINDOW (f);
      GC gc = FRAME_DISPLAY_INFO (f)->scratch_cursor_gc;
      unsigned long mask = GCForeground | GCBackground | GCGraphicsExposures;
      struct face *face = FACE_FROM_ID (f, cursor_glyph->face_id);
      XGCValues xgcv;

      /* If the glyph's background equals the color we normally draw
	 the bars cursor in, the bar cursor in its normal color is
	 invisible.  Use the glyph's foreground color instead in this
	 case, on the assumption that the glyph's colors are chosen so
	 that the glyph is legible.  */
      if (face->background == f->output_data.x->cursor_pixel)
	xgcv.background = xgcv.foreground = face->foreground;
      else
	xgcv.background = xgcv.foreground = f->output_data.x->cursor_pixel;
      xgcv.graphics_exposures = False;

      if (gc)
	XChangeGC (dpy, gc, mask, &xgcv);
      else
	{
	  gc = XCreateGC (dpy, window, mask, &xgcv);
	  FRAME_DISPLAY_INFO (f)->scratch_cursor_gc = gc;
	}

      x_clip_to_row (w, row, TEXT_AREA, gc);

      if (kind == BAR_CURSOR)
	{
	  int x = WINDOW_TEXT_TO_FRAME_PIXEL_X (w, w->phys_cursor.x);

	  if (width < 0)
	    width = FRAME_CURSOR_WIDTH (f);
	  width = min (cursor_glyph->pixel_width, width);

	  w->phys_cursor_width = width;

	  /* If the character under cursor is R2L, draw the bar cursor
	     on the right of its glyph, rather than on the left.  */
	  if ((cursor_glyph->resolved_level & 1) != 0)
	    x += cursor_glyph->pixel_width - width;

	  XFillRectangle (dpy, window, gc, x,
			  WINDOW_TO_FRAME_PIXEL_Y (w, w->phys_cursor.y),
			  width, row->height);
	}
      else /* HBAR_CURSOR */
	{
	  int dummy_x, dummy_y, dummy_h;
	  int x = WINDOW_TEXT_TO_FRAME_PIXEL_X (w, w->phys_cursor.x);

	  if (width < 0)
	    width = row->height;

	  width = min (row->height, width);

	  get_phys_cursor_geometry (w, row, cursor_glyph, &dummy_x,
				    &dummy_y, &dummy_h);

	  if ((cursor_glyph->resolved_level & 1) != 0
	      && cursor_glyph->pixel_width > w->phys_cursor_width - 1)
	    x += cursor_glyph->pixel_width - w->phys_cursor_width + 1;
	  XFillRectangle (dpy, window, gc, x,
			  WINDOW_TO_FRAME_PIXEL_Y (w, w->phys_cursor.y +
						   row->height - width),
			  w->phys_cursor_width - 1, width);
	}

      XSetClipMask (dpy, gc, None);
    }
}


/* RIF: Define cursor CURSOR on frame F.  */

static void
x_define_frame_cursor (struct frame *f, Cursor cursor)
{
  if (!f->pointer_invisible
      && f->output_data.x->current_cursor != cursor)
    XDefineCursor (FRAME_X_DISPLAY (f), FRAME_X_WINDOW (f), cursor);
  f->output_data.x->current_cursor = cursor;
}


/* RIF: Clear area on frame F.  */

static void
x_clear_frame_area (struct frame *f, int x, int y, int width, int height)
{
  x_clear_area (FRAME_X_DISPLAY (f), FRAME_X_WINDOW (f), x, y, width, height);
#ifdef USE_GTK
  /* Must queue a redraw, because scroll bars might have been cleared.  */
  if (FRAME_GTK_WIDGET (f))
    gtk_widget_queue_draw (FRAME_GTK_WIDGET (f));
#endif
}


/* RIF: Draw cursor on window W.  */

static void
x_draw_window_cursor (struct window *w, struct glyph_row *glyph_row, int x,
		      int y, enum text_cursor_kinds cursor_type,
		      int cursor_width, bool on_p, bool active_p)
{
  struct frame *f = XFRAME (WINDOW_FRAME (w));

  if (on_p)
    {
      w->phys_cursor_type = cursor_type;
      w->phys_cursor_on_p = true;

      if (glyph_row->exact_window_width_line_p
	  && (glyph_row->reversed_p
	      ? (w->phys_cursor.hpos < 0)
	      : (w->phys_cursor.hpos >= glyph_row->used[TEXT_AREA])))
	{
	  glyph_row->cursor_in_fringe_p = true;
	  draw_fringe_bitmap (w, glyph_row, glyph_row->reversed_p);
	}
      else
	{
	  switch (cursor_type)
	    {
	    case HOLLOW_BOX_CURSOR:
	      x_draw_hollow_cursor (w, glyph_row);
	      break;

	    case FILLED_BOX_CURSOR:
	      draw_phys_cursor_glyph (w, glyph_row, DRAW_CURSOR);
	      break;

	    case BAR_CURSOR:
	      x_draw_bar_cursor (w, glyph_row, cursor_width, BAR_CURSOR);
	      break;

	    case HBAR_CURSOR:
	      x_draw_bar_cursor (w, glyph_row, cursor_width, HBAR_CURSOR);
	      break;

	    case NO_CURSOR:
	      w->phys_cursor_width = 0;
	      break;

	    default:
	      emacs_abort ();
	    }
	}

#ifdef HAVE_X_I18N
      if (w == XWINDOW (f->selected_window))
	if (FRAME_XIC (f) && (FRAME_XIC_STYLE (f) & XIMPreeditPosition))
	  xic_set_preeditarea (w, x, y);
#endif
    }

  XFlush (FRAME_X_DISPLAY (f));
}


/* Icons.  */

/* Make the x-window of frame F use the gnu icon bitmap.  */

bool
x_bitmap_icon (struct frame *f, Lisp_Object file)
{
  ptrdiff_t bitmap_id;

  if (FRAME_X_WINDOW (f) == 0)
    return true;

  /* Free up our existing icon bitmap and mask if any.  */
  if (f->output_data.x->icon_bitmap > 0)
    x_destroy_bitmap (f, f->output_data.x->icon_bitmap);
  f->output_data.x->icon_bitmap = 0;

  if (STRINGP (file))
    {
#ifdef USE_GTK
      /* Use gtk_window_set_icon_from_file () if available,
	 It's not restricted to bitmaps */
      if (xg_set_icon (f, file))
	return false;
#endif /* USE_GTK */
      bitmap_id = x_create_bitmap_from_file (f, file);
      x_create_bitmap_mask (f, bitmap_id);
    }
  else
    {
      /* Create the GNU bitmap and mask if necessary.  */
      if (FRAME_DISPLAY_INFO (f)->icon_bitmap_id < 0)
	{
	  ptrdiff_t rc = -1;

#ifdef USE_GTK

          if (xg_set_icon (f, xg_default_icon_file)
              || xg_set_icon_from_xpm_data (f, gnu_xpm_bits))
            {
              FRAME_DISPLAY_INFO (f)->icon_bitmap_id = -2;
              return false;
            }

#elif defined (HAVE_XPM) && defined (HAVE_X_WINDOWS)

	  rc = x_create_bitmap_from_xpm_data (f, gnu_xpm_bits);
	  if (rc != -1)
	    FRAME_DISPLAY_INFO (f)->icon_bitmap_id = rc;

#endif

	  /* If all else fails, use the (black and white) xbm image. */
	  if (rc == -1)
	    {
	      rc = x_create_bitmap_from_data (f, (char *) gnu_xbm_bits,
					      gnu_xbm_width, gnu_xbm_height);
	      if (rc == -1)
		return true;

	      FRAME_DISPLAY_INFO (f)->icon_bitmap_id = rc;
	      x_create_bitmap_mask (f, FRAME_DISPLAY_INFO (f)->icon_bitmap_id);
	    }
	}

      /* The first time we create the GNU bitmap and mask,
	 this increments the ref-count one extra time.
	 As a result, the GNU bitmap and mask are never freed.
	 That way, we don't have to worry about allocating it again.  */
      x_reference_bitmap (f, FRAME_DISPLAY_INFO (f)->icon_bitmap_id);

      bitmap_id = FRAME_DISPLAY_INFO (f)->icon_bitmap_id;
    }

  x_wm_set_icon_pixmap (f, bitmap_id);
  f->output_data.x->icon_bitmap = bitmap_id;

  return false;
}


/* Make the x-window of frame F use a rectangle with text.
   Use ICON_NAME as the text.  */

bool
x_text_icon (struct frame *f, const char *icon_name)
{
  if (FRAME_X_WINDOW (f) == 0)
    return true;

  {
    XTextProperty text;
    text.value = (unsigned char *) icon_name;
    text.encoding = XA_STRING;
    text.format = 8;
    text.nitems = strlen (icon_name);
    XSetWMIconName (FRAME_X_DISPLAY (f), FRAME_OUTER_WINDOW (f), &text);
  }

  if (f->output_data.x->icon_bitmap > 0)
    x_destroy_bitmap (f, f->output_data.x->icon_bitmap);
  f->output_data.x->icon_bitmap = 0;
  x_wm_set_icon_pixmap (f, 0);

  return false;
}

#define X_ERROR_MESSAGE_SIZE 200

/* If non-nil, this should be a string.
   It means catch X errors  and store the error message in this string.

   The reason we use a stack is that x_catch_error/x_uncatch_error can
   be called from a signal handler.
*/

struct x_error_message_stack {
  char string[X_ERROR_MESSAGE_SIZE];
  Display *dpy;
  struct x_error_message_stack *prev;
};
static struct x_error_message_stack *x_error_message;

/* An X error handler which stores the error message in
   *x_error_message.  This is called from x_error_handler if
   x_catch_errors is in effect.  */

static void
x_error_catcher (Display *display, XErrorEvent *event)
{
  XGetErrorText (display, event->error_code,
		 x_error_message->string,
		 X_ERROR_MESSAGE_SIZE);
}

/* Begin trapping X errors for display DPY.  Actually we trap X errors
   for all displays, but DPY should be the display you are actually
   operating on.

   After calling this function, X protocol errors no longer cause
   Emacs to exit; instead, they are recorded in the string
   stored in *x_error_message.

   Calling x_check_errors signals an Emacs error if an X error has
   occurred since the last call to x_catch_errors or x_check_errors.

   Calling x_uncatch_errors resumes the normal error handling.  */

void
x_catch_errors (Display *dpy)
{
  struct x_error_message_stack *data = xmalloc (sizeof *data);

  /* Make sure any errors from previous requests have been dealt with.  */
  XSync (dpy, False);

  data->dpy = dpy;
  data->string[0] = 0;
  data->prev = x_error_message;
  x_error_message = data;
}

/* Undo the last x_catch_errors call.
   DPY should be the display that was passed to x_catch_errors.  */

void
x_uncatch_errors (void)
{
  struct x_error_message_stack *tmp;

  block_input ();

  /* The display may have been closed before this function is called.
     Check if it is still open before calling XSync.  */
  if (x_display_info_for_display (x_error_message->dpy) != 0)
    XSync (x_error_message->dpy, False);

  tmp = x_error_message;
  x_error_message = x_error_message->prev;
  xfree (tmp);
  unblock_input ();
}

/* If any X protocol errors have arrived since the last call to
   x_catch_errors or x_check_errors, signal an Emacs error using
   sprintf (a buffer, FORMAT, the x error message text) as the text.  */

void
x_check_errors (Display *dpy, const char *format)
{
  /* Make sure to catch any errors incurred so far.  */
  XSync (dpy, False);

  if (x_error_message->string[0])
    {
      char string[X_ERROR_MESSAGE_SIZE];
      memcpy (string, x_error_message->string, X_ERROR_MESSAGE_SIZE);
      x_uncatch_errors ();
      error (format, string);
    }
}

/* Nonzero if we had any X protocol errors
   since we did x_catch_errors on DPY.  */

bool
x_had_errors_p (Display *dpy)
{
  /* Make sure to catch any errors incurred so far.  */
  XSync (dpy, False);

  return x_error_message->string[0] != 0;
}

/* Forget about any errors we have had, since we did x_catch_errors on DPY.  */

void
x_clear_errors (Display *dpy)
{
  x_error_message->string[0] = 0;
}

#if false
      /* See comment in unwind_to_catch why calling this is a bad
       * idea.  --lorentey   */
/* Close off all unclosed x_catch_errors calls.  */

void
x_fully_uncatch_errors (void)
{
  while (x_error_message)
    x_uncatch_errors ();
}
#endif

#if false
static unsigned int x_wire_count;
x_trace_wire (void)
{
  fprintf (stderr, "Lib call: %d\n", ++x_wire_count);
}
#endif


/************************************************************************
			  Handling X errors
 ************************************************************************/

/* Error message passed to x_connection_closed.  */

static char *error_msg;

/* Handle the loss of connection to display DPY.  ERROR_MESSAGE is
   the text of an error message that lead to the connection loss.  */

static void
x_connection_closed (Display *dpy, const char *error_message)
{
  struct x_display_info *dpyinfo = x_display_info_for_display (dpy);
  Lisp_Object frame, tail;
  ptrdiff_t idx = SPECPDL_INDEX ();

  error_msg = alloca (strlen (error_message) + 1);
  strcpy (error_msg, error_message);

  /* Inhibit redisplay while frames are being deleted. */
  specbind (Qinhibit_redisplay, Qt);

  if (dpyinfo)
    {
      /* Protect display from being closed when we delete the last
         frame on it. */
      dpyinfo->reference_count++;
      dpyinfo->terminal->reference_count++;
    }

  /* First delete frames whose mini-buffers are on frames
     that are on the dead display.  */
  FOR_EACH_FRAME (tail, frame)
    {
      Lisp_Object minibuf_frame;
      minibuf_frame
	= WINDOW_FRAME (XWINDOW (FRAME_MINIBUF_WINDOW (XFRAME (frame))));
      if (FRAME_X_P (XFRAME (frame))
	  && FRAME_X_P (XFRAME (minibuf_frame))
	  && ! EQ (frame, minibuf_frame)
	  && FRAME_DISPLAY_INFO (XFRAME (minibuf_frame)) == dpyinfo)
	delete_frame (frame, Qnoelisp);
    }

  /* Now delete all remaining frames on the dead display.
     We are now sure none of these is used as the mini-buffer
     for another frame that we need to delete.  */
  FOR_EACH_FRAME (tail, frame)
    if (FRAME_X_P (XFRAME (frame))
	&& FRAME_DISPLAY_INFO (XFRAME (frame)) == dpyinfo)
      {
	/* Set this to t so that delete_frame won't get confused
	   trying to find a replacement.  */
	kset_default_minibuffer_frame (FRAME_KBOARD (XFRAME (frame)), Qt);
	delete_frame (frame, Qnoelisp);
      }

  /* If DPYINFO is null, this means we didn't open the display in the
     first place, so don't try to close it.  */
  if (dpyinfo)
    {
      /* We can not call XtCloseDisplay here because it calls XSync.
         XSync inside the error handler apparently hangs Emacs.  On
         current Xt versions, this isn't needed either.  */
#ifdef USE_GTK
      /* A long-standing GTK bug prevents proper disconnect handling
	 (https://bugzilla.gnome.org/show_bug.cgi?id=85715).  Once,
	 the resulting Glib error message loop filled a user's disk.
	 To avoid this, kill Emacs unconditionally on disconnect.  */
      shut_down_emacs (0, Qnil);
      fprintf (stderr, "%s\n\
When compiled with GTK, Emacs cannot recover from X disconnects.\n\
This is a GTK bug: https://bugzilla.gnome.org/show_bug.cgi?id=85715\n\
For details, see etc/PROBLEMS.\n",
	       error_msg);
      emacs_abort ();
#endif /* USE_GTK */

      /* Indicate that this display is dead.  */
      dpyinfo->display = 0;

      dpyinfo->reference_count--;
      dpyinfo->terminal->reference_count--;
      if (dpyinfo->reference_count != 0)
        /* We have just closed all frames on this display. */
        emacs_abort ();

      {
	Lisp_Object tmp;
	XSETTERMINAL (tmp, dpyinfo->terminal);
	Fdelete_terminal (tmp, Qnoelisp);
      }
    }

  if (terminal_list == 0)
    {
      fprintf (stderr, "%s\n", error_msg);
      Fkill_emacs (make_number (70));
      /* NOTREACHED */
    }

  totally_unblock_input ();

  unbind_to (idx, Qnil);
  clear_waiting_for_input ();

  /* Tell GCC not to suggest attribute 'noreturn' for this function.  */
  IF_LINT (if (! terminal_list) return; )

  /* Here, we absolutely have to use a non-local exit (e.g. signal, throw,
     longjmp), because returning from this function would get us back into
     Xlib's code which will directly call `exit'.  */
  error ("%s", error_msg);
}

/* We specifically use it before defining it, so that gcc doesn't inline it,
   otherwise gdb doesn't know how to properly put a breakpoint on it.  */
static void x_error_quitter (Display *, XErrorEvent *);

/* This is the first-level handler for X protocol errors.
   It calls x_error_quitter or x_error_catcher.  */

static int
x_error_handler (Display *display, XErrorEvent *event)
{
#if defined USE_GTK && defined HAVE_GTK3
  if ((event->error_code == BadMatch || event->error_code == BadWindow)
      && event->request_code == X_SetInputFocus)
    {
      return 0;
    }
#endif

  if (x_error_message)
    x_error_catcher (display, event);
  else
    x_error_quitter (display, event);
  return 0;
}

/* This is the usual handler for X protocol errors.
   It kills all frames on the display that we got the error for.
   If that was the only one, it prints an error message and kills Emacs.  */

/* .gdbinit puts a breakpoint here, so make sure it is not inlined.  */

/* On older GCC versions, just putting x_error_quitter
   after x_error_handler prevents inlining into the former.  */

static void NO_INLINE
x_error_quitter (Display *display, XErrorEvent *event)
{
  char buf[256], buf1[356];

  /* Ignore BadName errors.  They can happen because of fonts
     or colors that are not defined.  */

  if (event->error_code == BadName)
    return;

  /* Note that there is no real way portable across R3/R4 to get the
     original error handler.  */

  XGetErrorText (display, event->error_code, buf, sizeof (buf));
  sprintf (buf1, "X protocol error: %s on protocol request %d",
	   buf, event->request_code);
  x_connection_closed (display, buf1);
}


/* This is the handler for X IO errors, always.
   It kills all frames on the display that we lost touch with.
   If that was the only one, it prints an error message and kills Emacs.  */

static int
x_io_error_quitter (Display *display)
{
  char buf[256];

  snprintf (buf, sizeof buf, "Connection lost to X server `%s'",
	    DisplayString (display));
  x_connection_closed (display, buf);
  return 0;
}

/* Changing the font of the frame.  */

/* Give frame F the font FONT-OBJECT as its default font.  The return
   value is FONT-OBJECT.  FONTSET is an ID of the fontset for the
   frame.  If it is negative, generate a new fontset from
   FONT-OBJECT.  */

Lisp_Object
x_new_font (struct frame *f, Lisp_Object font_object, int fontset)
{
  struct font *font = XFONT_OBJECT (font_object);
  int unit;

  if (fontset < 0)
    fontset = fontset_from_font (font_object);
  FRAME_FONTSET (f) = fontset;
  if (FRAME_FONT (f) == font)
    /* This font is already set in frame F.  There's nothing more to
       do.  */
    return font_object;

  FRAME_FONT (f) = font;
  FRAME_BASELINE_OFFSET (f) = font->baseline_offset;
  FRAME_COLUMN_WIDTH (f) = font->average_width;
  FRAME_LINE_HEIGHT (f) = FONT_HEIGHT (font);

#ifndef USE_X_TOOLKIT
  FRAME_MENU_BAR_HEIGHT (f) = FRAME_MENU_BAR_LINES (f) * FRAME_LINE_HEIGHT (f);
#endif

  /* Compute character columns occupied by scrollbar.

     Don't do things differently for non-toolkit scrollbars
     (Bug#17163).  */
  unit = FRAME_COLUMN_WIDTH (f);
  if (FRAME_CONFIG_SCROLL_BAR_WIDTH (f) > 0)
    FRAME_CONFIG_SCROLL_BAR_COLS (f)
      = (FRAME_CONFIG_SCROLL_BAR_WIDTH (f) + unit - 1) / unit;
  else
    FRAME_CONFIG_SCROLL_BAR_COLS (f) = (14 + unit - 1) / unit;

  if (FRAME_X_WINDOW (f) != 0)
    {
      /* Don't change the size of a tip frame; there's no point in
	 doing it because it's done in Fx_show_tip, and it leads to
	 problems because the tip frame has no widget.  */
      if (NILP (tip_frame) || XFRAME (tip_frame) != f)
	  adjust_frame_size (f, FRAME_COLS (f) * FRAME_COLUMN_WIDTH (f),
			     FRAME_LINES (f) * FRAME_LINE_HEIGHT (f), 3,
			     false, Qfont);
    }

#ifdef HAVE_X_I18N
  if (FRAME_XIC (f)
      && (FRAME_XIC_STYLE (f) & (XIMPreeditPosition | XIMStatusArea)))
    {
      block_input ();
      xic_set_xfontset (f, SSDATA (fontset_ascii (fontset)));
      unblock_input ();
    }
#endif

  return font_object;
}


/***********************************************************************
			   X Input Methods
 ***********************************************************************/

#ifdef HAVE_X_I18N

#ifdef HAVE_X11R6

/* XIM destroy callback function, which is called whenever the
   connection to input method XIM dies.  CLIENT_DATA contains a
   pointer to the x_display_info structure corresponding to XIM.  */

static void
xim_destroy_callback (XIM xim, XPointer client_data, XPointer call_data)
{
  struct x_display_info *dpyinfo = (struct x_display_info *) client_data;
  Lisp_Object frame, tail;

  block_input ();

  /* No need to call XDestroyIC.. */
  FOR_EACH_FRAME (tail, frame)
    {
      struct frame *f = XFRAME (frame);
      if (FRAME_X_P (f) && FRAME_DISPLAY_INFO (f) == dpyinfo)
	{
	  FRAME_XIC (f) = NULL;
          xic_free_xfontset (f);
	}
    }

  /* No need to call XCloseIM.  */
  dpyinfo->xim = NULL;
  XFree (dpyinfo->xim_styles);
  unblock_input ();
}

#endif /* HAVE_X11R6 */

/* Open the connection to the XIM server on display DPYINFO.
   RESOURCE_NAME is the resource name Emacs uses.  */

static void
xim_open_dpy (struct x_display_info *dpyinfo, char *resource_name)
{
  XIM xim;

#ifdef HAVE_XIM
  if (use_xim)
    {
      if (dpyinfo->xim)
	XCloseIM (dpyinfo->xim);
      xim = XOpenIM (dpyinfo->display, dpyinfo->xrdb, resource_name,
		     emacs_class);
      dpyinfo->xim = xim;

      if (xim)
	{
#ifdef HAVE_X11R6
	  XIMCallback destroy;
#endif

	  /* Get supported styles and XIM values.  */
	  XGetIMValues (xim, XNQueryInputStyle, &dpyinfo->xim_styles, NULL);

#ifdef HAVE_X11R6
	  destroy.callback = xim_destroy_callback;
	  destroy.client_data = (XPointer)dpyinfo;
	  XSetIMValues (xim, XNDestroyCallback, &destroy, NULL);
#endif
	}
    }

  else
#endif /* HAVE_XIM */
    dpyinfo->xim = NULL;
}


#ifdef HAVE_X11R6_XIM

/* XIM instantiate callback function, which is called whenever an XIM
   server is available.  DISPLAY is the display of the XIM.
   CLIENT_DATA contains a pointer to an xim_inst_t structure created
   when the callback was registered.  */

static void
xim_instantiate_callback (Display *display, XPointer client_data, XPointer call_data)
{
  struct xim_inst_t *xim_inst = (struct xim_inst_t *) client_data;
  struct x_display_info *dpyinfo = xim_inst->dpyinfo;

  /* We don't support multiple XIM connections. */
  if (dpyinfo->xim)
    return;

  xim_open_dpy (dpyinfo, xim_inst->resource_name);

  /* Create XIC for the existing frames on the same display, as long
     as they have no XIC.  */
  if (dpyinfo->xim && dpyinfo->reference_count > 0)
    {
      Lisp_Object tail, frame;

      block_input ();
      FOR_EACH_FRAME (tail, frame)
	{
	  struct frame *f = XFRAME (frame);

	  if (FRAME_X_P (f)
              && FRAME_DISPLAY_INFO (f) == xim_inst->dpyinfo)
	    if (FRAME_XIC (f) == NULL)
	      {
		create_frame_xic (f);
		if (FRAME_XIC_STYLE (f) & XIMStatusArea)
		  xic_set_statusarea (f);
		if (FRAME_XIC_STYLE (f) & XIMPreeditPosition)
		  {
		    struct window *w = XWINDOW (f->selected_window);
		    xic_set_preeditarea (w, w->cursor.x, w->cursor.y);
		  }
	      }
	}

      unblock_input ();
    }
}

#endif /* HAVE_X11R6_XIM */


/* Open a connection to the XIM server on display DPYINFO.
   RESOURCE_NAME is the resource name for Emacs.  On X11R5, open the
   connection only at the first time.  On X11R6, open the connection
   in the XIM instantiate callback function.  */

static void
xim_initialize (struct x_display_info *dpyinfo, char *resource_name)
{
  dpyinfo->xim = NULL;
#ifdef HAVE_XIM
  if (use_xim)
    {
#ifdef HAVE_X11R6_XIM
      struct xim_inst_t *xim_inst = xmalloc (sizeof *xim_inst);
      Bool ret;

      dpyinfo->xim_callback_data = xim_inst;
      xim_inst->dpyinfo = dpyinfo;
      xim_inst->resource_name = xstrdup (resource_name);
      ret = XRegisterIMInstantiateCallback
	(dpyinfo->display, dpyinfo->xrdb, xim_inst->resource_name,
	 emacs_class, xim_instantiate_callback,
	 /* This is XPointer in XFree86 but (XPointer *)
	    on Tru64, at least, hence the configure test.  */
	 (XRegisterIMInstantiateCallback_arg6) xim_inst);
      eassert (ret == True);
#else /* not HAVE_X11R6_XIM */
      xim_open_dpy (dpyinfo, resource_name);
#endif /* not HAVE_X11R6_XIM */
    }
#endif /* HAVE_XIM */
}


/* Close the connection to the XIM server on display DPYINFO. */

static void
xim_close_dpy (struct x_display_info *dpyinfo)
{
#ifdef HAVE_XIM
  if (use_xim)
    {
#ifdef HAVE_X11R6_XIM
      struct xim_inst_t *xim_inst = dpyinfo->xim_callback_data;

      if (dpyinfo->display)
	{
	  Bool ret = XUnregisterIMInstantiateCallback
	    (dpyinfo->display, dpyinfo->xrdb, xim_inst->resource_name,
	     emacs_class, xim_instantiate_callback,
	     (XRegisterIMInstantiateCallback_arg6) xim_inst);
	  eassert (ret == True);
	}
      xfree (xim_inst->resource_name);
      xfree (xim_inst);
#endif /* HAVE_X11R6_XIM */
      if (dpyinfo->display)
	XCloseIM (dpyinfo->xim);
      dpyinfo->xim = NULL;
      XFree (dpyinfo->xim_styles);
    }
#endif /* HAVE_XIM */
}

#endif /* not HAVE_X11R6_XIM */



/* Calculate the absolute position in frame F
   from its current recorded position values and gravity.  */

static void
x_calc_absolute_position (struct frame *f)
{
  int flags = f->size_hint_flags;

  /* We have nothing to do if the current position
     is already for the top-left corner.  */
  if (! ((flags & XNegative) || (flags & YNegative)))
    return;

  /* Treat negative positions as relative to the leftmost bottommost
     position that fits on the screen.  */
  if (flags & XNegative)
    f->left_pos = x_display_pixel_width (FRAME_DISPLAY_INFO (f))
      - FRAME_PIXEL_WIDTH (f) + f->left_pos;

  {
    int height = FRAME_PIXEL_HEIGHT (f);

#if defined USE_X_TOOLKIT && defined USE_MOTIF
    /* Something is fishy here.  When using Motif, starting Emacs with
       `-g -0-0', the frame appears too low by a few pixels.

       This seems to be so because initially, while Emacs is starting,
       the column widget's height and the frame's pixel height are
       different.  The column widget's height is the right one.  In
       later invocations, when Emacs is up, the frame's pixel height
       is right, though.

       It's not obvious where the initial small difference comes from.
       2000-12-01, gerd.  */

    XtVaGetValues (f->output_data.x->column_widget, XtNheight, &height, NULL);
#endif

    if (flags & YNegative)
      f->top_pos = x_display_pixel_height (FRAME_DISPLAY_INFO (f))
	- height + f->top_pos;
  }

  /* The left_pos and top_pos
     are now relative to the top and left screen edges,
     so the flags should correspond.  */
  f->size_hint_flags &= ~ (XNegative | YNegative);
}

/* CHANGE_GRAVITY is 1 when calling from Fset_frame_position,
   to really change the position, and 0 when calling from
   x_make_frame_visible (in that case, XOFF and YOFF are the current
   position values).  It is -1 when calling from x_set_frame_parameters,
   which means, do adjust for borders but don't change the gravity.  */

void
x_set_offset (struct frame *f, register int xoff, register int yoff, int change_gravity)
{
  int modified_top, modified_left;

  if (change_gravity > 0)
    {
      f->top_pos = yoff;
      f->left_pos = xoff;
      f->size_hint_flags &= ~ (XNegative | YNegative);
      if (xoff < 0)
	f->size_hint_flags |= XNegative;
      if (yoff < 0)
	f->size_hint_flags |= YNegative;
      f->win_gravity = NorthWestGravity;
    }
  x_calc_absolute_position (f);

  block_input ();
  x_wm_set_size_hint (f, 0, false);

  modified_left = f->left_pos;
  modified_top = f->top_pos;

  if (change_gravity != 0 && FRAME_DISPLAY_INFO (f)->wm_type == X_WMTYPE_A)
    {
      /* Some WMs (twm, wmaker at least) has an offset that is smaller
         than the WM decorations.  So we use the calculated offset instead
         of the WM decoration sizes here (x/y_pixels_outer_diff).  */
      modified_left += FRAME_X_OUTPUT (f)->move_offset_left;
      modified_top += FRAME_X_OUTPUT (f)->move_offset_top;
    }

  XMoveWindow (FRAME_X_DISPLAY (f), FRAME_OUTER_WINDOW (f),
               modified_left, modified_top);

  x_sync_with_move (f, f->left_pos, f->top_pos,
                    FRAME_DISPLAY_INFO (f)->wm_type == X_WMTYPE_UNKNOWN);

  /* change_gravity is non-zero when this function is called from Lisp to
     programmatically move a frame.  In that case, we call
     x_check_expected_move to discover if we have a "Type A" or "Type B"
     window manager, and, for a "Type A" window manager, adjust the position
     of the frame.

     We call x_check_expected_move if a programmatic move occurred, and
     either the window manager type (A/B) is unknown or it is Type A but we
     need to compute the top/left offset adjustment for this frame.  */

  if (change_gravity != 0
      && (FRAME_DISPLAY_INFO (f)->wm_type == X_WMTYPE_UNKNOWN
	  || (FRAME_DISPLAY_INFO (f)->wm_type == X_WMTYPE_A
	      && (FRAME_X_OUTPUT (f)->move_offset_left == 0
		  && FRAME_X_OUTPUT (f)->move_offset_top == 0))))
    x_check_expected_move (f, modified_left, modified_top);

  unblock_input ();
}

/* Return true if _NET_SUPPORTING_WM_CHECK window exists and _NET_SUPPORTED
   on the root window for frame F contains ATOMNAME.
   This is how a WM check shall be done according to the Window Manager
   Specification/Extended Window Manager Hints at
   http://freedesktop.org/wiki/Specifications/wm-spec.  */

static bool
wm_supports (struct frame *f, Atom want_atom)
{
  Atom actual_type;
  unsigned long actual_size, bytes_remaining;
  int i, rc, actual_format;
  bool ret;
  Window wmcheck_window;
  struct x_display_info *dpyinfo = FRAME_DISPLAY_INFO (f);
  Window target_window = dpyinfo->root_window;
  int max_len = 65536;
  Display *dpy = FRAME_X_DISPLAY (f);
  unsigned char *tmp_data = NULL;
  Atom target_type = XA_WINDOW;

  block_input ();

  x_catch_errors (dpy);
  rc = XGetWindowProperty (dpy, target_window,
                           dpyinfo->Xatom_net_supporting_wm_check,
                           0, max_len, False, target_type,
                           &actual_type, &actual_format, &actual_size,
                           &bytes_remaining, &tmp_data);

  if (rc != Success || actual_type != XA_WINDOW || x_had_errors_p (dpy))
    {
      if (tmp_data) XFree (tmp_data);
      x_uncatch_errors ();
      unblock_input ();
      return false;
    }

  wmcheck_window = *(Window *) tmp_data;
  XFree (tmp_data);

  /* Check if window exists. */
  XSelectInput (dpy, wmcheck_window, StructureNotifyMask);
  x_sync (f);
  if (x_had_errors_p (dpy))
    {
      x_uncatch_errors ();
      unblock_input ();
      return false;
    }

  if (dpyinfo->net_supported_window != wmcheck_window)
    {
      /* Window changed, reload atoms */
      if (dpyinfo->net_supported_atoms != NULL)
        XFree (dpyinfo->net_supported_atoms);
      dpyinfo->net_supported_atoms = NULL;
      dpyinfo->nr_net_supported_atoms = 0;
      dpyinfo->net_supported_window = 0;

      target_type = XA_ATOM;
      tmp_data = NULL;
      rc = XGetWindowProperty (dpy, target_window,
                               dpyinfo->Xatom_net_supported,
                               0, max_len, False, target_type,
                               &actual_type, &actual_format, &actual_size,
                               &bytes_remaining, &tmp_data);

      if (rc != Success || actual_type != XA_ATOM || x_had_errors_p (dpy))
        {
          if (tmp_data) XFree (tmp_data);
          x_uncatch_errors ();
          unblock_input ();
          return false;
        }

      dpyinfo->net_supported_atoms = (Atom *)tmp_data;
      dpyinfo->nr_net_supported_atoms = actual_size;
      dpyinfo->net_supported_window = wmcheck_window;
    }

  ret = false;

  for (i = 0; !ret && i < dpyinfo->nr_net_supported_atoms; ++i)
    ret = dpyinfo->net_supported_atoms[i] == want_atom;

  x_uncatch_errors ();
  unblock_input ();

  return ret;
}

static void
set_wm_state (Lisp_Object frame, bool add, Atom atom, Atom value)
{
  struct x_display_info *dpyinfo = FRAME_DISPLAY_INFO (XFRAME (frame));

  x_send_client_event (frame, make_number (0), frame,
                       dpyinfo->Xatom_net_wm_state,
                       make_number (32),
                       /* 1 = add, 0 = remove */
                       Fcons
                       (make_number (add),
                        Fcons
                        (make_fixnum_or_float (atom),
                         (value != 0
			  ? list1 (make_fixnum_or_float (value))
			  : Qnil))));
}

void
x_set_sticky (struct frame *f, Lisp_Object new_value, Lisp_Object old_value)
{
  Lisp_Object frame;
  struct x_display_info *dpyinfo = FRAME_DISPLAY_INFO (f);

  XSETFRAME (frame, f);

  set_wm_state (frame, !NILP (new_value),
                dpyinfo->Xatom_net_wm_state_sticky, None);
}

/* Return the current _NET_WM_STATE.
   SIZE_STATE is set to one of the FULLSCREEN_* values.
   Set *STICKY to the sticky state.

   Return true iff we are not hidden.  */

static bool
get_current_wm_state (struct frame *f,
                      Window window,
                      int *size_state,
                      bool *sticky)
{
  Atom actual_type;
  unsigned long actual_size, bytes_remaining;
  int i, rc, actual_format;
  bool is_hidden = false;
  struct x_display_info *dpyinfo = FRAME_DISPLAY_INFO (f);
  long max_len = 65536;
  Display *dpy = FRAME_X_DISPLAY (f);
  unsigned char *tmp_data = NULL;
  Atom target_type = XA_ATOM;

  *sticky = false;
  *size_state = FULLSCREEN_NONE;

  block_input ();
  x_catch_errors (dpy);
  rc = XGetWindowProperty (dpy, window, dpyinfo->Xatom_net_wm_state,
                           0, max_len, False, target_type,
                           &actual_type, &actual_format, &actual_size,
                           &bytes_remaining, &tmp_data);

  if (rc != Success || actual_type != target_type || x_had_errors_p (dpy))
    {
      if (tmp_data) XFree (tmp_data);
      x_uncatch_errors ();
      unblock_input ();
      return !FRAME_ICONIFIED_P (f);
    }

  x_uncatch_errors ();

  for (i = 0; i < actual_size; ++i)
    {
      Atom a = ((Atom*)tmp_data)[i];
      if (a == dpyinfo->Xatom_net_wm_state_hidden)
	is_hidden = true;
      else if (a == dpyinfo->Xatom_net_wm_state_maximized_horz)
        {
          if (*size_state == FULLSCREEN_HEIGHT)
            *size_state = FULLSCREEN_MAXIMIZED;
          else
            *size_state = FULLSCREEN_WIDTH;
        }
      else if (a == dpyinfo->Xatom_net_wm_state_maximized_vert)
        {
          if (*size_state == FULLSCREEN_WIDTH)
            *size_state = FULLSCREEN_MAXIMIZED;
          else
            *size_state = FULLSCREEN_HEIGHT;
        }
      else if (a == dpyinfo->Xatom_net_wm_state_fullscreen)
        *size_state = FULLSCREEN_BOTH;
      else if (a == dpyinfo->Xatom_net_wm_state_sticky)
        *sticky = true;
    }

  if (tmp_data) XFree (tmp_data);
  unblock_input ();
  return ! is_hidden;
}

/* Do fullscreen as specified in extended window manager hints */

static bool
do_ewmh_fullscreen (struct frame *f)
{
  struct x_display_info *dpyinfo = FRAME_DISPLAY_INFO (f);
  bool have_net_atom = wm_supports (f, dpyinfo->Xatom_net_wm_state);
  int cur;
  bool dummy;

  get_current_wm_state (f, FRAME_OUTER_WINDOW (f), &cur, &dummy);

  /* Some window managers don't say they support _NET_WM_STATE, but they do say
     they support _NET_WM_STATE_FULLSCREEN.  Try that also.  */
  if (!have_net_atom)
    have_net_atom = wm_supports (f, dpyinfo->Xatom_net_wm_state_fullscreen);

  if (have_net_atom && cur != f->want_fullscreen)
    {
      Lisp_Object frame;

      XSETFRAME (frame, f);

      /* Keep number of calls to set_wm_state as low as possible.
         Some window managers, or possible Gtk+, hangs when too many
         are sent at once.  */
      switch (f->want_fullscreen)
        {
        case FULLSCREEN_BOTH:
<<<<<<< HEAD
          if (cur == FULLSCREEN_WIDTH || cur == FULLSCREEN_MAXIMIZED
              || cur == FULLSCREEN_HEIGHT)
            set_wm_state (frame, false,
			  dpyinfo->Xatom_net_wm_state_maximized_horz,
                          dpyinfo->Xatom_net_wm_state_maximized_vert);
          set_wm_state (frame, true,
			dpyinfo->Xatom_net_wm_state_fullscreen, None);
=======
          if (cur != FULLSCREEN_BOTH)
            set_wm_state (frame, 1, dpyinfo->Xatom_net_wm_state_fullscreen,
                          None);
>>>>>>> 216c6aad
          break;
        case FULLSCREEN_WIDTH:
          if (cur == FULLSCREEN_BOTH || cur == FULLSCREEN_HEIGHT
              || cur == FULLSCREEN_MAXIMIZED)
            set_wm_state (frame, false, dpyinfo->Xatom_net_wm_state_fullscreen,
                          dpyinfo->Xatom_net_wm_state_maximized_vert);
          if (cur != FULLSCREEN_MAXIMIZED)
            set_wm_state (frame, true,
			  dpyinfo->Xatom_net_wm_state_maximized_horz, None);
          break;
        case FULLSCREEN_HEIGHT:
          if (cur == FULLSCREEN_BOTH || cur == FULLSCREEN_WIDTH
              || cur == FULLSCREEN_MAXIMIZED)
            set_wm_state (frame, false, dpyinfo->Xatom_net_wm_state_fullscreen,
                          dpyinfo->Xatom_net_wm_state_maximized_horz);
          if (cur != FULLSCREEN_MAXIMIZED)
            set_wm_state (frame, true,
			  dpyinfo->Xatom_net_wm_state_maximized_vert, None);
          break;
        case FULLSCREEN_MAXIMIZED:
          if (cur == FULLSCREEN_BOTH)
            set_wm_state (frame, false, dpyinfo->Xatom_net_wm_state_fullscreen,
			  None);
          set_wm_state (frame, true,
			dpyinfo->Xatom_net_wm_state_maximized_horz,
                        dpyinfo->Xatom_net_wm_state_maximized_vert);
          break;
        case FULLSCREEN_NONE:
          if (cur == FULLSCREEN_BOTH)
            set_wm_state (frame, false, dpyinfo->Xatom_net_wm_state_fullscreen,
			  None);
          else
            set_wm_state (frame, false,
			  dpyinfo->Xatom_net_wm_state_maximized_horz,
                          dpyinfo->Xatom_net_wm_state_maximized_vert);
        }

      f->want_fullscreen = FULLSCREEN_NONE;

    }

  return have_net_atom;
}

static void
XTfullscreen_hook (struct frame *f)
{
  if (FRAME_VISIBLE_P (f))
    {
      block_input ();
      x_check_fullscreen (f);
      x_sync (f);
      unblock_input ();
    }
}


static bool
x_handle_net_wm_state (struct frame *f, const XPropertyEvent *event)
{
  int value = FULLSCREEN_NONE;
  Lisp_Object lval;
  bool sticky = false;
  bool not_hidden = get_current_wm_state (f, event->window, &value, &sticky);

  lval = Qnil;
  switch (value)
    {
    case FULLSCREEN_WIDTH:
      lval = Qfullwidth;
      break;
    case FULLSCREEN_HEIGHT:
      lval = Qfullheight;
      break;
    case FULLSCREEN_BOTH:
      lval = Qfullboth;
      break;
    case FULLSCREEN_MAXIMIZED:
      lval = Qmaximized;
      break;
    }

  store_frame_param (f, Qfullscreen, lval);
  store_frame_param (f, Qsticky, sticky ? Qt : Qnil);

  return not_hidden;
}

/* Check if we need to resize the frame due to a fullscreen request.
   If so needed, resize the frame. */
static void
x_check_fullscreen (struct frame *f)
{
  if (do_ewmh_fullscreen (f))
    return;

  if (f->output_data.x->parent_desc != FRAME_DISPLAY_INFO (f)->root_window)
    return; /* Only fullscreen without WM or with EWM hints (above). */

  /* Setting fullscreen to nil doesn't do anything.  We could save the
     last non-fullscreen size and restore it, but it seems like a
     lot of work for this unusual case (no window manager running).  */

  if (f->want_fullscreen != FULLSCREEN_NONE)
    {
      int width = FRAME_PIXEL_WIDTH (f), height = FRAME_PIXEL_HEIGHT (f);
      struct x_display_info *dpyinfo = FRAME_DISPLAY_INFO (f);

      switch (f->want_fullscreen)
        {
          /* No difference between these two when there is no WM */
        case FULLSCREEN_BOTH:
        case FULLSCREEN_MAXIMIZED:
          width = x_display_pixel_width (dpyinfo);
          height = x_display_pixel_height (dpyinfo);
          break;
        case FULLSCREEN_WIDTH:
          width = x_display_pixel_width (dpyinfo);
          break;
        case FULLSCREEN_HEIGHT:
          height = x_display_pixel_height (dpyinfo);
        }

      XResizeWindow (FRAME_X_DISPLAY (f), FRAME_OUTER_WINDOW (f),
                     width, height);
    }
}

/* This function is called by x_set_offset to determine whether the window
   manager interfered with the positioning of the frame.  Type A window
   managers position the surrounding window manager decorations a small
   amount above and left of the user-supplied position.  Type B window
   managers position the surrounding window manager decorations at the
   user-specified position.  If we detect a Type A window manager, we
   compensate by moving the window right and down by the proper amount.  */

static void
x_check_expected_move (struct frame *f, int expected_left, int expected_top)
{
  int current_left = 0, current_top = 0;

  /* x_real_positions returns the left and top offsets of the outermost
     window manager window around the frame.  */

  x_real_positions (f, &current_left, &current_top);

  if (current_left != expected_left || current_top != expected_top)
    {
      /* It's a "Type A" window manager. */

      int adjusted_left;
      int adjusted_top;

        FRAME_DISPLAY_INFO (f)->wm_type = X_WMTYPE_A;
      FRAME_X_OUTPUT (f)->move_offset_left = expected_left - current_left;
      FRAME_X_OUTPUT (f)->move_offset_top = expected_top - current_top;

      /* Now fix the mispositioned frame's location. */

      adjusted_left = expected_left + FRAME_X_OUTPUT (f)->move_offset_left;
      adjusted_top = expected_top + FRAME_X_OUTPUT (f)->move_offset_top;

      XMoveWindow (FRAME_X_DISPLAY (f), FRAME_OUTER_WINDOW (f),
                   adjusted_left, adjusted_top);

      x_sync_with_move (f, expected_left, expected_top, false);
    }
  else
    /* It's a "Type B" window manager.  We don't have to adjust the
       frame's position. */

      FRAME_DISPLAY_INFO (f)->wm_type = X_WMTYPE_B;
}


/* Wait for XGetGeometry to return up-to-date position information for a
   recently-moved frame.  Call this immediately after calling XMoveWindow.
   If FUZZY is non-zero, then LEFT and TOP are just estimates of where the
   frame has been moved to, so we use a fuzzy position comparison instead
   of an exact comparison.  */

static void
x_sync_with_move (struct frame *f, int left, int top, bool fuzzy)
{
  int count = 0;

  while (count++ < 50)
    {
      int current_left = 0, current_top = 0;

      /* In theory, this call to XSync only needs to happen once, but in
         practice, it doesn't seem to work, hence the need for the surrounding
         loop.  */

      XSync (FRAME_X_DISPLAY (f), False);
      x_real_positions (f, &current_left, &current_top);

      if (fuzzy)
        {
          /* The left fuzz-factor is 10 pixels.  The top fuzz-factor is 40
             pixels.  */

          if (eabs (current_left - left) <= 10
	      && eabs (current_top - top) <= 40)
            return;
	}
      else if (current_left == left && current_top == top)
        return;
    }

  /* As a last resort, just wait 0.5 seconds and hope that XGetGeometry
     will then return up-to-date position info. */

  wait_reading_process_output (0, 500000000, 0, false, Qnil, NULL, 0);
}


/* Wait for an event on frame F matching EVENTTYPE.  */
void
x_wait_for_event (struct frame *f, int eventtype)
{
  int level = interrupt_input_blocked;

  fd_set fds;
  struct timespec tmo, tmo_at, time_now;
  int fd = ConnectionNumber (FRAME_X_DISPLAY (f));

  f->wait_event_type = eventtype;

  /* Set timeout to 0.1 second.  Hopefully not noticeable.
     Maybe it should be configurable.  */
  tmo = make_timespec (0, 100 * 1000 * 1000);
  tmo_at = timespec_add (current_timespec (), tmo);

  while (f->wait_event_type)
    {
      pending_signals = true;
      totally_unblock_input ();
      /* XTread_socket is called after unblock.  */
      block_input ();
      interrupt_input_blocked = level;

      FD_ZERO (&fds);
      FD_SET (fd, &fds);

      time_now = current_timespec ();
      if (timespec_cmp (tmo_at, time_now) < 0)
	break;

      tmo = timespec_sub (tmo_at, time_now);
      if (pselect (fd + 1, &fds, NULL, NULL, &tmo, NULL) == 0)
        break; /* Timeout */
    }

  f->wait_event_type = 0;
}


/* Change the size of frame F's X window to WIDTH/HEIGHT in the case F
   doesn't have a widget.  If CHANGE_GRAVITY, change to
   top-left-corner window gravity for this size change and subsequent
   size changes.  Otherwise leave the window gravity unchanged.  */

static void
x_set_window_size_1 (struct frame *f, bool change_gravity,
		     int width, int height, bool pixelwise)
{
  int pixelwidth, pixelheight;

  pixelwidth = (pixelwise
		? FRAME_TEXT_TO_PIXEL_WIDTH (f, width)
		: FRAME_TEXT_COLS_TO_PIXEL_WIDTH (f, width));
  pixelheight = ((pixelwise
		  ? FRAME_TEXT_TO_PIXEL_HEIGHT (f, height)
		  : FRAME_TEXT_LINES_TO_PIXEL_HEIGHT (f, height)));

  if (change_gravity) f->win_gravity = NorthWestGravity;
  x_wm_set_size_hint (f, 0, false);
  XResizeWindow (FRAME_X_DISPLAY (f), FRAME_OUTER_WINDOW (f),
		 pixelwidth, pixelheight + FRAME_MENUBAR_HEIGHT (f));


  /* We've set {FRAME,PIXEL}_{WIDTH,HEIGHT} to the values we hope to
     receive in the ConfigureNotify event; if we get what we asked
     for, then the event won't cause the screen to become garbaged, so
     we have to make sure to do it here.  */
  SET_FRAME_GARBAGED (f);

  /* Now, strictly speaking, we can't be sure that this is accurate,
     but the window manager will get around to dealing with the size
     change request eventually, and we'll hear how it went when the
     ConfigureNotify event gets here.

     We could just not bother storing any of this information here,
     and let the ConfigureNotify event set everything up, but that
     might be kind of confusing to the Lisp code, since size changes
     wouldn't be reported in the frame parameters until some random
     point in the future when the ConfigureNotify event arrives.

     Pass true for DELAY since we can't run Lisp code inside of
     a BLOCK_INPUT.  */

  /* But the ConfigureNotify may in fact never arrive, and then this is
     not right if the frame is visible.  Instead wait (with timeout)
     for the ConfigureNotify.  */
  if (FRAME_VISIBLE_P (f))
    x_wait_for_event (f, ConfigureNotify);
  else
    {
      change_frame_size (f, pixelwidth, pixelheight, false, true, false, true);
      x_sync (f);
    }
}


/* Call this to change the size of frame F's x-window.
   If CHANGE_GRAVITY, change to top-left-corner window gravity
   for this size change and subsequent size changes.
   Otherwise we leave the window gravity unchanged.  */

void
x_set_window_size (struct frame *f, bool change_gravity,
		   int width, int height, bool pixelwise)
{
  block_input ();

  /* The following breaks our calculations.  If it's really needed,
     think of something else.  */
#if false
  if (NILP (tip_frame) || XFRAME (tip_frame) != f)
    {
      int text_width, text_height;

      /* When the frame is maximized/fullscreen or running under for
         example Xmonad, x_set_window_size_1 will be a no-op.
         In that case, the right thing to do is extend rows/width to
         the current frame size.  We do that first if x_set_window_size_1
         turns out to not be a no-op (there is no way to know).
         The size will be adjusted again if the frame gets a
         ConfigureNotify event as a result of x_set_window_size.  */
      int pixelh = FRAME_PIXEL_HEIGHT (f);
#ifdef USE_X_TOOLKIT
      /* The menu bar is not part of text lines.  The tool bar
         is however.  */
      pixelh -= FRAME_MENUBAR_HEIGHT (f);
#endif
      text_width = FRAME_PIXEL_TO_TEXT_WIDTH (f, FRAME_PIXEL_WIDTH (f));
      text_height = FRAME_PIXEL_TO_TEXT_HEIGHT (f, pixelh);

      change_frame_size (f, text_width, text_height, false, true, false, true);
    }
#endif

#ifdef USE_GTK
  if (FRAME_GTK_WIDGET (f))
    if (! pixelwise)
      xg_frame_set_char_size (f, width * FRAME_COLUMN_WIDTH (f),
			      height * FRAME_LINE_HEIGHT (f));
    else
      xg_frame_set_char_size (f, width, height);
  else
    x_set_window_size_1 (f, change_gravity, width, height, pixelwise);
#else /* not USE_GTK */

  x_set_window_size_1 (f, change_gravity, width, height, pixelwise);
  x_clear_under_internal_border (f);

#endif /* not USE_GTK */

  /* If cursor was outside the new size, mark it as off.  */
  mark_window_cursors_off (XWINDOW (f->root_window));

  /* Clear out any recollection of where the mouse highlighting was,
     since it might be in a place that's outside the new frame size.
     Actually checking whether it is outside is a pain in the neck,
     so don't try--just let the highlighting be done afresh with new size.  */
  cancel_mouse_face (f);

  unblock_input ();

  do_pending_window_change (false);
}

/* Move the mouse to position pixel PIX_X, PIX_Y relative to frame F.  */

void
frame_set_mouse_pixel_position (struct frame *f, int pix_x, int pix_y)
{
  block_input ();

  XWarpPointer (FRAME_X_DISPLAY (f), None, FRAME_X_WINDOW (f),
		0, 0, 0, 0, pix_x, pix_y);
  unblock_input ();
}

/* Raise frame F.  */

void
x_raise_frame (struct frame *f)
{
  block_input ();
  if (FRAME_VISIBLE_P (f))
    XRaiseWindow (FRAME_X_DISPLAY (f), FRAME_OUTER_WINDOW (f));
  XFlush (FRAME_X_DISPLAY (f));
  unblock_input ();
}

/* Lower frame F.  */

static void
x_lower_frame (struct frame *f)
{
  if (FRAME_VISIBLE_P (f))
    {
      block_input ();
      XLowerWindow (FRAME_X_DISPLAY (f), FRAME_OUTER_WINDOW (f));
      XFlush (FRAME_X_DISPLAY (f));
      unblock_input ();
    }
}

/* Request focus with XEmbed */

void
xembed_request_focus (struct frame *f)
{
  /* See XEmbed Protocol Specification at
     http://freedesktop.org/wiki/Specifications/xembed-spec  */
  if (FRAME_VISIBLE_P (f))
    xembed_send_message (f, CurrentTime,
			 XEMBED_REQUEST_FOCUS, 0, 0, 0);
}

/* Activate frame with Extended Window Manager Hints */

void
x_ewmh_activate_frame (struct frame *f)
{
  /* See Window Manager Specification/Extended Window Manager Hints at
     http://freedesktop.org/wiki/Specifications/wm-spec  */

  struct x_display_info *dpyinfo = FRAME_DISPLAY_INFO (f);

  if (FRAME_VISIBLE_P (f) && wm_supports (f, dpyinfo->Xatom_net_active_window))
    {
      Lisp_Object frame;
      XSETFRAME (frame, f);
      x_send_client_event (frame, make_number (0), frame,
			   dpyinfo->Xatom_net_active_window,
			   make_number (32),
			   list2i (1, dpyinfo->last_user_time));
    }
}

static void
XTframe_raise_lower (struct frame *f, bool raise_flag)
{
  if (raise_flag)
    x_raise_frame (f);
  else
    x_lower_frame (f);
}

/* XEmbed implementation.  */

#if defined USE_X_TOOLKIT || ! defined USE_GTK

/* XEmbed implementation.  */

#define XEMBED_VERSION 0

static void
xembed_set_info (struct frame *f, enum xembed_info flags)
{
  unsigned long data[2];
  struct x_display_info *dpyinfo = FRAME_DISPLAY_INFO (f);

  data[0] = XEMBED_VERSION;
  data[1] = flags;

  XChangeProperty (FRAME_X_DISPLAY (f), FRAME_OUTER_WINDOW (f),
                   dpyinfo->Xatom_XEMBED_INFO, dpyinfo->Xatom_XEMBED_INFO,
		   32, PropModeReplace, (unsigned char *) data, 2);
}
#endif /* defined USE_X_TOOLKIT || ! defined USE_GTK */

static void
xembed_send_message (struct frame *f, Time t, enum xembed_message msg,
		     long int detail, long int data1, long int data2)
{
  XEvent event;

  event.xclient.type = ClientMessage;
  event.xclient.window = FRAME_X_OUTPUT (f)->parent_desc;
  event.xclient.message_type = FRAME_DISPLAY_INFO (f)->Xatom_XEMBED;
  event.xclient.format = 32;
  event.xclient.data.l[0] = t;
  event.xclient.data.l[1] = msg;
  event.xclient.data.l[2] = detail;
  event.xclient.data.l[3] = data1;
  event.xclient.data.l[4] = data2;

  XSendEvent (FRAME_X_DISPLAY (f), FRAME_X_OUTPUT (f)->parent_desc,
	      False, NoEventMask, &event);
  XSync (FRAME_X_DISPLAY (f), False);
}

/* Change of visibility.  */

/* This tries to wait until the frame is really visible.
   However, if the window manager asks the user where to position
   the frame, this will return before the user finishes doing that.
   The frame will not actually be visible at that time,
   but it will become visible later when the window manager
   finishes with it.  */

void
x_make_frame_visible (struct frame *f)
{
  int original_top, original_left;
  int tries = 0;

  block_input ();

  x_set_bitmap_icon (f);

  if (! FRAME_VISIBLE_P (f))
    {
      /* We test FRAME_GARBAGED_P here to make sure we don't
	 call x_set_offset a second time
	 if we get to x_make_frame_visible a second time
	 before the window gets really visible.  */
      if (! FRAME_ICONIFIED_P (f)
	  && ! FRAME_X_EMBEDDED_P (f)
	  && ! f->output_data.x->asked_for_visible)
	x_set_offset (f, f->left_pos, f->top_pos, 0);

      f->output_data.x->asked_for_visible = true;

      if (! EQ (Vx_no_window_manager, Qt))
	x_wm_set_window_state (f, NormalState);
#ifdef USE_X_TOOLKIT
      if (FRAME_X_EMBEDDED_P (f))
	xembed_set_info (f, XEMBED_MAPPED);
      else
	{
	  /* This was XtPopup, but that did nothing for an iconified frame.  */
	  XtMapWidget (f->output_data.x->widget);
	}
#else /* not USE_X_TOOLKIT */
#ifdef USE_GTK
      gtk_widget_show_all (FRAME_GTK_OUTER_WIDGET (f));
      gtk_window_deiconify (GTK_WINDOW (FRAME_GTK_OUTER_WIDGET (f)));
#else
      if (FRAME_X_EMBEDDED_P (f))
	xembed_set_info (f, XEMBED_MAPPED);
      else
	XMapRaised (FRAME_X_DISPLAY (f), FRAME_X_WINDOW (f));
#endif /* not USE_GTK */
#endif /* not USE_X_TOOLKIT */
    }

  XFlush (FRAME_X_DISPLAY (f));

  /* Synchronize to ensure Emacs knows the frame is visible
     before we do anything else.  We do this loop with input not blocked
     so that incoming events are handled.  */
  {
    Lisp_Object frame;
    /* This must be before UNBLOCK_INPUT
       since events that arrive in response to the actions above
       will set it when they are handled.  */
    bool previously_visible = f->output_data.x->has_been_visible;

    original_left = f->left_pos;
    original_top = f->top_pos;

    /* This must come after we set COUNT.  */
    unblock_input ();

    /* We unblock here so that arriving X events are processed.  */

    /* Now move the window back to where it was "supposed to be".
       But don't do it if the gravity is negative.
       When the gravity is negative, this uses a position
       that is 3 pixels too low.  Perhaps that's really the border width.

       Don't do this if the window has never been visible before,
       because the window manager may choose the position
       and we don't want to override it.  */

    if (! FRAME_VISIBLE_P (f)
	&& ! FRAME_ICONIFIED_P (f)
	&& ! FRAME_X_EMBEDDED_P (f)
	&& f->win_gravity == NorthWestGravity
	&& previously_visible)
      {
	Drawable rootw;
	int x, y;
	unsigned int width, height, border, depth;

	block_input ();

	/* On some window managers (such as FVWM) moving an existing
	   window, even to the same place, causes the window manager
	   to introduce an offset.  This can cause the window to move
	   to an unexpected location.  Check the geometry (a little
	   slow here) and then verify that the window is in the right
	   place.  If the window is not in the right place, move it
	   there, and take the potential window manager hit.  */
	XGetGeometry (FRAME_X_DISPLAY (f), FRAME_OUTER_WINDOW (f),
		      &rootw, &x, &y, &width, &height, &border, &depth);

	if (original_left != x || original_top != y)
	  XMoveWindow (FRAME_X_DISPLAY (f), FRAME_OUTER_WINDOW (f),
		       original_left, original_top);

	unblock_input ();
      }

    XSETFRAME (frame, f);

    /* Process X events until a MapNotify event has been seen.  */
    while (!FRAME_VISIBLE_P (f))
      {
	/* Force processing of queued events.  */
	x_sync (f);

        /* If on another desktop, the deiconify/map may be ignored and the
           frame never becomes visible.  XMonad does this.
           Prevent an endless loop.  */
        if (FRAME_ICONIFIED_P (f) &&  ++tries > 100)
          break;

       /* This hack is still in use at least for Cygwin.  See
	   http://lists.gnu.org/archive/html/emacs-devel/2013-12/msg00351.html.

	   Machines that do polling rather than SIGIO have been
	   observed to go into a busy-wait here.  So we'll fake an
	   alarm signal to let the handler know that there's something
	   to be read.  We used to raise a real alarm, but it seems
	   that the handler isn't always enabled here.  This is
	   probably a bug.  */
	if (input_polling_used ())
	  {
	    /* It could be confusing if a real alarm arrives while
	       processing the fake one.  Turn it off and let the
	       handler reset it.  */
	    int old_poll_suppress_count = poll_suppress_count;
	    poll_suppress_count = 1;
	    poll_for_input_1 ();
	    poll_suppress_count = old_poll_suppress_count;
	  }

	if (XPending (FRAME_X_DISPLAY (f)))
	  {
	    XEvent xev;
	    XNextEvent (FRAME_X_DISPLAY (f), &xev);
	    x_dispatch_event (&xev, FRAME_X_DISPLAY (f));
	  }
      }
  }
}

/* Change from mapped state to withdrawn state.  */

/* Make the frame visible (mapped and not iconified).  */

void
x_make_frame_invisible (struct frame *f)
{
  Window window;

  /* Use the frame's outermost window, not the one we normally draw on.  */
  window = FRAME_OUTER_WINDOW (f);

  /* Don't keep the highlight on an invisible frame.  */
  if (FRAME_DISPLAY_INFO (f)->x_highlight_frame == f)
    FRAME_DISPLAY_INFO (f)->x_highlight_frame = 0;

  block_input ();

  /* Before unmapping the window, update the WM_SIZE_HINTS property to claim
     that the current position of the window is user-specified, rather than
     program-specified, so that when the window is mapped again, it will be
     placed at the same location, without forcing the user to position it
     by hand again (they have already done that once for this window.)  */
  x_wm_set_size_hint (f, 0, true);

#ifdef USE_GTK
  if (FRAME_GTK_OUTER_WIDGET (f))
    gtk_widget_hide (FRAME_GTK_OUTER_WIDGET (f));
  else
#else
  if (FRAME_X_EMBEDDED_P (f))
    xembed_set_info (f, 0);
  else
#endif
  {

  if (! XWithdrawWindow (FRAME_X_DISPLAY (f), window,
			 DefaultScreen (FRAME_X_DISPLAY (f))))
    {
      unblock_input ();
      error ("Can't notify window manager of window withdrawal");
    }
  }

  /* We can't distinguish this from iconification
     just by the event that we get from the server.
     So we can't win using the usual strategy of letting
     FRAME_SAMPLE_VISIBILITY set this.  So do it by hand,
     and synchronize with the server to make sure we agree.  */
  SET_FRAME_VISIBLE (f, 0);
  SET_FRAME_ICONIFIED (f, false);

  x_sync (f);

  unblock_input ();
}

/* Change window state from mapped to iconified.  */

void
x_iconify_frame (struct frame *f)
{
#ifdef USE_X_TOOLKIT
  int result;
#endif

  /* Don't keep the highlight on an invisible frame.  */
  if (FRAME_DISPLAY_INFO (f)->x_highlight_frame == f)
    FRAME_DISPLAY_INFO (f)->x_highlight_frame = 0;

  if (FRAME_ICONIFIED_P (f))
    return;

  block_input ();

  x_set_bitmap_icon (f);

#if defined (USE_GTK)
  if (FRAME_GTK_OUTER_WIDGET (f))
    {
      if (! FRAME_VISIBLE_P (f))
        gtk_widget_show_all (FRAME_GTK_OUTER_WIDGET (f));

      gtk_window_iconify (GTK_WINDOW (FRAME_GTK_OUTER_WIDGET (f)));
      SET_FRAME_VISIBLE (f, 0);
      SET_FRAME_ICONIFIED (f, true);
      unblock_input ();
      return;
    }
#endif

#ifdef USE_X_TOOLKIT

  if (! FRAME_VISIBLE_P (f))
    {
      if (! EQ (Vx_no_window_manager, Qt))
	x_wm_set_window_state (f, IconicState);
      /* This was XtPopup, but that did nothing for an iconified frame.  */
      XtMapWidget (f->output_data.x->widget);
      /* The server won't give us any event to indicate
	 that an invisible frame was changed to an icon,
	 so we have to record it here.  */
      SET_FRAME_VISIBLE (f, 0);
      SET_FRAME_ICONIFIED (f, true);
      unblock_input ();
      return;
    }

  result = XIconifyWindow (FRAME_X_DISPLAY (f),
			   XtWindow (f->output_data.x->widget),
			   DefaultScreen (FRAME_X_DISPLAY (f)));
  unblock_input ();

  if (!result)
    error ("Can't notify window manager of iconification");

  SET_FRAME_ICONIFIED (f, true);
  SET_FRAME_VISIBLE (f, 0);

  block_input ();
  XFlush (FRAME_X_DISPLAY (f));
  unblock_input ();
#else /* not USE_X_TOOLKIT */

  /* Make sure the X server knows where the window should be positioned,
     in case the user deiconifies with the window manager.  */
  if (! FRAME_VISIBLE_P (f)
      && ! FRAME_ICONIFIED_P (f)
      && ! FRAME_X_EMBEDDED_P (f))
    x_set_offset (f, f->left_pos, f->top_pos, 0);

  /* Since we don't know which revision of X we're running, we'll use both
     the X11R3 and X11R4 techniques.  I don't know if this is a good idea.  */

  /* X11R4: send a ClientMessage to the window manager using the
     WM_CHANGE_STATE type.  */
  {
    XEvent msg;

    msg.xclient.window = FRAME_X_WINDOW (f);
    msg.xclient.type = ClientMessage;
    msg.xclient.message_type = FRAME_DISPLAY_INFO (f)->Xatom_wm_change_state;
    msg.xclient.format = 32;
    msg.xclient.data.l[0] = IconicState;

    if (! XSendEvent (FRAME_X_DISPLAY (f),
		      DefaultRootWindow (FRAME_X_DISPLAY (f)),
		      False,
		      SubstructureRedirectMask | SubstructureNotifyMask,
		      &msg))
      {
	unblock_input ();
	error ("Can't notify window manager of iconification");
      }
  }

  /* X11R3: set the initial_state field of the window manager hints to
     IconicState.  */
  x_wm_set_window_state (f, IconicState);

  if (!FRAME_VISIBLE_P (f))
    {
      /* If the frame was withdrawn, before, we must map it.  */
      XMapRaised (FRAME_X_DISPLAY (f), FRAME_X_WINDOW (f));
    }

  SET_FRAME_ICONIFIED (f, true);
  SET_FRAME_VISIBLE (f, 0);

  XFlush (FRAME_X_DISPLAY (f));
  unblock_input ();
#endif /* not USE_X_TOOLKIT */
}


/* Free X resources of frame F.  */

void
x_free_frame_resources (struct frame *f)
{
  struct x_display_info *dpyinfo = FRAME_DISPLAY_INFO (f);
  Mouse_HLInfo *hlinfo = &dpyinfo->mouse_highlight;
#ifdef USE_X_TOOLKIT
  Lisp_Object bar;
  struct scroll_bar *b;
#endif

  block_input ();

  /* If a display connection is dead, don't try sending more
     commands to the X server.  */
  if (dpyinfo->display)
    {
      /* Always exit with visible pointer to avoid weird issue
	 with Xfixes (Bug#17609).  */
      if (f->pointer_invisible)
	FRAME_DISPLAY_INFO (f)->toggle_visible_pointer (f, 0);

      /* We must free faces before destroying windows because some
	 font-driver (e.g. xft) access a window while finishing a
	 face.  */
      free_frame_faces (f);

      if (f->output_data.x->icon_desc)
	XDestroyWindow (FRAME_X_DISPLAY (f), f->output_data.x->icon_desc);

#ifdef USE_X_TOOLKIT
      /* Explicitly destroy the scroll bars of the frame.  Without
	 this, we get "BadDrawable" errors from the toolkit later on,
	 presumably from expose events generated for the disappearing
	 toolkit scroll bars.  */
      for (bar = FRAME_SCROLL_BARS (f); !NILP (bar); bar = b->next)
	{
	  b = XSCROLL_BAR (bar);
	  x_scroll_bar_remove (b);
	}
#endif

#ifdef HAVE_X_I18N
      if (FRAME_XIC (f))
	free_frame_xic (f);
#endif

#ifdef USE_X_TOOLKIT
      if (f->output_data.x->widget)
	{
	  XtDestroyWidget (f->output_data.x->widget);
	  f->output_data.x->widget = NULL;
	}
      /* Tooltips don't have widgets, only a simple X window, even if
	 we are using a toolkit.  */
      else if (FRAME_X_WINDOW (f))
	XDestroyWindow (FRAME_X_DISPLAY (f), FRAME_X_WINDOW (f));

      free_frame_menubar (f);

      if (f->shell_position)
	xfree (f->shell_position);
#else  /* !USE_X_TOOLKIT */

#ifdef USE_GTK
      xg_free_frame_widgets (f);
#endif /* USE_GTK */

      if (FRAME_X_WINDOW (f))
	XDestroyWindow (FRAME_X_DISPLAY (f), FRAME_X_WINDOW (f));
#endif /* !USE_X_TOOLKIT */

      unload_color (f, FRAME_FOREGROUND_PIXEL (f));
      unload_color (f, FRAME_BACKGROUND_PIXEL (f));
      unload_color (f, f->output_data.x->cursor_pixel);
      unload_color (f, f->output_data.x->cursor_foreground_pixel);
      unload_color (f, f->output_data.x->border_pixel);
      unload_color (f, f->output_data.x->mouse_pixel);

      if (f->output_data.x->scroll_bar_background_pixel != -1)
	unload_color (f, f->output_data.x->scroll_bar_background_pixel);
      if (f->output_data.x->scroll_bar_foreground_pixel != -1)
	unload_color (f, f->output_data.x->scroll_bar_foreground_pixel);
#if defined (USE_LUCID) && defined (USE_TOOLKIT_SCROLL_BARS)
      /* Scrollbar shadow colors.  */
      if (f->output_data.x->scroll_bar_top_shadow_pixel != -1)
	unload_color (f, f->output_data.x->scroll_bar_top_shadow_pixel);
      if (f->output_data.x->scroll_bar_bottom_shadow_pixel != -1)
	unload_color (f, f->output_data.x->scroll_bar_bottom_shadow_pixel);
#endif /* USE_LUCID && USE_TOOLKIT_SCROLL_BARS */
      if (f->output_data.x->white_relief.pixel != -1)
	unload_color (f, f->output_data.x->white_relief.pixel);
      if (f->output_data.x->black_relief.pixel != -1)
	unload_color (f, f->output_data.x->black_relief.pixel);

      x_free_gcs (f);

      /* Free extra GCs allocated by x_setup_relief_colors.  */
      if (f->output_data.x->white_relief.gc)
	{
	  XFreeGC (dpyinfo->display, f->output_data.x->white_relief.gc);
	  f->output_data.x->white_relief.gc = 0;
	}
      if (f->output_data.x->black_relief.gc)
	{
	  XFreeGC (dpyinfo->display, f->output_data.x->black_relief.gc);
	  f->output_data.x->black_relief.gc = 0;
	}

      /* Free cursors.  */
      if (f->output_data.x->text_cursor != 0)
	XFreeCursor (FRAME_X_DISPLAY (f), f->output_data.x->text_cursor);
      if (f->output_data.x->nontext_cursor != 0)
	XFreeCursor (FRAME_X_DISPLAY (f), f->output_data.x->nontext_cursor);
      if (f->output_data.x->modeline_cursor != 0)
	XFreeCursor (FRAME_X_DISPLAY (f), f->output_data.x->modeline_cursor);
      if (f->output_data.x->hand_cursor != 0)
	XFreeCursor (FRAME_X_DISPLAY (f), f->output_data.x->hand_cursor);
      if (f->output_data.x->hourglass_cursor != 0)
	XFreeCursor (FRAME_X_DISPLAY (f), f->output_data.x->hourglass_cursor);
      if (f->output_data.x->horizontal_drag_cursor != 0)
	XFreeCursor (FRAME_X_DISPLAY (f), f->output_data.x->horizontal_drag_cursor);
      if (f->output_data.x->vertical_drag_cursor != 0)
	XFreeCursor (FRAME_X_DISPLAY (f), f->output_data.x->vertical_drag_cursor);

      XFlush (FRAME_X_DISPLAY (f));
    }

  xfree (f->output_data.x->saved_menu_event);
  xfree (f->output_data.x);
  f->output_data.x = NULL;

  if (f == dpyinfo->x_focus_frame)
    dpyinfo->x_focus_frame = 0;
  if (f == dpyinfo->x_focus_event_frame)
    dpyinfo->x_focus_event_frame = 0;
  if (f == dpyinfo->x_highlight_frame)
    dpyinfo->x_highlight_frame = 0;
  if (f == hlinfo->mouse_face_mouse_frame)
    reset_mouse_highlight (hlinfo);

  unblock_input ();
}


/* Destroy the X window of frame F.  */

static void
x_destroy_window (struct frame *f)
{
  struct x_display_info *dpyinfo = FRAME_DISPLAY_INFO (f);

  /* If a display connection is dead, don't try sending more
     commands to the X server.  */
  if (dpyinfo->display != 0)
    x_free_frame_resources (f);

  dpyinfo->reference_count--;
}


/* Setting window manager hints.  */

/* Set the normal size hints for the window manager, for frame F.
   FLAGS is the flags word to use--or 0 meaning preserve the flags
   that the window now has.
   If USER_POSITION, set the USPosition
   flag (this is useful when FLAGS is 0).
   The GTK version is in gtkutils.c.  */

#ifndef USE_GTK
void
x_wm_set_size_hint (struct frame *f, long flags, bool user_position)
{
  XSizeHints size_hints;
  Window window = FRAME_OUTER_WINDOW (f);

  if (!window)
    return;

#ifdef USE_X_TOOLKIT
  if (f->output_data.x->widget)
    {
      widget_update_wm_size_hints (f->output_data.x->widget);
      return;
    }
#endif

  /* Setting PMaxSize caused various problems.  */
  size_hints.flags = PResizeInc | PMinSize /* | PMaxSize */;

  size_hints.x = f->left_pos;
  size_hints.y = f->top_pos;

  size_hints.height = FRAME_PIXEL_HEIGHT (f);
  size_hints.width = FRAME_PIXEL_WIDTH (f);

  size_hints.width_inc = frame_resize_pixelwise ? 1 : FRAME_COLUMN_WIDTH (f);
  size_hints.height_inc = frame_resize_pixelwise ? 1 : FRAME_LINE_HEIGHT (f);

  size_hints.max_width = x_display_pixel_width (FRAME_DISPLAY_INFO (f))
    - FRAME_TEXT_COLS_TO_PIXEL_WIDTH (f, 0);
  size_hints.max_height = x_display_pixel_height (FRAME_DISPLAY_INFO (f))
    - FRAME_TEXT_LINES_TO_PIXEL_HEIGHT (f, 0);

  /* Calculate the base and minimum sizes.  */
  {
    int base_width, base_height;
    int min_rows = 0, min_cols = 0;

    base_width = FRAME_TEXT_COLS_TO_PIXEL_WIDTH (f, 0);
    base_height = FRAME_TEXT_LINES_TO_PIXEL_HEIGHT (f, 0);

    if (frame_resize_pixelwise)
      /* Needed to prevent a bad protocol error crash when making the
	 frame size very small.  */
      {
	min_cols = 2 * min_cols;
	min_rows = 2 * min_rows;
      }

    /* The window manager uses the base width hints to calculate the
       current number of rows and columns in the frame while
       resizing; min_width and min_height aren't useful for this
       purpose, since they might not give the dimensions for a
       zero-row, zero-column frame.

       We use the base_width and base_height members if we have
       them; otherwise, we set the min_width and min_height members
       to the size for a zero x zero frame.  */

    size_hints.flags |= PBaseSize;
    size_hints.base_width = base_width;
    size_hints.base_height = base_height + FRAME_MENUBAR_HEIGHT (f);
    size_hints.min_width  = base_width + min_cols * FRAME_COLUMN_WIDTH (f);
    size_hints.min_height = base_height + min_rows * FRAME_LINE_HEIGHT (f);
  }

  /* If we don't need the old flags, we don't need the old hint at all.  */
  if (flags)
    {
      size_hints.flags |= flags;
      goto no_read;
    }

  {
    XSizeHints hints;		/* Sometimes I hate X Windows... */
    long supplied_return;
    int value;

    value = XGetWMNormalHints (FRAME_X_DISPLAY (f), window, &hints,
			       &supplied_return);

    if (flags)
      size_hints.flags |= flags;
    else
      {
	if (value == 0)
	  hints.flags = 0;
	if (hints.flags & PSize)
	  size_hints.flags |= PSize;
	if (hints.flags & PPosition)
	  size_hints.flags |= PPosition;
	if (hints.flags & USPosition)
	  size_hints.flags |= USPosition;
	if (hints.flags & USSize)
	  size_hints.flags |= USSize;
      }
  }

 no_read:

#ifdef PWinGravity
  size_hints.win_gravity = f->win_gravity;
  size_hints.flags |= PWinGravity;

  if (user_position)
    {
      size_hints.flags &= ~ PPosition;
      size_hints.flags |= USPosition;
    }
#endif /* PWinGravity */

  XSetWMNormalHints (FRAME_X_DISPLAY (f), window, &size_hints);
}
#endif /* not USE_GTK */

/* Used for IconicState or NormalState */

static void
x_wm_set_window_state (struct frame *f, int state)
{
#ifdef USE_X_TOOLKIT
  Arg al[1];

  XtSetArg (al[0], XtNinitialState, state);
  XtSetValues (f->output_data.x->widget, al, 1);
#else /* not USE_X_TOOLKIT */
  Window window = FRAME_X_WINDOW (f);

  f->output_data.x->wm_hints.flags |= StateHint;
  f->output_data.x->wm_hints.initial_state = state;

  XSetWMHints (FRAME_X_DISPLAY (f), window, &f->output_data.x->wm_hints);
#endif /* not USE_X_TOOLKIT */
}

static void
x_wm_set_icon_pixmap (struct frame *f, ptrdiff_t pixmap_id)
{
  Pixmap icon_pixmap, icon_mask;

#if !defined USE_X_TOOLKIT && !defined USE_GTK
  Window window = FRAME_OUTER_WINDOW (f);
#endif

  if (pixmap_id > 0)
    {
      icon_pixmap = x_bitmap_pixmap (f, pixmap_id);
      f->output_data.x->wm_hints.icon_pixmap = icon_pixmap;
      icon_mask = x_bitmap_mask (f, pixmap_id);
      f->output_data.x->wm_hints.icon_mask = icon_mask;
    }
  else
    {
      /* It seems there is no way to turn off use of an icon
	 pixmap.  */
      return;
    }


#ifdef USE_GTK
  {
    xg_set_frame_icon (f, icon_pixmap, icon_mask);
    return;
  }

#elif defined (USE_X_TOOLKIT) /* same as in x_wm_set_window_state.  */

  {
    Arg al[1];
    XtSetArg (al[0], XtNiconPixmap, icon_pixmap);
    XtSetValues (f->output_data.x->widget, al, 1);
    XtSetArg (al[0], XtNiconMask, icon_mask);
    XtSetValues (f->output_data.x->widget, al, 1);
  }

#else /* not USE_X_TOOLKIT && not USE_GTK */

  f->output_data.x->wm_hints.flags |= (IconPixmapHint | IconMaskHint);
  XSetWMHints (FRAME_X_DISPLAY (f), window, &f->output_data.x->wm_hints);

#endif /* not USE_X_TOOLKIT && not USE_GTK */
}

void
x_wm_set_icon_position (struct frame *f, int icon_x, int icon_y)
{
  Window window = FRAME_OUTER_WINDOW (f);

  f->output_data.x->wm_hints.flags |= IconPositionHint;
  f->output_data.x->wm_hints.icon_x = icon_x;
  f->output_data.x->wm_hints.icon_y = icon_y;

  XSetWMHints (FRAME_X_DISPLAY (f), window, &f->output_data.x->wm_hints);
}


/***********************************************************************
				Fonts
 ***********************************************************************/

#ifdef GLYPH_DEBUG

/* Check that FONT is valid on frame F.  It is if it can be found in F's
   font table.  */

static void
x_check_font (struct frame *f, struct font *font)
{
  eassert (font != NULL && ! NILP (font->props[FONT_TYPE_INDEX]));
  if (font->driver->check)
    eassert (font->driver->check (f, font) == 0);
}

#endif /* GLYPH_DEBUG */


/***********************************************************************
			    Initialization
 ***********************************************************************/

#ifdef USE_X_TOOLKIT
static XrmOptionDescRec emacs_options[] = {
  {"-geometry",	".geometry", XrmoptionSepArg, NULL},
  {"-iconic",	".iconic", XrmoptionNoArg, (XtPointer) "yes"},

  {"-internal-border-width", "*EmacsScreen.internalBorderWidth",
     XrmoptionSepArg, NULL},
  {"-ib",	"*EmacsScreen.internalBorderWidth", XrmoptionSepArg, NULL},

  {"-T",	"*EmacsShell.title", XrmoptionSepArg, (XtPointer) NULL},
  {"-wn",	"*EmacsShell.title", XrmoptionSepArg, (XtPointer) NULL},
  {"-title",	"*EmacsShell.title", XrmoptionSepArg, (XtPointer) NULL},
  {"-iconname",	"*EmacsShell.iconName", XrmoptionSepArg, (XtPointer) NULL},
  {"-in",	"*EmacsShell.iconName", XrmoptionSepArg, (XtPointer) NULL},
  {"-mc",	"*pointerColor", XrmoptionSepArg, (XtPointer) NULL},
  {"-cr",	"*cursorColor", XrmoptionSepArg, (XtPointer) NULL}
};

/* Whether atimer for Xt timeouts is activated or not.  */

static bool x_timeout_atimer_activated_flag;

#endif /* USE_X_TOOLKIT */

static int x_initialized;

/* Test whether two display-name strings agree up to the dot that separates
   the screen number from the server number.  */
static bool
same_x_server (const char *name1, const char *name2)
{
  bool seen_colon = false;
  const char *system_name = SSDATA (Vsystem_name);
  ptrdiff_t system_name_length = SBYTES (Vsystem_name);
  ptrdiff_t length_until_period = 0;

  while (system_name[length_until_period] != 0
	 && system_name[length_until_period] != '.')
    length_until_period++;

  /* Treat `unix' like an empty host name.  */
  if (! strncmp (name1, "unix:", 5))
    name1 += 4;
  if (! strncmp (name2, "unix:", 5))
    name2 += 4;
  /* Treat this host's name like an empty host name.  */
  if (! strncmp (name1, system_name, system_name_length)
      && name1[system_name_length] == ':')
    name1 += system_name_length;
  if (! strncmp (name2, system_name, system_name_length)
      && name2[system_name_length] == ':')
    name2 += system_name_length;
  /* Treat this host's domainless name like an empty host name.  */
  if (! strncmp (name1, system_name, length_until_period)
      && name1[length_until_period] == ':')
    name1 += length_until_period;
  if (! strncmp (name2, system_name, length_until_period)
      && name2[length_until_period] == ':')
    name2 += length_until_period;

  for (; *name1 != '\0' && *name1 == *name2; name1++, name2++)
    {
      if (*name1 == ':')
	seen_colon = true;
      if (seen_colon && *name1 == '.')
	return true;
    }
  return (seen_colon
	  && (*name1 == '.' || *name1 == '\0')
	  && (*name2 == '.' || *name2 == '\0'));
}

/* Count number of set bits in mask and number of bits to shift to
   get to the first bit.  With MASK 0x7e0, *BITS is set to 6, and *OFFSET
   to 5.  */
static void
get_bits_and_offset (unsigned long mask, int *bits, int *offset)
{
  int nr = 0;
  int off = 0;

  while (!(mask & 1))
    {
      off++;
      mask >>= 1;
    }

  while (mask & 1)
    {
      nr++;
      mask >>= 1;
    }

  *offset = off;
  *bits = nr;
}

/* Return true iff display DISPLAY is available for use.
   But don't permanently open it, just test its availability.  */

bool
x_display_ok (const char *display)
{
  Display *dpy = XOpenDisplay (display);
  if (!dpy)
    return false;
  XCloseDisplay (dpy);
  return true;
}

#ifdef USE_GTK
static void
my_log_handler (const gchar *log_domain, GLogLevelFlags log_level,
		const gchar *msg, gpointer user_data)
{
  if (!strstr (msg, "g_set_prgname"))
      fprintf (stderr, "%s-WARNING **: %s\n", log_domain, msg);
}
#endif

/* Create invisible cursor on X display referred by DPYINFO.  */

static Cursor
make_invisible_cursor (struct x_display_info *dpyinfo)
{
  Display *dpy = dpyinfo->display;
  static char const no_data[] = { 0 };
  Pixmap pix;
  XColor col;
  Cursor c = 0;

  x_catch_errors (dpy);
  pix = XCreateBitmapFromData (dpy, dpyinfo->root_window, no_data, 1, 1);
  if (! x_had_errors_p (dpy) && pix != None)
    {
      Cursor pixc;
      col.pixel = 0;
      col.red = col.green = col.blue = 0;
      col.flags = DoRed | DoGreen | DoBlue;
      pixc = XCreatePixmapCursor (dpy, pix, pix, &col, &col, 0, 0);
      if (! x_had_errors_p (dpy) && pixc != None)
        c = pixc;
      XFreePixmap (dpy, pix);
    }

  x_uncatch_errors ();

  return c;
}

/* True if DPY supports Xfixes extension >= 4.  */

static bool
x_probe_xfixes_extension (Display *dpy)
{
#ifdef HAVE_XFIXES
  int major, minor;
  return XFixesQueryVersion (dpy, &major, &minor) && major >= 4;
#else
  return false;
#endif /* HAVE_XFIXES */
}

/* Toggle mouse pointer visibility on frame F by using Xfixes functions.  */

static void
xfixes_toggle_visible_pointer (struct frame *f, bool invisible)
{
#ifdef HAVE_XFIXES
  if (invisible)
    XFixesHideCursor (FRAME_X_DISPLAY (f), FRAME_X_WINDOW (f));
  else
    XFixesShowCursor (FRAME_X_DISPLAY (f), FRAME_X_WINDOW (f));
  f->pointer_invisible = invisible;
#else
  emacs_abort ();
#endif /* HAVE_XFIXES */
}

/* Toggle mouse pointer visibility on frame F by using invisible cursor.  */

static void
x_toggle_visible_pointer (struct frame *f, bool invisible)
{
  eassert (FRAME_DISPLAY_INFO (f)->invisible_cursor != 0);
  if (invisible)
    XDefineCursor (FRAME_X_DISPLAY (f), FRAME_X_WINDOW (f),
		   FRAME_DISPLAY_INFO (f)->invisible_cursor);
  else
    XDefineCursor (FRAME_X_DISPLAY (f), FRAME_X_WINDOW (f),
		   f->output_data.x->current_cursor);
  f->pointer_invisible = invisible;
}

/* Setup pointer blanking, prefer Xfixes if available.  */

static void
x_setup_pointer_blanking (struct x_display_info *dpyinfo)
{
  /* FIXME: the brave tester should set EMACS_XFIXES because we're suspecting
     X server bug, see http://debbugs.gnu.org/cgi/bugreport.cgi?bug=17609.  */
  if (egetenv ("EMACS_XFIXES") && x_probe_xfixes_extension (dpyinfo->display))
    dpyinfo->toggle_visible_pointer = xfixes_toggle_visible_pointer;
  else
    {
      dpyinfo->toggle_visible_pointer = x_toggle_visible_pointer;
      dpyinfo->invisible_cursor = make_invisible_cursor (dpyinfo);
    }
}

/* Current X display connection identifier.  Incremented for each next
   connection established.  */
static unsigned x_display_id;

/* Open a connection to X display DISPLAY_NAME, and return
   the structure that describes the open display.
   If we cannot contact the display, return null.  */

struct x_display_info *
x_term_init (Lisp_Object display_name, char *xrm_option, char *resource_name)
{
  Display *dpy;
  struct terminal *terminal;
  struct x_display_info *dpyinfo;
  XrmDatabase xrdb;
  ptrdiff_t lim;

  block_input ();

  if (!x_initialized)
    {
      x_initialize ();
      ++x_initialized;
    }

  if (! x_display_ok (SSDATA (display_name)))
    error ("Display %s can't be opened", SSDATA (display_name));

#ifdef USE_GTK
  {
#define NUM_ARGV 10
    int argc;
    char *argv[NUM_ARGV];
    char **argv2 = argv;
    guint id;

    if (x_initialized++ > 1)
      {
        xg_display_open (SSDATA (display_name), &dpy);
      }
    else
      {
        static char display_opt[] = "--display";
        static char name_opt[] = "--name";

        for (argc = 0; argc < NUM_ARGV; ++argc)
          argv[argc] = 0;

        argc = 0;
        argv[argc++] = initial_argv[0];

        if (! NILP (display_name))
          {
            argv[argc++] = display_opt;
            argv[argc++] = SSDATA (display_name);
          }

        argv[argc++] = name_opt;
        argv[argc++] = resource_name;

        XSetLocaleModifiers ("");

        /* Work around GLib bug that outputs a faulty warning. See
           https://bugzilla.gnome.org/show_bug.cgi?id=563627.  */
        id = g_log_set_handler ("GLib", G_LOG_LEVEL_WARNING | G_LOG_FLAG_FATAL
                                  | G_LOG_FLAG_RECURSION, my_log_handler, NULL);

        /* NULL window -> events for all windows go to our function.
           Call before gtk_init so Gtk+ event filters comes after our.  */
        gdk_window_add_filter (NULL, event_handler_gdk, NULL);

        /* gtk_init does set_locale.  Fix locale before and after.  */
        fixup_locale ();
        gtk_init (&argc, &argv2);
        fixup_locale ();

        g_log_remove_handler ("GLib", id);

        xg_initialize ();

        dpy = DEFAULT_GDK_DISPLAY ();

#if ! GTK_CHECK_VERSION (2, 90, 0)
        /* Load our own gtkrc if it exists.  */
        {
          const char *file = "~/.emacs.d/gtkrc";
          Lisp_Object s, abs_file;

          s = build_string (file);
          abs_file = Fexpand_file_name (s, Qnil);

          if (! NILP (abs_file) && !NILP (Ffile_readable_p (abs_file)))
            gtk_rc_parse (SSDATA (abs_file));
        }
#endif

        XSetErrorHandler (x_error_handler);
        XSetIOErrorHandler (x_io_error_quitter);
      }
  }
#else /* not USE_GTK */
#ifdef USE_X_TOOLKIT
  /* weiner@footloose.sps.mot.com reports that this causes
     errors with X11R5:
	   X protocol error: BadAtom (invalid Atom parameter)
	   on protocol request 18skiloaf.
     So let's not use it until R6.  */
#ifdef HAVE_X11XTR6
  XtSetLanguageProc (NULL, NULL, NULL);
#endif

  {
    int argc = 0;
    char *argv[3];

    argv[0] = "";
    argc = 1;
    if (xrm_option)
      {
	argv[argc++] = "-xrm";
	argv[argc++] = xrm_option;
      }
    turn_on_atimers (false);
    dpy = XtOpenDisplay (Xt_app_con, SSDATA (display_name),
			 resource_name, EMACS_CLASS,
			 emacs_options, XtNumber (emacs_options),
			 &argc, argv);
    turn_on_atimers (true);

#ifdef HAVE_X11XTR6
    /* I think this is to compensate for XtSetLanguageProc.  */
    fixup_locale ();
#endif
  }

#else /* not USE_X_TOOLKIT */
  XSetLocaleModifiers ("");
  dpy = XOpenDisplay (SSDATA (display_name));
#endif /* not USE_X_TOOLKIT */
#endif /* not USE_GTK*/

  /* Detect failure.  */
  if (dpy == 0)
    {
      unblock_input ();
      return 0;
    }

  /* We have definitely succeeded.  Record the new connection.  */

  dpyinfo = xzalloc (sizeof *dpyinfo);
  terminal = x_create_terminal (dpyinfo);

  {
    struct x_display_info *share;

    for (share = x_display_list; share; share = share->next)
      if (same_x_server (SSDATA (XCAR (share->name_list_element)),
			 SSDATA (display_name)))
	break;
    if (share)
      terminal->kboard = share->terminal->kboard;
    else
      {
	terminal->kboard = allocate_kboard (Qx);

	if (!EQ (XSYMBOL (Qvendor_specific_keysyms)->function, Qunbound))
	  {
	    char *vendor = ServerVendor (dpy);

	    /* Protect terminal from GC before removing it from the
	       list of terminals.  */
	    struct gcpro gcpro1;
	    Lisp_Object gcpro_term;
	    XSETTERMINAL (gcpro_term, terminal);
	    GCPRO1 (gcpro_term);

	    /* Temporarily hide the partially initialized terminal.  */
	    terminal_list = terminal->next_terminal;
	    unblock_input ();
	    kset_system_key_alist
	      (terminal->kboard,
	       call1 (Qvendor_specific_keysyms,
		      vendor ? build_string (vendor) : empty_unibyte_string));
	    block_input ();
	    terminal->next_terminal = terminal_list;
 	    terminal_list = terminal;
	    UNGCPRO;
	  }

	/* Don't let the initial kboard remain current longer than necessary.
	   That would cause problems if a file loaded on startup tries to
	   prompt in the mini-buffer.  */
	if (current_kboard == initial_kboard)
	  current_kboard = terminal->kboard;
      }
    terminal->kboard->reference_count++;
  }

  /* Put this display on the chain.  */
  dpyinfo->next = x_display_list;
  x_display_list = dpyinfo;

  dpyinfo->name_list_element = Fcons (display_name, Qnil);
  dpyinfo->display = dpy;
  dpyinfo->connection = ConnectionNumber (dpyinfo->display);

  /* Set the name of the terminal. */
  terminal->name = xlispstrdup (display_name);

#if false
  XSetAfterFunction (x_current_display, x_trace_wire);
#endif

  lim = min (PTRDIFF_MAX, SIZE_MAX) - sizeof "@";
  if (lim - SBYTES (Vinvocation_name) < SBYTES (Vsystem_name))
    memory_full (SIZE_MAX);
  dpyinfo->x_id = ++x_display_id;
  dpyinfo->x_id_name = xmalloc (SBYTES (Vinvocation_name)
				+ SBYTES (Vsystem_name) + 2);
  char *nametail = lispstpcpy (dpyinfo->x_id_name, Vinvocation_name);
  *nametail++ = '@';
  lispstpcpy (nametail, Vsystem_name);

  /* Figure out which modifier bits mean what.  */
  x_find_modifier_meanings (dpyinfo);

  /* Get the scroll bar cursor.  */
#ifdef USE_GTK
  /* We must create a GTK cursor, it is required for GTK widgets.  */
  dpyinfo->xg_cursor = xg_create_default_cursor (dpyinfo->display);
#endif /* USE_GTK */

  dpyinfo->vertical_scroll_bar_cursor
    = XCreateFontCursor (dpyinfo->display, XC_sb_v_double_arrow);

  dpyinfo->horizontal_scroll_bar_cursor
    = XCreateFontCursor (dpyinfo->display, XC_sb_h_double_arrow);

  xrdb = x_load_resources (dpyinfo->display, xrm_option,
			   resource_name, EMACS_CLASS);
#ifdef HAVE_XRMSETDATABASE
  XrmSetDatabase (dpyinfo->display, xrdb);
#else
  dpyinfo->display->db = xrdb;
#endif
  /* Put the rdb where we can find it in a way that works on
     all versions.  */
  dpyinfo->xrdb = xrdb;

  dpyinfo->screen = ScreenOfDisplay (dpyinfo->display,
				     DefaultScreen (dpyinfo->display));
  select_visual (dpyinfo);
  dpyinfo->cmap = DefaultColormapOfScreen (dpyinfo->screen);
  dpyinfo->root_window = RootWindowOfScreen (dpyinfo->screen);
  dpyinfo->icon_bitmap_id = -1;
  dpyinfo->wm_type = X_WMTYPE_UNKNOWN;

  reset_mouse_highlight (&dpyinfo->mouse_highlight);

  /* See if we can construct pixel values from RGB values.  */
  if (dpyinfo->visual->class == TrueColor)
    {
      get_bits_and_offset (dpyinfo->visual->red_mask,
                           &dpyinfo->red_bits, &dpyinfo->red_offset);
      get_bits_and_offset (dpyinfo->visual->blue_mask,
                           &dpyinfo->blue_bits, &dpyinfo->blue_offset);
      get_bits_and_offset (dpyinfo->visual->green_mask,
                           &dpyinfo->green_bits, &dpyinfo->green_offset);
    }

  /* See if a private colormap is requested.  */
  if (dpyinfo->visual == DefaultVisualOfScreen (dpyinfo->screen))
    {
      if (dpyinfo->visual->class == PseudoColor)
	{
	  AUTO_STRING (privateColormap, "privateColormap");
	  AUTO_STRING (PrivateColormap, "PrivateColormap");
	  Lisp_Object value
	    = display_x_get_resource (dpyinfo, privateColormap,
				      PrivateColormap, Qnil, Qnil);
	  if (STRINGP (value)
	      && (!strcmp (SSDATA (value), "true")
		  || !strcmp (SSDATA (value), "on")))
	    dpyinfo->cmap = XCopyColormapAndFree (dpyinfo->display, dpyinfo->cmap);
	}
    }
  else
    dpyinfo->cmap = XCreateColormap (dpyinfo->display, dpyinfo->root_window,
				     dpyinfo->visual, AllocNone);

#ifdef HAVE_XFT
  {
    /* If we are using Xft, the following precautions should be made:

       1. Make sure that the Xrender extension is added before the Xft one.
       Otherwise, the close-display hook set by Xft is called after the one
       for Xrender, and the former tries to re-add the latter.  This results
       in inconsistency of internal states and leads to X protocol error when
       one reconnects to the same X server (Bug#1696).

       2. Check dpi value in X resources.  It is better we use it as well,
       since Xft will use it, as will all Gnome applications.  If our real DPI
       is smaller or larger than the one Xft uses, our font will look smaller
       or larger than other for other applications, even if it is the same
       font name (monospace-10 for example).  */

    int event_base, error_base;
    char *v;
    double d;

    XRenderQueryExtension (dpyinfo->display, &event_base, &error_base);

    v = XGetDefault (dpyinfo->display, "Xft", "dpi");
    if (v != NULL && sscanf (v, "%lf", &d) == 1)
      dpyinfo->resy = dpyinfo->resx = d;
  }
#endif

  if (dpyinfo->resy < 1)
    {
      int screen_number = XScreenNumberOfScreen (dpyinfo->screen);
      double pixels = DisplayHeight (dpyinfo->display, screen_number);
      double mm = DisplayHeightMM (dpyinfo->display, screen_number);
      /* Mac OS X 10.3's Xserver sometimes reports 0.0mm.  */
      dpyinfo->resy = (mm < 1) ? 100 : pixels * 25.4 / mm;
      pixels = DisplayWidth (dpyinfo->display, screen_number);
      mm = DisplayWidthMM (dpyinfo->display, screen_number);
      /* Mac OS X 10.3's Xserver sometimes reports 0.0mm.  */
      dpyinfo->resx = (mm < 1) ? 100 : pixels * 25.4 / mm;
    }

  {
    static const struct
    {
      const char *name;
      int offset;
    } atom_refs[] = {
#define ATOM_REFS_INIT(string, member) \
      { string, offsetof (struct x_display_info, member) },
      ATOM_REFS_INIT ("WM_PROTOCOLS", Xatom_wm_protocols)
      ATOM_REFS_INIT ("WM_TAKE_FOCUS", Xatom_wm_take_focus)
      ATOM_REFS_INIT ("WM_SAVE_YOURSELF", Xatom_wm_save_yourself)
      ATOM_REFS_INIT ("WM_DELETE_WINDOW", Xatom_wm_delete_window)
      ATOM_REFS_INIT ("WM_CHANGE_STATE", Xatom_wm_change_state)
      ATOM_REFS_INIT ("WM_CONFIGURE_DENIED", Xatom_wm_configure_denied)
      ATOM_REFS_INIT ("WM_MOVED", Xatom_wm_window_moved)
      ATOM_REFS_INIT ("WM_CLIENT_LEADER", Xatom_wm_client_leader)
      ATOM_REFS_INIT ("Editres", Xatom_editres)
      ATOM_REFS_INIT ("CLIPBOARD", Xatom_CLIPBOARD)
      ATOM_REFS_INIT ("TIMESTAMP", Xatom_TIMESTAMP)
      ATOM_REFS_INIT ("TEXT", Xatom_TEXT)
      ATOM_REFS_INIT ("COMPOUND_TEXT", Xatom_COMPOUND_TEXT)
      ATOM_REFS_INIT ("UTF8_STRING", Xatom_UTF8_STRING)
      ATOM_REFS_INIT ("DELETE", Xatom_DELETE)
      ATOM_REFS_INIT ("MULTIPLE", Xatom_MULTIPLE)
      ATOM_REFS_INIT ("INCR", Xatom_INCR)
      ATOM_REFS_INIT ("_EMACS_TMP_",  Xatom_EMACS_TMP)
      ATOM_REFS_INIT ("TARGETS", Xatom_TARGETS)
      ATOM_REFS_INIT ("NULL", Xatom_NULL)
      ATOM_REFS_INIT ("ATOM", Xatom_ATOM)
      ATOM_REFS_INIT ("ATOM_PAIR", Xatom_ATOM_PAIR)
      ATOM_REFS_INIT ("CLIPBOARD_MANAGER", Xatom_CLIPBOARD_MANAGER)
      ATOM_REFS_INIT ("_XEMBED_INFO", Xatom_XEMBED_INFO)
      /* For properties of font.  */
      ATOM_REFS_INIT ("PIXEL_SIZE", Xatom_PIXEL_SIZE)
      ATOM_REFS_INIT ("AVERAGE_WIDTH", Xatom_AVERAGE_WIDTH)
      ATOM_REFS_INIT ("_MULE_BASELINE_OFFSET", Xatom_MULE_BASELINE_OFFSET)
      ATOM_REFS_INIT ("_MULE_RELATIVE_COMPOSE", Xatom_MULE_RELATIVE_COMPOSE)
      ATOM_REFS_INIT ("_MULE_DEFAULT_ASCENT", Xatom_MULE_DEFAULT_ASCENT)
      /* Ghostscript support.  */
      ATOM_REFS_INIT ("DONE", Xatom_DONE)
      ATOM_REFS_INIT ("PAGE", Xatom_PAGE)
      ATOM_REFS_INIT ("SCROLLBAR", Xatom_Scrollbar)
      ATOM_REFS_INIT ("HORIZONTAL_SCROLLBAR", Xatom_Horizontal_Scrollbar)
      ATOM_REFS_INIT ("_XEMBED", Xatom_XEMBED)
      /* EWMH */
      ATOM_REFS_INIT ("_NET_WM_STATE", Xatom_net_wm_state)
      ATOM_REFS_INIT ("_NET_WM_STATE_FULLSCREEN", Xatom_net_wm_state_fullscreen)
      ATOM_REFS_INIT ("_NET_WM_STATE_MAXIMIZED_HORZ",
		      Xatom_net_wm_state_maximized_horz)
      ATOM_REFS_INIT ("_NET_WM_STATE_MAXIMIZED_VERT",
		      Xatom_net_wm_state_maximized_vert)
      ATOM_REFS_INIT ("_NET_WM_STATE_STICKY", Xatom_net_wm_state_sticky)
      ATOM_REFS_INIT ("_NET_WM_STATE_HIDDEN", Xatom_net_wm_state_hidden)
      ATOM_REFS_INIT ("_NET_WM_WINDOW_TYPE", Xatom_net_window_type)
      ATOM_REFS_INIT ("_NET_WM_WINDOW_TYPE_TOOLTIP",
		      Xatom_net_window_type_tooltip)
      ATOM_REFS_INIT ("_NET_WM_ICON_NAME", Xatom_net_wm_icon_name)
      ATOM_REFS_INIT ("_NET_WM_NAME", Xatom_net_wm_name)
      ATOM_REFS_INIT ("_NET_SUPPORTED",  Xatom_net_supported)
      ATOM_REFS_INIT ("_NET_SUPPORTING_WM_CHECK", Xatom_net_supporting_wm_check)
      ATOM_REFS_INIT ("_NET_WM_WINDOW_OPACITY", Xatom_net_wm_window_opacity)
      ATOM_REFS_INIT ("_NET_ACTIVE_WINDOW", Xatom_net_active_window)
      ATOM_REFS_INIT ("_NET_FRAME_EXTENTS", Xatom_net_frame_extents)
      ATOM_REFS_INIT ("_NET_CURRENT_DESKTOP", Xatom_net_current_desktop)
      ATOM_REFS_INIT ("_NET_WORKAREA", Xatom_net_workarea)
      /* Session management */
      ATOM_REFS_INIT ("SM_CLIENT_ID", Xatom_SM_CLIENT_ID)
      ATOM_REFS_INIT ("_XSETTINGS_SETTINGS", Xatom_xsettings_prop)
      ATOM_REFS_INIT ("MANAGER", Xatom_xsettings_mgr)
    };

    int i;
    enum { atom_count = ARRAYELTS (atom_refs) };
    /* 1 for _XSETTINGS_SN.  */
    enum { total_atom_count = 1 + atom_count };
    Atom atoms_return[total_atom_count];
    char *atom_names[total_atom_count];
    static char const xsettings_fmt[] = "_XSETTINGS_S%d";
    char xsettings_atom_name[sizeof xsettings_fmt - 2
			     + INT_STRLEN_BOUND (int)];

    for (i = 0; i < atom_count; i++)
      atom_names[i] = (char *) atom_refs[i].name;

    /* Build _XSETTINGS_SN atom name.  */
    sprintf (xsettings_atom_name, xsettings_fmt,
	     XScreenNumberOfScreen (dpyinfo->screen));
    atom_names[i] = xsettings_atom_name;

    XInternAtoms (dpyinfo->display, atom_names, total_atom_count,
                  False, atoms_return);

    for (i = 0; i < atom_count; i++)
      *(Atom *) ((char *) dpyinfo + atom_refs[i].offset) = atoms_return[i];

    /* Manually copy last atom.  */
    dpyinfo->Xatom_xsettings_sel = atoms_return[i];
  }

  dpyinfo->x_dnd_atoms_size = 8;
  dpyinfo->x_dnd_atoms = xmalloc (sizeof *dpyinfo->x_dnd_atoms
                                  * dpyinfo->x_dnd_atoms_size);
  dpyinfo->gray
    = XCreatePixmapFromBitmapData (dpyinfo->display, dpyinfo->root_window,
				   gray_bits, gray_width, gray_height,
				   1, 0, 1);

  x_setup_pointer_blanking (dpyinfo);

#ifdef HAVE_X_I18N
  xim_initialize (dpyinfo, resource_name);
#endif

  xsettings_initialize (dpyinfo);

  /* This is only needed for distinguishing keyboard and process input.  */
  if (dpyinfo->connection != 0)
    add_keyboard_wait_descriptor (dpyinfo->connection);

#ifdef F_SETOWN
  fcntl (dpyinfo->connection, F_SETOWN, getpid ());
#endif /* ! defined (F_SETOWN) */

  if (interrupt_input)
    init_sigio (dpyinfo->connection);

#ifdef USE_LUCID
  {
    XrmValue d, fr, to;
    Font font;

    dpy = dpyinfo->display;
    d.addr = (XPointer)&dpy;
    d.size = sizeof (Display *);
    fr.addr = XtDefaultFont;
    fr.size = sizeof (XtDefaultFont);
    to.size = sizeof (Font *);
    to.addr = (XPointer)&font;
    x_catch_errors (dpy);
    if (!XtCallConverter (dpy, XtCvtStringToFont, &d, 1, &fr, &to, NULL))
      emacs_abort ();
    if (x_had_errors_p (dpy) || !XQueryFont (dpy, font))
      XrmPutLineResource (&xrdb, "Emacs.dialog.*.font: 9x15");
    /* Do not free XFontStruct returned by the above call to XQueryFont.
       This leads to X protocol errors at XtCloseDisplay (Bug#18403).  */
    x_uncatch_errors ();
  }
#endif

  /* See if we should run in synchronous mode.  This is useful
     for debugging X code.  */
  {
    AUTO_STRING (synchronous, "synchronous");
    AUTO_STRING (Synchronous, "Synchronous");
    Lisp_Object value = display_x_get_resource (dpyinfo, synchronous,
						Synchronous, Qnil, Qnil);
    if (STRINGP (value)
	&& (!strcmp (SSDATA (value), "true")
	    || !strcmp (SSDATA (value), "on")))
      XSynchronize (dpyinfo->display, True);
  }

  {
    AUTO_STRING (useXIM, "useXIM");
    AUTO_STRING (UseXIM, "UseXIM");
    Lisp_Object value = display_x_get_resource (dpyinfo, useXIM, UseXIM,
						Qnil, Qnil);
#ifdef USE_XIM
    if (STRINGP (value)
	&& (!strcmp (SSDATA (value), "false")
	    || !strcmp (SSDATA (value), "off")))
      use_xim = false;
#else
    if (STRINGP (value)
	&& (!strcmp (SSDATA (value), "true")
	    || !strcmp (SSDATA (value), "on")))
      use_xim = true;
#endif
  }

#ifdef HAVE_X_SM
  /* Only do this for the very first display in the Emacs session.
     Ignore X session management when Emacs was first started on a
     tty or started as a daemon.  */
  if (terminal->id == 1 && ! IS_DAEMON)
    x_session_initialize (dpyinfo);
#endif

  unblock_input ();

  return dpyinfo;
}

/* Get rid of display DPYINFO, deleting all frames on it,
   and without sending any more commands to the X server.  */

static void
x_delete_display (struct x_display_info *dpyinfo)
{
  struct terminal *t;

  /* Close all frames and delete the generic struct terminal for this
     X display.  */
  for (t = terminal_list; t; t = t->next_terminal)
    if (t->type == output_x_window && t->display_info.x == dpyinfo)
      {
#ifdef HAVE_X_SM
        /* Close X session management when we close its display.  */
        if (t->id == 1 && x_session_have_connection ())
          x_session_close ();
#endif
        delete_terminal (t);
        break;
      }

  if (next_noop_dpyinfo == dpyinfo)
    next_noop_dpyinfo = dpyinfo->next;

  if (x_display_list == dpyinfo)
    x_display_list = dpyinfo->next;
  else
    {
      struct x_display_info *tail;

      for (tail = x_display_list; tail; tail = tail->next)
	if (tail->next == dpyinfo)
	  tail->next = tail->next->next;
    }

  xfree (dpyinfo->x_id_name);
  xfree (dpyinfo->x_dnd_atoms);
  xfree (dpyinfo->color_cells);
  xfree (dpyinfo);
}

#ifdef USE_X_TOOLKIT

/* Atimer callback function for TIMER.  Called every 0.1s to process
   Xt timeouts, if needed.  We must avoid calling XtAppPending as
   much as possible because that function does an implicit XFlush
   that slows us down.  */

static void
x_process_timeouts (struct atimer *timer)
{
  block_input ();
  x_timeout_atimer_activated_flag = false;
  if (toolkit_scroll_bar_interaction || popup_activated ())
    {
      while (XtAppPending (Xt_app_con) & XtIMTimer)
	XtAppProcessEvent (Xt_app_con, XtIMTimer);
      /* Reactivate the atimer for next time.  */
      x_activate_timeout_atimer ();
    }
  unblock_input ();
}

/* Install an asynchronous timer that processes Xt timeout events
   every 0.1s as long as either `toolkit_scroll_bar_interaction' or
   `popup_activated_flag' (in xmenu.c) is set.  Make sure to call this
   function whenever these variables are set.  This is necessary
   because some widget sets use timeouts internally, for example the
   LessTif menu bar, or the Xaw3d scroll bar.  When Xt timeouts aren't
   processed, these widgets don't behave normally.  */

void
x_activate_timeout_atimer (void)
{
  block_input ();
  if (!x_timeout_atimer_activated_flag)
    {
      struct timespec interval = make_timespec (0, 100 * 1000 * 1000);
      start_atimer (ATIMER_RELATIVE, interval, x_process_timeouts, 0);
      x_timeout_atimer_activated_flag = true;
    }
  unblock_input ();
}

#endif /* USE_X_TOOLKIT */


/* Set up use of X before we make the first connection.  */

static struct redisplay_interface x_redisplay_interface =
  {
    x_frame_parm_handlers,
    x_produce_glyphs,
    x_write_glyphs,
    x_insert_glyphs,
    x_clear_end_of_line,
    x_scroll_run,
    x_after_update_window_line,
    x_update_window_begin,
    x_update_window_end,
    x_flush,
    x_clear_window_mouse_face,
    x_get_glyph_overhangs,
    x_fix_overlapping_area,
    x_draw_fringe_bitmap,
    0, /* define_fringe_bitmap */
    0, /* destroy_fringe_bitmap */
    x_compute_glyph_string_overhangs,
    x_draw_glyph_string,
    x_define_frame_cursor,
    x_clear_frame_area,
    x_draw_window_cursor,
    x_draw_vertical_window_border,
    x_draw_window_divider,
    x_shift_glyphs_for_insert,
    x_show_hourglass,
    x_hide_hourglass
  };


/* This function is called when the last frame on a display is deleted. */
void
x_delete_terminal (struct terminal *terminal)
{
  struct x_display_info *dpyinfo = terminal->display_info.x;

  /* Protect against recursive calls.  delete_frame in
     delete_terminal calls us back when it deletes our last frame.  */
  if (!terminal->name)
    return;

  block_input ();
#ifdef HAVE_X_I18N
  /* We must close our connection to the XIM server before closing the
     X display.  */
  if (dpyinfo->xim)
    xim_close_dpy (dpyinfo);
#endif

  /* Normally, the display is available...  */
  if (dpyinfo->display)
    {
      x_destroy_all_bitmaps (dpyinfo);
      XSetCloseDownMode (dpyinfo->display, DestroyAll);

      /* Whether or not XCloseDisplay destroys the associated resource
	 database depends on the version of libX11.  To avoid both
	 crash and memory leak, we dissociate the database from the
	 display and then destroy dpyinfo->xrdb ourselves.

	 Unfortunately, the above strategy does not work in some
	 situations due to a bug in newer versions of libX11: because
	 XrmSetDatabase doesn't clear the flag XlibDisplayDfltRMDB if
	 dpy->db is NULL, XCloseDisplay destroys the associated
	 database whereas it has not been created by XGetDefault
	 (Bug#21974 in freedesktop.org Bugzilla).  As a workaround, we
	 don't destroy the database here in order to avoid the crash
	 in the above situations for now, though that may cause memory
	 leaks in other situations.  */
#if false
#ifdef HAVE_XRMSETDATABASE
      XrmSetDatabase (dpyinfo->display, NULL);
#else
      dpyinfo->display->db = NULL;
#endif
      /* We used to call XrmDestroyDatabase from x_delete_display, but
	 some older versions of libX11 crash if we call it after
	 closing all the displays.  */
      XrmDestroyDatabase (dpyinfo->xrdb);
#endif

#ifdef USE_GTK
      xg_display_close (dpyinfo->display);
#else
#ifdef USE_X_TOOLKIT
      XtCloseDisplay (dpyinfo->display);
#else
      XCloseDisplay (dpyinfo->display);
#endif
#endif /* ! USE_GTK */
      /* Do not close the connection here because it's already closed
	 by X(t)CloseDisplay (Bug#18403).  */
      dpyinfo->display = NULL;
    }

  /* ...but if called from x_connection_closed, the display may already
     be closed and dpyinfo->display was set to 0 to indicate that.  Since
     X server is most likely gone, explicit close is the only reliable
     way to continue and avoid Bug#19147.  */
  else if (dpyinfo->connection >= 0)
    emacs_close (dpyinfo->connection);

  /* No more input on this descriptor.  */
  delete_keyboard_wait_descriptor (dpyinfo->connection);
  /* Mark as dead. */
  dpyinfo->connection = -1;

  x_delete_display (dpyinfo);
  unblock_input ();
}

/* Create a struct terminal, initialize it with the X11 specific
   functions and make DISPLAY->TERMINAL point to it.  */

static struct terminal *
x_create_terminal (struct x_display_info *dpyinfo)
{
  struct terminal *terminal;

  terminal = create_terminal (output_x_window, &x_redisplay_interface);

  terminal->display_info.x = dpyinfo;
  dpyinfo->terminal = terminal;

  /* kboard is initialized in x_term_init. */

  terminal->clear_frame_hook = x_clear_frame;
  terminal->ins_del_lines_hook = x_ins_del_lines;
  terminal->delete_glyphs_hook = x_delete_glyphs;
  terminal->ring_bell_hook = XTring_bell;
  terminal->toggle_invisible_pointer_hook = XTtoggle_invisible_pointer;
  terminal->update_begin_hook = x_update_begin;
  terminal->update_end_hook = x_update_end;
  terminal->read_socket_hook = XTread_socket;
  terminal->frame_up_to_date_hook = XTframe_up_to_date;
  terminal->mouse_position_hook = XTmouse_position;
  terminal->frame_rehighlight_hook = XTframe_rehighlight;
  terminal->frame_raise_lower_hook = XTframe_raise_lower;
  terminal->fullscreen_hook = XTfullscreen_hook;
  terminal->menu_show_hook = x_menu_show;
#if defined (USE_X_TOOLKIT) || defined (USE_GTK)
  terminal->popup_dialog_hook = xw_popup_dialog;
#endif
  terminal->set_vertical_scroll_bar_hook = XTset_vertical_scroll_bar;
  terminal->set_horizontal_scroll_bar_hook = XTset_horizontal_scroll_bar;
  terminal->condemn_scroll_bars_hook = XTcondemn_scroll_bars;
  terminal->redeem_scroll_bar_hook = XTredeem_scroll_bar;
  terminal->judge_scroll_bars_hook = XTjudge_scroll_bars;
  terminal->delete_frame_hook = x_destroy_window;
  terminal->delete_terminal_hook = x_delete_terminal;
  /* Other hooks are NULL by default.  */

  return terminal;
}

static void
x_initialize (void)
{
  baud_rate = 19200;

  x_noop_count = 0;
  any_help_event_p = false;
  ignore_next_mouse_click_timeout = 0;

#ifdef USE_GTK
  current_count = -1;
#endif

  /* Try to use interrupt input; if we can't, then start polling.  */
  Fset_input_interrupt_mode (Qt);

#ifdef USE_X_TOOLKIT
  XtToolkitInitialize ();

  Xt_app_con = XtCreateApplicationContext ();

  /* Register a converter from strings to pixels, which uses
     Emacs' color allocation infrastructure.  */
  XtAppSetTypeConverter (Xt_app_con,
			 XtRString, XtRPixel, cvt_string_to_pixel,
			 cvt_string_to_pixel_args,
			 XtNumber (cvt_string_to_pixel_args),
			 XtCacheByDisplay, cvt_pixel_dtor);

  XtAppSetFallbackResources (Xt_app_con, Xt_default_resources);
#endif

#ifdef USE_TOOLKIT_SCROLL_BARS
#ifndef USE_GTK
  xaw3d_arrow_scroll = False;
  xaw3d_pick_top = True;
#endif
#endif

  /* Note that there is no real way portable across R3/R4 to get the
     original error handler.  */
  XSetErrorHandler (x_error_handler);
  XSetIOErrorHandler (x_io_error_quitter);
}

#ifdef USE_GTK
void
init_xterm (void)
{
  /* Emacs can handle only core input events, so make sure
     Gtk doesn't use Xinput or Xinput2 extensions.  */
  xputenv ("GDK_CORE_DEVICE_EVENTS=1");
}
#endif

void
syms_of_xterm (void)
{
  x_error_message = NULL;

  DEFSYM (Qvendor_specific_keysyms, "vendor-specific-keysyms");
  DEFSYM (Qlatin_1, "latin-1");

#ifdef USE_GTK
  xg_default_icon_file = build_pure_c_string ("icons/hicolor/scalable/apps/emacs.svg");
  staticpro (&xg_default_icon_file);

  DEFSYM (Qx_gtk_map_stock, "x-gtk-map-stock");
#endif

  DEFVAR_BOOL ("x-use-underline-position-properties",
	       x_use_underline_position_properties,
     doc: /* Non-nil means make use of UNDERLINE_POSITION font properties.
A value of nil means ignore them.  If you encounter fonts with bogus
UNDERLINE_POSITION font properties, for example 7x13 on XFree prior
to 4.1, set this to nil.  You can also use `underline-minimum-offset'
to override the font's UNDERLINE_POSITION for small font display
sizes.  */);
  x_use_underline_position_properties = true;

  DEFVAR_BOOL ("x-underline-at-descent-line",
	       x_underline_at_descent_line,
     doc: /* Non-nil means to draw the underline at the same place as the descent line.
A value of nil means to draw the underline according to the value of the
variable `x-use-underline-position-properties', which is usually at the
baseline level.  The default value is nil.  */);
  x_underline_at_descent_line = false;

  DEFVAR_BOOL ("x-mouse-click-focus-ignore-position",
	       x_mouse_click_focus_ignore_position,
    doc: /* Non-nil means that a mouse click to focus a frame does not move point.
This variable is only used when the window manager requires that you
click on a frame to select it (give it focus).  In that case, a value
of nil, means that the selected window and cursor position changes to
reflect the mouse click position, while a non-nil value means that the
selected window or cursor position is preserved.  */);
  x_mouse_click_focus_ignore_position = false;

  DEFVAR_LISP ("x-toolkit-scroll-bars", Vx_toolkit_scroll_bars,
    doc: /* Which toolkit scroll bars Emacs uses, if any.
A value of nil means Emacs doesn't use toolkit scroll bars.
With the X Window system, the value is a symbol describing the
X toolkit.  Possible values are: gtk, motif, xaw, or xaw3d.
With MS Windows or Nextstep, the value is t.  */);
#ifdef USE_TOOLKIT_SCROLL_BARS
#ifdef USE_MOTIF
  Vx_toolkit_scroll_bars = intern_c_string ("motif");
#elif defined HAVE_XAW3D
  Vx_toolkit_scroll_bars = intern_c_string ("xaw3d");
#elif USE_GTK
  Vx_toolkit_scroll_bars = intern_c_string ("gtk");
#else
  Vx_toolkit_scroll_bars = intern_c_string ("xaw");
#endif
#else
  Vx_toolkit_scroll_bars = Qnil;
#endif

  DEFSYM (Qmodifier_value, "modifier-value");
  DEFSYM (Qalt, "alt");
  Fput (Qalt, Qmodifier_value, make_number (alt_modifier));
  DEFSYM (Qhyper, "hyper");
  Fput (Qhyper, Qmodifier_value, make_number (hyper_modifier));
  DEFSYM (Qmeta, "meta");
  Fput (Qmeta, Qmodifier_value, make_number (meta_modifier));
  DEFSYM (Qsuper, "super");
  Fput (Qsuper, Qmodifier_value, make_number (super_modifier));

  DEFVAR_LISP ("x-alt-keysym", Vx_alt_keysym,
    doc: /* Which keys Emacs uses for the alt modifier.
This should be one of the symbols `alt', `hyper', `meta', `super'.
For example, `alt' means use the Alt_L and Alt_R keysyms.  The default
is nil, which is the same as `alt'.  */);
  Vx_alt_keysym = Qnil;

  DEFVAR_LISP ("x-hyper-keysym", Vx_hyper_keysym,
    doc: /* Which keys Emacs uses for the hyper modifier.
This should be one of the symbols `alt', `hyper', `meta', `super'.
For example, `hyper' means use the Hyper_L and Hyper_R keysyms.  The
default is nil, which is the same as `hyper'.  */);
  Vx_hyper_keysym = Qnil;

  DEFVAR_LISP ("x-meta-keysym", Vx_meta_keysym,
    doc: /* Which keys Emacs uses for the meta modifier.
This should be one of the symbols `alt', `hyper', `meta', `super'.
For example, `meta' means use the Meta_L and Meta_R keysyms.  The
default is nil, which is the same as `meta'.  */);
  Vx_meta_keysym = Qnil;

  DEFVAR_LISP ("x-super-keysym", Vx_super_keysym,
    doc: /* Which keys Emacs uses for the super modifier.
This should be one of the symbols `alt', `hyper', `meta', `super'.
For example, `super' means use the Super_L and Super_R keysyms.  The
default is nil, which is the same as `super'.  */);
  Vx_super_keysym = Qnil;

  DEFVAR_LISP ("x-keysym-table", Vx_keysym_table,
    doc: /* Hash table of character codes indexed by X keysym codes.  */);
  Vx_keysym_table = make_hash_table (hashtest_eql, make_number (900),
				     make_float (DEFAULT_REHASH_SIZE),
				     make_float (DEFAULT_REHASH_THRESHOLD),
				     Qnil);
}<|MERGE_RESOLUTION|>--- conflicted
+++ resolved
@@ -9245,19 +9245,9 @@
       switch (f->want_fullscreen)
         {
         case FULLSCREEN_BOTH:
-<<<<<<< HEAD
-          if (cur == FULLSCREEN_WIDTH || cur == FULLSCREEN_MAXIMIZED
-              || cur == FULLSCREEN_HEIGHT)
-            set_wm_state (frame, false,
-			  dpyinfo->Xatom_net_wm_state_maximized_horz,
-                          dpyinfo->Xatom_net_wm_state_maximized_vert);
-          set_wm_state (frame, true,
-			dpyinfo->Xatom_net_wm_state_fullscreen, None);
-=======
           if (cur != FULLSCREEN_BOTH)
-            set_wm_state (frame, 1, dpyinfo->Xatom_net_wm_state_fullscreen,
+            set_wm_state (frame, true, dpyinfo->Xatom_net_wm_state_fullscreen,
                           None);
->>>>>>> 216c6aad
           break;
         case FULLSCREEN_WIDTH:
           if (cur == FULLSCREEN_BOTH || cur == FULLSCREEN_HEIGHT
