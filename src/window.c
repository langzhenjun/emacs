/* Window creation, deletion and examination for GNU Emacs.
   Does not include redisplay.
   Copyright (C) 1985-1987, 1993-1998, 2000-2011
                 Free Software Foundation, Inc.

This file is part of GNU Emacs.

GNU Emacs is free software: you can redistribute it and/or modify
it under the terms of the GNU General Public License as published by
the Free Software Foundation, either version 3 of the License, or
(at your option) any later version.

GNU Emacs is distributed in the hope that it will be useful,
but WITHOUT ANY WARRANTY; without even the implied warranty of
MERCHANTABILITY or FITNESS FOR A PARTICULAR PURPOSE.  See the
GNU General Public License for more details.

You should have received a copy of the GNU General Public License
along with GNU Emacs.  If not, see <http://www.gnu.org/licenses/>.  */

#include <config.h>
#include <stdio.h>
#include <setjmp.h>

#include "lisp.h"
#include "buffer.h"
#include "keyboard.h"
#include "keymap.h"
#include "frame.h"
#include "window.h"
#include "commands.h"
#include "indent.h"
#include "termchar.h"
#include "disptab.h"
#include "dispextern.h"
#include "blockinput.h"
#include "intervals.h"
#include "termhooks.h"		/* For FRAME_TERMINAL.  */

#ifdef HAVE_X_WINDOWS
#include "xterm.h"
#endif	/* HAVE_X_WINDOWS */
#ifdef WINDOWSNT
#include "w32term.h"
#endif
#ifdef MSDOS
#include "msdos.h"
#endif
#ifdef HAVE_NS
#include "nsterm.h"
#endif

Lisp_Object Qwindowp, Qwindow_live_p, Qwindow_configuration_p;
Lisp_Object Qwindow_deletable_p, Qdelete_window, Qdisplay_buffer;
Lisp_Object Qreplace_buffer_in_windows, Qget_mru_window;
Lisp_Object Qrecord_window_buffer;
Lisp_Object Qresize_root_window, Qresize_root_window_vertically;
Lisp_Object Qscroll_up, Qscroll_down, Qscroll_command;
Lisp_Object Qset, Qsafe, Qabove, Qbelow, Qnest, Qgroup, Qresize;

static int displayed_window_lines (struct window *);
static struct window *decode_window (Lisp_Object);
static int count_windows (struct window *);
static int get_leaf_windows (struct window *, struct window **, int);
static void window_scroll (Lisp_Object, int, int, int);
static void window_scroll_pixel_based (Lisp_Object, int, int, int);
static void window_scroll_line_based (Lisp_Object, int, int, int);
static int freeze_window_start (struct window *, void *);
static Lisp_Object window_list (void);
static int add_window_to_list (struct window *, void *);
static int candidate_window_p (Lisp_Object, Lisp_Object, Lisp_Object,
                               Lisp_Object);
static Lisp_Object next_window (Lisp_Object, Lisp_Object,
                                Lisp_Object, int);
static void decode_next_window_args (Lisp_Object *, Lisp_Object *,
                                     Lisp_Object *);
static void foreach_window (struct frame *,
				 int (* fn) (struct window *, void *),
                            void *);
static int foreach_window_1 (struct window *,
                             int (* fn) (struct window *, void *),
                             void *);
static Lisp_Object window_list_1 (Lisp_Object, Lisp_Object, Lisp_Object);
<<<<<<< HEAD
static void resize_window_apply (struct window *, int);
=======
static Lisp_Object select_window (Lisp_Object, Lisp_Object, int);
>>>>>>> 06b840e0

/* This is the window in which the terminal's cursor should
   be left when nothing is being done with it.  This must
   always be a leaf window, and its buffer is selected by
   the top level editing loop at the end of each command.

   This value is always the same as
   FRAME_SELECTED_WINDOW (selected_frame).  */
Lisp_Object selected_window;

/* A list of all windows for use by next_window and Fwindow_list.
   Functions creating or deleting windows should invalidate this cache
   by setting it to nil.  */
Lisp_Object Vwindow_list;

/* The mini-buffer window of the selected frame.
   Note that you cannot test for mini-bufferness of an arbitrary window
   by comparing against this; but you can test for mini-bufferness of
   the selected window.  */
Lisp_Object minibuf_window;

/* Non-nil means it is the window whose mode line should be
   shown as the selected window when the minibuffer is selected.  */
Lisp_Object minibuf_selected_window;

<<<<<<< HEAD
/* Non-nil means it is the window for C-M-v to scroll
   when the mini-buffer is selected.  */
Lisp_Object Vminibuf_scroll_window;

/* Non-nil means this is the buffer whose window C-M-v should scroll.  */
Lisp_Object Vother_window_scroll_buffer;

/* Non-nil means it's function to call to display temp buffers.  */
Lisp_Object Vtemp_buffer_show_function;

/* Pass as second argument to `display-buffer'.  */
Lisp_Object Vtemp_buffer_show_specifiers;

/* Non-zero means line and page scrolling on tall lines (with images)
   does partial scrolling by modifying window-vscroll.  */
int auto_window_vscroll_p;

/* Non-zero means to use mode-line-inactive face in all windows but the
   selected-window and the minibuffer-scroll-window when the
   minibuffer is active.  */
int mode_line_in_non_selected_windows;

=======
>>>>>>> 06b840e0
/* Hook run at end of temp_output_buffer_show.  */
Lisp_Object Qtemp_buffer_show_hook;

<<<<<<< HEAD
/* Number of lines of continuity in scrolling by screenfuls.  */
EMACS_INT next_screen_context_lines;

=======
>>>>>>> 06b840e0
/* Incremented for each window created.  */
static int sequence_number;

/* Nonzero after init_window_once has finished.  */
static int window_initialized;

/* Hook to run when window config changes.  */
static Lisp_Object Qwindow_configuration_change_hook;
<<<<<<< HEAD
static Lisp_Object Vwindow_configuration_change_hook;

/* Non-nil means scroll commands try to put point
   at the same screen height as previously.  */
Lisp_Object Vscroll_preserve_screen_position;

/* Non-nil means that text is inserted before window's markers.  */
Lisp_Object Vwindow_point_insertion_type;
=======
/* Incremented by 1 whenever a window is deleted.  */

int window_deletion_count;
>>>>>>> 06b840e0

/* Used by the function window_scroll_pixel_based */
static int window_scroll_pixel_based_preserve_x;
static int window_scroll_pixel_based_preserve_y;

/* Same for window_scroll_line_based.  */
static int window_scroll_preserve_hpos;
static int window_scroll_preserve_vpos;

<<<<<<< HEAD
/* Whether splitting/deleting is handled specially. */
Lisp_Object Vwindow_splits;

/* If non-nil, then the `recenter' command with a nil argument causes
   the entire frame to be redrawn; the special value `tty' causes the
   frame to be redrawn only if it is a tty frame.  */
static Lisp_Object Vrecenter_redisplay;
=======
#if 0 /* This isn't used anywhere.  */
/* Nonzero means we can split a frame even if it is "unsplittable".  */
static int inhibit_frame_unsplittable;
#endif

>>>>>>> 06b840e0

static struct window *
decode_window (register Lisp_Object window)
{
  if (NILP (window))
    return XWINDOW (selected_window);

  CHECK_LIVE_WINDOW (window);
  return XWINDOW (window);
}

static struct window *
decode_any_window (register Lisp_Object window)
{
  if (NILP (window))
    return XWINDOW (selected_window);

  CHECK_WINDOW (window);
  return XWINDOW (window);
}

DEFUN ("windowp", Fwindowp, Swindowp, 1, 1, 0,
       doc: /* Return t if OBJECT is a window.  */)
  (Lisp_Object object)
{
  return WINDOWP (object) ? Qt : Qnil;
}

DEFUN ("window-live-p", Fwindow_live_p, Swindow_live_p, 1, 1, 0,
       doc: /* Return t if OBJECT is a live window and nil otherwise.
A live window is a window that is currently used to display a
buffer.  */)
  (Lisp_Object object)
{
  return WINDOW_LIVE_P (object) ? Qt : Qnil;
}

/* Frames and windows.  */
DEFUN ("window-frame", Fwindow_frame, Swindow_frame, 1, 1, 0,
       doc: /* Return the frame that window WINDOW is on.
WINDOW can be any window and defaults to the selected one.  */)
  (Lisp_Object window)
{
  return decode_any_window (window)->frame;
}

DEFUN ("frame-root-window", Fframe_root_window, Sframe_root_window, 0, 1, 0,
       doc: /* Return the root window of FRAME_OR_WINDOW.
If omitted, FRAME_OR_WINDOW defaults to the currently selected frame.
Else if FRAME_OR_WINDOW denotes any window, return the root window of
that window's frame.  If FRAME_OR_WINDOW denotes a live frame, return
the root window of that frame.  */)
  (Lisp_Object frame_or_window)
{
  Lisp_Object window;

  if (NILP (frame_or_window))
    window = SELECTED_FRAME ()->root_window;
  else if (WINDOWP (frame_or_window))
    window = XFRAME (WINDOW_FRAME (XWINDOW (frame_or_window)))->root_window;
  else
    {
      CHECK_LIVE_FRAME (frame_or_window);
      window = XFRAME (frame_or_window)->root_window;
    }

  return window;
}

DEFUN ("minibuffer-window", Fminibuffer_window, Sminibuffer_window, 0, 1, 0,
       doc: /* Return the window used now for minibuffers.
If the optional argument FRAME is specified, return the minibuffer window
used by that frame.  */)
  (Lisp_Object frame)
{
  if (NILP (frame))
    frame = selected_frame;
  CHECK_LIVE_FRAME (frame);
  return FRAME_MINIBUF_WINDOW (XFRAME (frame));
}

DEFUN ("window-minibuffer-p", Fwindow_minibuffer_p, Swindow_minibuffer_p, 0, 1, 0,
       doc: /* Return non-nil if WINDOW is a minibuffer window.
WINDOW can be any window and defaults to the selected one.  */)
  (Lisp_Object window)
{
  return MINI_WINDOW_P (decode_any_window (window)) ? Qt : Qnil;
}

/* Don't move this to window.el - this must be a safe routine.  */
DEFUN ("frame-first-window", Fframe_first_window, Sframe_first_window, 0, 1, 0,
       doc: /* Return the topmost, leftmost live window on FRAME_OR_WINDOW.
If omitted, FRAME_OR_WINDOW defaults to the currently selected frame.
Else if FRAME_OR_WINDOW denotes any window, return the first window of
that window's frame.  If FRAME_OR_WINDOW denotes a live frame, return
the first window of that frame.  */)
  (Lisp_Object frame_or_window)
{
  Lisp_Object window;

  if (NILP (frame_or_window))
    window = SELECTED_FRAME ()->root_window;
  else if (WINDOWP (frame_or_window))
    window = XFRAME (WINDOW_FRAME (XWINDOW (frame_or_window)))->root_window;
  else
    {
      CHECK_LIVE_FRAME (frame_or_window);
      window = XFRAME (frame_or_window)->root_window;
    }

  while (NILP (XWINDOW (window)->buffer))
    {
      if (! NILP (XWINDOW (window)->hchild))
	window = XWINDOW (window)->hchild;
      else if (! NILP (XWINDOW (window)->vchild))
	window = XWINDOW (window)->vchild;
      else
	abort ();
    }

  return window;
}

DEFUN ("frame-selected-window", Fframe_selected_window,
       Sframe_selected_window, 0, 1, 0,
       doc: /* Return the selected window of FRAME_OR_WINDOW.
If omitted, FRAME_OR_WINDOW defaults to the currently selected frame.
Else if FRAME_OR_WINDOW denotes any window, return the selected window
of that window's frame.  If FRAME_OR_WINDOW denotes a live frame, return
the selected window of that frame.  */)
  (Lisp_Object frame_or_window)
{
  Lisp_Object window;

  if (NILP (frame_or_window))
    window = SELECTED_FRAME ()->selected_window;
  else if (WINDOWP (frame_or_window))
    window = XFRAME (WINDOW_FRAME (XWINDOW (frame_or_window)))->selected_window;
  else
    {
      CHECK_LIVE_FRAME (frame_or_window);
      window = XFRAME (frame_or_window)->selected_window;
    }

  return window;
}

DEFUN ("set-frame-selected-window", Fset_frame_selected_window,
       Sset_frame_selected_window, 2, 3, 0,
       doc: /* Set selected window of FRAME to WINDOW.
FRAME must be a live frame and defaults to the selected one.  If FRAME
is the selected frame, this makes WINDOW the selected window.  Optional
argument NORECORD non-nil means to neither change the order of recently
selected windows nor the buffer list.  WINDOW must denote a live window.
Return WINDOW.  */)
  (Lisp_Object frame, Lisp_Object window, Lisp_Object norecord)
{
  if (NILP (frame))
    frame = selected_frame;

  CHECK_LIVE_FRAME (frame);
  CHECK_LIVE_WINDOW (window);

  if (! EQ (frame, WINDOW_FRAME (XWINDOW (window))))
    error ("In `set-frame-selected-window', WINDOW is not on FRAME");

  if (EQ (frame, selected_frame))
    return Fselect_window (window, norecord);
  else
    return XFRAME (frame)->selected_window = window;
}

DEFUN ("selected-window", Fselected_window, Sselected_window, 0, 0, 0,
       doc: /* Return the selected window.
The selected window is the window in which the standard cursor for
selected windows appears and to which many commands apply.  */)
  (void)
{
  return selected_window;
}

int window_select_count;

/* If select_window is called with inhibit_point_swap non-zero it will
   not store point of the old selected window's buffer back into that
   window's pointm slot.  This is needed by Fset_window_configuration to
   avoid that the display routine is called with selected_window set to
   Qnil causing a subsequent crash.  */
static Lisp_Object
select_window (Lisp_Object window, Lisp_Object norecord, int inhibit_point_swap)
{
  register struct window *w;
  register struct window *ow;
  struct frame *sf;
  int not_selected_before = !EQ (window, selected_window) || inhibit_point_swap;

  CHECK_LIVE_WINDOW (window);

  w = XWINDOW (window);
  w->frozen_window_start_p = 0;

  if (not_selected_before)
    {
      sf = SELECTED_FRAME ();
      if (XFRAME (WINDOW_FRAME (w)) != sf)
	{
	  XFRAME (WINDOW_FRAME (w))->selected_window = window;
	  /* Use this rather than Fhandle_switch_frame
	     so that FRAME_FOCUS_FRAME is moved appropriately as we
	     move around in the state where a minibuffer in a separate
	     frame is active.  */
	  Fselect_frame (WINDOW_FRAME (w), norecord);
	  /* Fselect_frame called us back so we've done all the work already.  */
	  eassert (EQ (window, selected_window));
	  return window;
	}
      else
	sf->selected_window = window;

      if (!inhibit_point_swap)
	{
	  /* Store the current buffer's actual point into the old
	     selected window.  It belongs to that window, and when the
	     window is not selected, must be in the window.  */
	  ow = XWINDOW (selected_window);
	  if (! NILP (ow->buffer))
	    set_marker_both (ow->pointm, ow->buffer,
			     BUF_PT (XBUFFER (ow->buffer)),
			     BUF_PT_BYTE (XBUFFER (ow->buffer)));
	}

      selected_window = window;
    }

  Fset_buffer (w->buffer);

  if (NILP (norecord))
    {
      ++window_select_count;
      XSETFASTINT (w->use_time, window_select_count);
      record_buffer (w->buffer);
    }

  XBUFFER (w->buffer)->last_selected_window = window;

  /* Go to the point recorded in the window.
     This is important when the buffer is in more
     than one window.  It also matters when
     redisplay_window has altered point after scrolling,
     because it makes the change only in the window.  */
  if (not_selected_before)
    {
      register EMACS_INT new_point = marker_position (w->pointm);
      if (new_point < BEGV)
	SET_PT (BEGV);
      else if (new_point > ZV)
	SET_PT (ZV);
      else
	SET_PT (new_point);

      windows_or_buffers_changed++;
    }

  return window;
}


/* Note that selected_window can be nil when this is called from
   Fset_window_configuration.  */
DEFUN ("select-window", Fselect_window, Sselect_window, 1, 2, 0,
       doc: /* Select WINDOW.  Most editing will apply to WINDOW's buffer.
Also make WINDOW's buffer current and make WINDOW the frame's selected
window.  Return WINDOW.

Optional second arg NORECORD non-nil means do not put this buffer at the
front of the buffer list and do not make this window the most recently
selected one.

Note that the main editor command loop sets the current buffer to the
buffer of the selected window before each command.  */)
  (register Lisp_Object window, Lisp_Object norecord)
{
  return select_window (window, norecord, 0);
}

DEFUN ("window-clone-number", Fwindow_clone_number, Swindow_clone_number, 0, 1, 0,
       doc: /* Return WINDOW's clone number.
WINDOW can be any window and defaults to the selected one.  */)
     (Lisp_Object window)
{
  return decode_any_window (window)->clone_number;
}

DEFUN ("window-buffer", Fwindow_buffer, Swindow_buffer, 0, 1, 0,
       doc: /* Return the buffer that WINDOW is displaying.
WINDOW can be any window and defaults to the selected one.
If WINDOW is an internal window return nil.  */)
  (Lisp_Object window)
{
  return decode_any_window (window)->buffer;
}

DEFUN ("window-parent", Fwindow_parent, Swindow_parent, 0, 1, 0,
       doc: /* Return WINDOW's parent window.
WINDOW can be any window and defaults to the selected one.
Return nil if WINDOW has no parent.  */)
  (Lisp_Object window)
{
  return decode_any_window (window)->parent;
}

DEFUN ("window-vchild", Fwindow_vchild, Swindow_vchild, 0, 1, 0,
       doc: /* Return WINDOW's first vertical child window.
WINDOW can be any window and defaults to the selected one.
Return nil if WINDOW has no vertical child.  */)
  (Lisp_Object window)
{
  return decode_any_window (window)->vchild;
}

DEFUN ("window-hchild", Fwindow_hchild, Swindow_hchild, 0, 1, 0,
       doc: /* Return WINDOW's first horizontal child window.
WINDOW can be any window and defaults to the selected one.
Return nil if WINDOW has no horizontal child.  */)
  (Lisp_Object window)
{
  return decode_any_window (window)->hchild;
}

DEFUN ("window-next", Fwindow_next, Swindow_next, 0, 1, 0,
       doc: /* Return WINDOW's right sibling window.
WINDOW can be any window and defaults to the selected one.
Return nil if WINDOW has no right sibling.  */)
  (Lisp_Object window)
{
  return decode_any_window (window)->next;
}

DEFUN ("window-prev", Fwindow_prev, Swindow_prev, 0, 1, 0,
       doc: /* Return WINDOW's left sibling window.
WINDOW can be any window and defaults to the selected one.
Return nil if WINDOW has no left sibling.  */)
  (Lisp_Object window)
{
  return decode_any_window (window)->prev;
}

DEFUN ("window-nested", Fwindow_nested, Swindow_nested, 0, 1, 0,
       doc: /* Return non-nil when WINDOW is nested.
WINDOW can be any window and defaults to the selected one.

Subwindows of a nested are never \(re-)combined with the window's
siblings.  */)
  (Lisp_Object window)
{
  return decode_any_window (window)->nested;
}

DEFUN ("set-window-nested", Fset_window_nested, Sset_window_nested, 2, 2, 0,
       doc: /* Set nesting of WINDOW to STATUS.
WINDOW must be an internal window.  Return STATUS.

When a window is nested its subwindows are never recombined with the
window's siblings.  */)
  (Lisp_Object window, Lisp_Object status)
{
  register struct window *w = decode_any_window (window);

  if (! NILP (w->buffer))
    w->nested = status;

  return w->nested;
}

DEFUN ("window-use-time", Fwindow_use_time, Swindow_use_time, 0, 1, 0,
       doc: /* Return WINDOW's use time.
WINDOW defaults to the selected window.  The window with the highest use
time is the most recently selected one.  The window with the lowest use
time is the least recently selected one.  */)
  (Lisp_Object window)
{
  return decode_window (window)->use_time;
}

DEFUN ("window-total-size", Fwindow_total_size, Swindow_total_size, 0, 2, 0,
       doc: /* Return the total number of lines of WINDOW.
WINDOW can be any window and defaults to the selected one.  The return
value includes WINDOW's mode line and header line, if any.  If WINDOW
is internal, the return value is the sum of the total number of lines
of WINDOW's child windows if these are vertically combined and the
height of WINDOW's first child otherwise.

Optional argument HORIZONTAL non-nil means return the total number of
columns of WINDOW.  In this case the return value includes any vertical
dividers or scrollbars of WINDOW.  If WINDOW is internal, the return
value is the sum of the total number of columns of WINDOW's child
windows if they are horizontally combined and the width of WINDOW's
first child otherwise.  */)
  (Lisp_Object window, Lisp_Object horizontal)
{
  if (NILP (horizontal))
    return decode_any_window (window)->total_lines;
  else
    return decode_any_window (window)->total_cols;
}

DEFUN ("window-new-total-size", Fwindow_new_total_size, Swindow_new_total_size, 0, 1, 0,
       doc: /* Return new total size of WINDOW.
WINDOW defaults to the selected window.   */)
  (Lisp_Object window)
{
  return decode_any_window (window)->new_total;
}

DEFUN ("window-normal-size", Fwindow_normal_size, Swindow_normal_size, 0, 2, 0,
       doc: /* Return normal height of WINDOW.
WINDOW can be any window and defaults to the selected one.  Optional
argument HORIZONTAL non-nil means return normal width of WINDOW.  */)
  (Lisp_Object window, Lisp_Object horizontal)
{
  if (NILP (horizontal))
    return decode_any_window (window)->normal_lines;
  else
    return decode_any_window (window)->normal_cols;
}

DEFUN ("window-new-normal-size", Fwindow_new_normal_size, Swindow_new_normal_size, 0, 1, 0,
       doc: /* Return new normal size of WINDOW.
WINDOW can be any window and defaults to the selected one.   */)
  (Lisp_Object window)
{
  return decode_any_window (window)->new_normal;
}

DEFUN ("window-left-column", Fwindow_left_column, Swindow_left_column, 0, 1, 0,
       doc: /* Return left column of WINDOW.
WINDOW can be any window and defaults to the selected one.  */)
  (Lisp_Object window)
{
  return decode_any_window (window)->left_col;
}

DEFUN ("window-top-line", Fwindow_top_line, Swindow_top_line, 0, 1, 0,
       doc: /* Return top line of WINDOW.
WINDOW can be any window and defaults to the selected one.  */)
  (Lisp_Object window)
{
  return decode_any_window (window)->top_line;
}

/* Return the number of lines of W's body.  Don't count any mode or
   header line of W.  */

int
window_body_lines (struct window *w)
{
  int height = XFASTINT (w->total_lines);

  if (!MINI_WINDOW_P (w))
    {
      if (WINDOW_WANTS_MODELINE_P (w))
	--height;
      if (WINDOW_WANTS_HEADER_LINE_P (w))
	--height;
    }

  return height;
}

/* Return the number of columns of W's body.  Don't count columns
   occupied by the scroll bar or the vertical bar separating W from its
   right sibling.  On window-systems don't count fringes or display
   margins either.  */

int
window_body_cols (struct window *w)
{
  struct frame *f = XFRAME (WINDOW_FRAME (w));
  int width = XINT (w->total_cols);

  if (WINDOW_HAS_VERTICAL_SCROLL_BAR (w))
    /* Scroll bars occupy a few columns.  */
    width -= WINDOW_CONFIG_SCROLL_BAR_COLS (w);
  else if (!FRAME_WINDOW_P (f)
	   && !WINDOW_RIGHTMOST_P (w) && !WINDOW_FULL_WIDTH_P (w))
    /* The column of `|' characters separating side-by-side windows
       occupies one column only.  */
    width -= 1;

  if (FRAME_WINDOW_P (f))
    /* On window-systems, fringes and display margins cannot be
       used for normal text.  */
    width -= (WINDOW_FRINGE_COLS (w)
	      + WINDOW_LEFT_MARGIN_COLS (w)
	      + WINDOW_RIGHT_MARGIN_COLS (w));

  return width;
}

DEFUN ("window-body-size", Fwindow_body_size, Swindow_body_size, 0, 2, 0,
       doc: /* Return the number of lines of WINDOW's body.
WINDOW must be a live window and defaults to the selected one.  The
return value does not include WINDOW's mode line and header line, if
any.

Optional argument HORIZONTAL non-nil means return the number of columns
of WINDOW's body.  In this case, the return value does not include any
vertical dividers or scroll bars owned by WINDOW.  On a window-system
the return value does not include the number of columns used for
WINDOW's fringes or display margins either.  */)
  (Lisp_Object window, Lisp_Object horizontal)
{
  struct window *w = decode_any_window (window);

  if (NILP (horizontal))
    return make_number (window_body_lines (w));
  else
    return make_number (window_body_cols (w));
}

DEFUN ("window-hscroll", Fwindow_hscroll, Swindow_hscroll, 0, 1, 0,
       doc: /* Return the number of columns by which WINDOW is scrolled from left margin.
WINDOW must be a live window and defaults to the selected one.  */)
  (Lisp_Object window)
{
  return decode_window (window)->hscroll;
}

DEFUN ("set-window-hscroll", Fset_window_hscroll, Sset_window_hscroll, 2, 2, 0,
       doc: /* Set number of columns WINDOW is scrolled from left margin to NCOL.
Return NCOL.  NCOL should be zero or positive.

Note that if `automatic-hscrolling' is non-nil, you cannot scroll the
window so that the location of point moves off-window.  */)
  (Lisp_Object window, Lisp_Object ncol)
{
  struct window *w = decode_window (window);
  int hscroll;

  CHECK_NUMBER (ncol);
  hscroll = max (0, XINT (ncol));

  /* Prevent redisplay shortcuts when changing the hscroll.  */
  if (XINT (w->hscroll) != hscroll)
    XBUFFER (w->buffer)->prevent_redisplay_optimizations_p = 1;

  w->hscroll = make_number (hscroll);
  return ncol;
}

DEFUN ("window-redisplay-end-trigger", Fwindow_redisplay_end_trigger,
       Swindow_redisplay_end_trigger, 0, 1, 0,
       doc: /* Return WINDOW's redisplay end trigger value.
WINDOW defaults to the selected window.
See `set-window-redisplay-end-trigger' for more information.  */)
  (Lisp_Object window)
{
  return decode_window (window)->redisplay_end_trigger;
}

DEFUN ("set-window-redisplay-end-trigger", Fset_window_redisplay_end_trigger,
       Sset_window_redisplay_end_trigger, 2, 2, 0,
       doc: /* Set WINDOW's redisplay end trigger value to VALUE.
VALUE should be a buffer position (typically a marker) or nil.
If it is a buffer position, then if redisplay in WINDOW reaches a position
beyond VALUE, the functions in `redisplay-end-trigger-functions' are called
with two arguments: WINDOW, and the end trigger value.
Afterwards the end-trigger value is reset to nil.  */)
  (register Lisp_Object window, Lisp_Object value)
{
  register struct window *w;

  w = decode_window (window);
  w->redisplay_end_trigger = value;
  return value;
}

DEFUN ("window-edges", Fwindow_edges, Swindow_edges, 0, 1, 0,
       doc: /* Return a list of the edge coordinates of WINDOW.
The list has the form (LEFT TOP RIGHT BOTTOM).
TOP and BOTTOM count by lines, and LEFT and RIGHT count by columns,
all relative to 0, 0 at top left corner of frame.

RIGHT is one more than the rightmost column occupied by WINDOW.
BOTTOM is one more than the bottommost row occupied by WINDOW.
The edges include the space used by WINDOW's scroll bar, display
margins, fringes, header line, and/or mode line.  For the edges of
just the text area, use `window-inside-edges'.  */)
  (Lisp_Object window)
{
  register struct window *w = decode_any_window (window);

  return Fcons (make_number (WINDOW_LEFT_EDGE_COL (w)),
	 Fcons (make_number (WINDOW_TOP_EDGE_LINE (w)),
	 Fcons (make_number (WINDOW_RIGHT_EDGE_COL (w)),
	 Fcons (make_number (WINDOW_BOTTOM_EDGE_LINE (w)),
		Qnil))));
}

DEFUN ("window-pixel-edges", Fwindow_pixel_edges, Swindow_pixel_edges, 0, 1, 0,
       doc: /* Return a list of the edge pixel coordinates of WINDOW.
The list has the form (LEFT TOP RIGHT BOTTOM), all relative to 0, 0 at
the top left corner of the frame.

RIGHT is one more than the rightmost x position occupied by WINDOW.
BOTTOM is one more than the bottommost y position occupied by WINDOW.
The pixel edges include the space used by WINDOW's scroll bar, display
margins, fringes, header line, and/or mode line.  For the pixel edges
of just the text area, use `window-inside-pixel-edges'.  */)
  (Lisp_Object window)
{
  register struct window *w = decode_any_window (window);

  return Fcons (make_number (WINDOW_LEFT_EDGE_X (w)),
	 Fcons (make_number (WINDOW_TOP_EDGE_Y (w)),
	 Fcons (make_number (WINDOW_RIGHT_EDGE_X (w)),
	 Fcons (make_number (WINDOW_BOTTOM_EDGE_Y (w)),
		Qnil))));
}

static void
calc_absolute_offset(struct window *w, int *add_x, int *add_y)
{
  struct frame *f = XFRAME (w->frame);
  *add_y = f->top_pos;
#ifdef FRAME_MENUBAR_HEIGHT
  *add_y += FRAME_MENUBAR_HEIGHT (f);
#endif
#ifdef FRAME_TOOLBAR_TOP_HEIGHT
  *add_y += FRAME_TOOLBAR_TOP_HEIGHT (f);
#elif FRAME_TOOLBAR_HEIGHT
  *add_y += FRAME_TOOLBAR_HEIGHT (f);
#endif
#ifdef FRAME_NS_TITLEBAR_HEIGHT
  *add_y += FRAME_NS_TITLEBAR_HEIGHT (f);
#endif
  *add_x = f->left_pos;
#ifdef FRAME_TOOLBAR_LEFT_WIDTH
  *add_x += FRAME_TOOLBAR_LEFT_WIDTH (f);
#endif
}

DEFUN ("window-absolute-pixel-edges", Fwindow_absolute_pixel_edges,
       Swindow_absolute_pixel_edges, 0, 1, 0,
       doc: /* Return a list of the edge pixel coordinates of WINDOW.
The list has the form (LEFT TOP RIGHT BOTTOM), all relative to 0, 0 at
the top left corner of the display.

RIGHT is one more than the rightmost x position occupied by WINDOW.
BOTTOM is one more than the bottommost y position occupied by WINDOW.
The pixel edges include the space used by WINDOW's scroll bar, display
margins, fringes, header line, and/or mode line.  For the pixel edges
of just the text area, use `window-inside-absolute-pixel-edges'.  */)
  (Lisp_Object window)
{
  register struct window *w = decode_any_window (window);
  int add_x, add_y;
  calc_absolute_offset (w, &add_x, &add_y);

  return Fcons (make_number (WINDOW_LEFT_EDGE_X (w) + add_x),
         Fcons (make_number (WINDOW_TOP_EDGE_Y (w) + add_y),
	 Fcons (make_number (WINDOW_RIGHT_EDGE_X (w) + add_x),
	 Fcons (make_number (WINDOW_BOTTOM_EDGE_Y (w) + add_y),
		Qnil))));
}

DEFUN ("window-inside-edges", Fwindow_inside_edges, Swindow_inside_edges, 0, 1, 0,
       doc: /* Return a list of the edge coordinates of WINDOW.
The list has the form (LEFT TOP RIGHT BOTTOM).
TOP and BOTTOM count by lines, and LEFT and RIGHT count by columns,
all relative to 0, 0 at top left corner of frame.

RIGHT is one more than the rightmost column of WINDOW's text area.
BOTTOM is one more than the bottommost row of WINDOW's text area.
The inside edges do not include the space used by the WINDOW's scroll
bar, display margins, fringes, header line, and/or mode line.  */)
  (Lisp_Object window)
{
  register struct window *w = decode_any_window (window);

  return list4 (make_number (WINDOW_BOX_LEFT_EDGE_COL (w)
			     + WINDOW_LEFT_MARGIN_COLS (w)
			     + WINDOW_LEFT_FRINGE_COLS (w)),
		make_number (WINDOW_TOP_EDGE_LINE (w)
			     + WINDOW_HEADER_LINE_LINES (w)),
		make_number (WINDOW_BOX_RIGHT_EDGE_COL (w)
			     - WINDOW_RIGHT_MARGIN_COLS (w)
			     - WINDOW_RIGHT_FRINGE_COLS (w)),
		make_number (WINDOW_BOTTOM_EDGE_LINE (w)
			     - WINDOW_MODE_LINE_LINES (w)));
}

DEFUN ("window-inside-pixel-edges", Fwindow_inside_pixel_edges, Swindow_inside_pixel_edges, 0, 1, 0,
       doc: /* Return a list of the edge pixel coordinates of WINDOW.
The list has the form (LEFT TOP RIGHT BOTTOM), all relative to 0, 0 at
the top left corner of the frame.

RIGHT is one more than the rightmost x position of WINDOW's text area.
BOTTOM is one more than the bottommost y position of WINDOW's text area.
The inside edges do not include the space used by WINDOW's scroll bar,
display margins, fringes, header line, and/or mode line.  */)
  (Lisp_Object window)
{
  register struct window *w = decode_any_window (window);

  return list4 (make_number (WINDOW_BOX_LEFT_EDGE_X (w)
			     + WINDOW_LEFT_MARGIN_WIDTH (w)
			     + WINDOW_LEFT_FRINGE_WIDTH (w)),
		make_number (WINDOW_TOP_EDGE_Y (w)
			     + WINDOW_HEADER_LINE_HEIGHT (w)),
		make_number (WINDOW_BOX_RIGHT_EDGE_X (w)
			     - WINDOW_RIGHT_MARGIN_WIDTH (w)
			     - WINDOW_RIGHT_FRINGE_WIDTH (w)),
		make_number (WINDOW_BOTTOM_EDGE_Y (w)
			     - WINDOW_MODE_LINE_HEIGHT (w)));
}

DEFUN ("window-inside-absolute-pixel-edges",
       Fwindow_inside_absolute_pixel_edges,
       Swindow_inside_absolute_pixel_edges, 0, 1, 0,
       doc: /* Return a list of the edge pixel coordinates of WINDOW.
The list has the form (LEFT TOP RIGHT BOTTOM), all relative to 0, 0 at
the top left corner of the display.

RIGHT is one more than the rightmost x position of WINDOW's text area.
BOTTOM is one more than the bottommost y position of WINDOW's text area.
The inside edges do not include the space used by WINDOW's scroll bar,
display margins, fringes, header line, and/or mode line.  */)
  (Lisp_Object window)
{
  register struct window *w = decode_any_window (window);
  int add_x, add_y;
  calc_absolute_offset (w, &add_x, &add_y);

  return list4 (make_number (WINDOW_BOX_LEFT_EDGE_X (w)
			     + WINDOW_LEFT_MARGIN_WIDTH (w)
			     + WINDOW_LEFT_FRINGE_WIDTH (w) + add_x),
		make_number (WINDOW_TOP_EDGE_Y (w)
			     + WINDOW_HEADER_LINE_HEIGHT (w) + add_y),
		make_number (WINDOW_BOX_RIGHT_EDGE_X (w)
			     - WINDOW_RIGHT_MARGIN_WIDTH (w)
			     - WINDOW_RIGHT_FRINGE_WIDTH (w) + add_x),
		make_number (WINDOW_BOTTOM_EDGE_Y (w)
			     - WINDOW_MODE_LINE_HEIGHT (w) + add_y));
}

/* Test if the character at column X, row Y is within window W.
   If it is not, return ON_NOTHING;
   if it is in the window's text area, return ON_TEXT;
   if it is on the window's modeline, return ON_MODE_LINE;
   if it is on the border between the window and its right sibling,
      return ON_VERTICAL_BORDER.
   if it is on a scroll bar, return ON_SCROLL_BAR.
   if it is on the window's top line, return ON_HEADER_LINE;
   if it is in left or right fringe of the window,
      return ON_LEFT_FRINGE or ON_RIGHT_FRINGE;
   if it is in the marginal area to the left/right of the window,
      return ON_LEFT_MARGIN or ON_RIGHT_MARGIN.

   X and Y are frame relative pixel coordinates.  */

static enum window_part
coordinates_in_window (register struct window *w, int x, int y)
{
  struct frame *f = XFRAME (WINDOW_FRAME (w));
  int left_x, right_x;
  enum window_part part;
  int ux = FRAME_COLUMN_WIDTH (f);
  int x0 = WINDOW_LEFT_EDGE_X (w);
  int x1 = WINDOW_RIGHT_EDGE_X (w);
  /* The width of the area where the vertical line can be dragged.
     (Between mode lines for instance.  */
  int grabbable_width = ux;
  int lmargin_width, rmargin_width, text_left, text_right;
  int top_y = WINDOW_TOP_EDGE_Y (w);
  int bottom_y = WINDOW_BOTTOM_EDGE_Y (w);

  /* Outside any interesting row?  */
  if (y < top_y || y >= bottom_y)
    return ON_NOTHING;

  /* In what's below, we subtract 1 when computing right_x because we
     want the rightmost pixel, which is given by left_pixel+width-1.  */
  if (w->pseudo_window_p)
    {
      left_x = 0;
      right_x = WINDOW_TOTAL_WIDTH (w) - 1;
    }
  else
    {
      left_x = WINDOW_BOX_LEFT_EDGE_X (w);
      right_x = WINDOW_BOX_RIGHT_EDGE_X (w) - 1;
    }

  /* On the mode line or header line?  If it's near the start of
     the mode or header line of window that's has a horizontal
     sibling, say it's on the vertical line.  That's to be able
     to resize windows horizontally in case we're using toolkit
     scroll bars.  */

  if (WINDOW_WANTS_MODELINE_P (w)
      && y >= bottom_y - CURRENT_MODE_LINE_HEIGHT (w))
    {
      part = ON_MODE_LINE;

    header_vertical_border_check:
      /* We're somewhere on the mode line.  We consider the place
	 between mode lines of horizontally adjacent mode lines
	 as the vertical border.  If scroll bars on the left,
	 return the right window.  */
      if ((WINDOW_HAS_VERTICAL_SCROLL_BAR_ON_LEFT (w)
	   || WINDOW_RIGHTMOST_P (w))
	  && !WINDOW_LEFTMOST_P (w)
	  && eabs (x - x0) < grabbable_width)
	return ON_VERTICAL_BORDER;

      /* Make sure we're not at the rightmost position of a
	 mode-/header-line and there's yet another window on the
	 right.  (Bug#1372)  */
      else if ((WINDOW_RIGHTMOST_P (w) || x < x1)
	       && eabs (x - x1) < grabbable_width)
	return ON_VERTICAL_BORDER;

      if (x < x0 || x >= x1)
	return ON_NOTHING;

      return part;
    }

  if (WINDOW_WANTS_HEADER_LINE_P (w)
      && y < top_y + CURRENT_HEADER_LINE_HEIGHT (w))
    {
      part = ON_HEADER_LINE;
      goto header_vertical_border_check;
    }

  if (x < x0 || x >= x1) return ON_NOTHING;

  /* Outside any interesting column?  */
  if (x < left_x || x > right_x)
    return ON_SCROLL_BAR;

  lmargin_width = window_box_width (w, LEFT_MARGIN_AREA);
  rmargin_width = window_box_width (w, RIGHT_MARGIN_AREA);

  text_left = window_box_left (w, TEXT_AREA);
  text_right = text_left + window_box_width (w, TEXT_AREA);

  if (FRAME_WINDOW_P (f))
    {
      if (!w->pseudo_window_p
	  && !WINDOW_HAS_VERTICAL_SCROLL_BAR (w)
	  && !WINDOW_RIGHTMOST_P (w)
	  && (eabs (x - right_x) < grabbable_width))
	return ON_VERTICAL_BORDER;
    }
  /* Need to say "x > right_x" rather than >=, since on character
     terminals, the vertical line's x coordinate is right_x.  */
  else if (!w->pseudo_window_p
	   && !WINDOW_RIGHTMOST_P (w)
	   && x > right_x - ux)
    return ON_VERTICAL_BORDER;

  if (x < text_left)
    {
      if (lmargin_width > 0
	  && (WINDOW_HAS_FRINGES_OUTSIDE_MARGINS (w)
	      ? (x >= left_x + WINDOW_LEFT_FRINGE_WIDTH (w))
	      : (x < left_x + lmargin_width)))
	return ON_LEFT_MARGIN;

      return ON_LEFT_FRINGE;
    }

  if (x >= text_right)
    {
      if (rmargin_width > 0
	  && (WINDOW_HAS_FRINGES_OUTSIDE_MARGINS (w)
	      ? (x < right_x - WINDOW_RIGHT_FRINGE_WIDTH (w))
	      : (x >= right_x - rmargin_width)))
	return ON_RIGHT_MARGIN;

      return ON_RIGHT_FRINGE;
    }

  /* Everything special ruled out - must be on text area */
  return ON_TEXT;
}

/* Take X is the frame-relative pixel x-coordinate, and return the
   x-coordinate relative to part PART of window W. */
int
window_relative_x_coord (struct window *w, enum window_part part, int x)
{
  int left_x = (w->pseudo_window_p) ? 0 : WINDOW_BOX_LEFT_EDGE_X (w);

  switch (part)
    {
    case ON_TEXT:
      return x - window_box_left (w, TEXT_AREA);

    case ON_LEFT_FRINGE:
      return x - left_x;

    case ON_RIGHT_FRINGE:
      return x - left_x - WINDOW_LEFT_FRINGE_WIDTH (w);

    case ON_LEFT_MARGIN:
      return (x - left_x
	      - ((WINDOW_HAS_FRINGES_OUTSIDE_MARGINS (w))
		 ? WINDOW_LEFT_FRINGE_WIDTH (w) : 0));

    case ON_RIGHT_MARGIN:
      return (x + 1
	      - ((w->pseudo_window_p)
		 ? WINDOW_TOTAL_WIDTH (w)
		 : WINDOW_BOX_RIGHT_EDGE_X (w))
	      + window_box_width (w, RIGHT_MARGIN_AREA)
	      + ((WINDOW_HAS_FRINGES_OUTSIDE_MARGINS (w))
		 ? WINDOW_RIGHT_FRINGE_WIDTH (w) : 0));
    }

  /* ON_SCROLL_BAR, ON_NOTHING, and ON_VERTICAL_BORDER:  */
  return 0;
}


DEFUN ("coordinates-in-window-p", Fcoordinates_in_window_p,
       Scoordinates_in_window_p, 2, 2, 0,
       doc: /* Return non-nil if COORDINATES are in WINDOW.
COORDINATES is a cons of the form (X . Y), X and Y being distances
measured in characters from the upper-left corner of the frame.
\(0 . 0) denotes the character in the upper left corner of the
frame.
If COORDINATES are in the text portion of WINDOW,
   the coordinates relative to the window are returned.
If they are in the mode line of WINDOW, `mode-line' is returned.
If they are in the top mode line of WINDOW, `header-line' is returned.
If they are in the left fringe of WINDOW, `left-fringe' is returned.
If they are in the right fringe of WINDOW, `right-fringe' is returned.
If they are on the border between WINDOW and its right sibling,
  `vertical-line' is returned.
If they are in the windows's left or right marginal areas, `left-margin'\n\
  or `right-margin' is returned.  */)
  (register Lisp_Object coordinates, Lisp_Object window)
{
  struct window *w;
  struct frame *f;
  int x, y;
  Lisp_Object lx, ly;

  CHECK_WINDOW (window);
  w = XWINDOW (window);
  f = XFRAME (w->frame);
  CHECK_CONS (coordinates);
  lx = Fcar (coordinates);
  ly = Fcdr (coordinates);
  CHECK_NUMBER_OR_FLOAT (lx);
  CHECK_NUMBER_OR_FLOAT (ly);
  x = FRAME_PIXEL_X_FROM_CANON_X (f, lx) + FRAME_INTERNAL_BORDER_WIDTH (f);
  y = FRAME_PIXEL_Y_FROM_CANON_Y (f, ly) + FRAME_INTERNAL_BORDER_WIDTH (f);

  switch (coordinates_in_window (w, x, y))
    {
    case ON_NOTHING:
      return Qnil;

    case ON_TEXT:
      /* Convert X and Y to window relative pixel coordinates, and
	 return the canonical char units.  */
      x -= window_box_left (w, TEXT_AREA);
      y -= WINDOW_TOP_EDGE_Y (w);
      return Fcons (FRAME_CANON_X_FROM_PIXEL_X (f, x),
		    FRAME_CANON_Y_FROM_PIXEL_Y (f, y));

    case ON_MODE_LINE:
      return Qmode_line;

    case ON_VERTICAL_BORDER:
      return Qvertical_line;

    case ON_HEADER_LINE:
      return Qheader_line;

    case ON_LEFT_FRINGE:
      return Qleft_fringe;

    case ON_RIGHT_FRINGE:
      return Qright_fringe;

    case ON_LEFT_MARGIN:
      return Qleft_margin;

    case ON_RIGHT_MARGIN:
      return Qright_margin;

    case ON_SCROLL_BAR:
      /* Historically we are supposed to return nil in this case.  */
      return Qnil;

    default:
      abort ();
    }
}


/* Callback for foreach_window, used in window_from_coordinates.
   Check if window W contains coordinates specified by USER_DATA which
   is actually a pointer to a struct check_window_data CW.

   Check if window W contains coordinates *CW->x and *CW->y.  If it
   does, return W in *CW->window, as Lisp_Object, and return in
   *CW->part the part of the window under coordinates *X,*Y.  Return
   zero from this function to stop iterating over windows.  */

struct check_window_data
{
  Lisp_Object *window;
  int x, y;
  enum window_part *part;
};

static int
check_window_containing (struct window *w, void *user_data)
{
  struct check_window_data *cw = (struct check_window_data *) user_data;
  enum window_part found;
  int continue_p = 1;

  found = coordinates_in_window (w, cw->x, cw->y);
  if (found != ON_NOTHING)
    {
      *cw->part = found;
      XSETWINDOW (*cw->window, w);
      continue_p = 0;
    }

  return continue_p;
}


/* Find the window containing frame-relative pixel position X/Y and
   return it as a Lisp_Object.

   If X, Y is on one of the window's special `window_part' elements,
   set *PART to the id of that element.

   If there is no window under X, Y return nil and leave *PART
   unmodified.  TOOL_BAR_P non-zero means detect tool-bar windows.

   This function was previously implemented with a loop cycling over
   windows with Fnext_window, and starting with the frame's selected
   window.  It turned out that this doesn't work with an
   implementation of next_window using Vwindow_list, because
   FRAME_SELECTED_WINDOW (F) is not always contained in the window
   tree of F when this function is called asynchronously from
   note_mouse_highlight.  The original loop didn't terminate in this
   case.  */

Lisp_Object
window_from_coordinates (struct frame *f, int x, int y,
			 enum window_part *part, int tool_bar_p)
{
  Lisp_Object window;
  struct check_window_data cw;
  enum window_part dummy;

  if (part == 0)
    part = &dummy;

  window = Qnil;
  cw.window = &window, cw.x = x, cw.y = y; cw.part = part;
  foreach_window (f, check_window_containing, &cw);

  /* If not found above, see if it's in the tool bar window, if a tool
     bar exists.  */
  if (NILP (window)
      && tool_bar_p
      && WINDOWP (f->tool_bar_window)
      && WINDOW_TOTAL_LINES (XWINDOW (f->tool_bar_window)) > 0
      && (coordinates_in_window (XWINDOW (f->tool_bar_window), x, y)
	  != ON_NOTHING))
    {
      *part = ON_TEXT;
      window = f->tool_bar_window;
    }

  return window;
}

DEFUN ("window-at", Fwindow_at, Swindow_at, 2, 3, 0,
       doc: /* Return window containing coordinates X and Y on FRAME.
FRAME must be a live frame and defaults to the selected one.
The top left corner of the frame is considered to be row 0,
column 0.  */)
  (Lisp_Object x, Lisp_Object y, Lisp_Object frame)
{
  struct frame *f;

  if (NILP (frame))
    frame = selected_frame;
  CHECK_LIVE_FRAME (frame);
  f = XFRAME (frame);

  /* Check that arguments are integers or floats.  */
  CHECK_NUMBER_OR_FLOAT (x);
  CHECK_NUMBER_OR_FLOAT (y);

  return window_from_coordinates (f,
				  (FRAME_PIXEL_X_FROM_CANON_X (f, x)
				   + FRAME_INTERNAL_BORDER_WIDTH (f)),
				  (FRAME_PIXEL_Y_FROM_CANON_Y (f, y)
				   + FRAME_INTERNAL_BORDER_WIDTH (f)),
				  0, 0);
}

DEFUN ("window-point", Fwindow_point, Swindow_point, 0, 1, 0,
       doc: /* Return current value of point in WINDOW.
WINDOW must be a live window and defaults to the selected one.

For a nonselected window, this is the value point would have
if that window were selected.

Note that, when WINDOW is the selected window and its buffer
is also currently selected, the value returned is the same as (point).
It would be more strictly correct to return the `top-level' value
of point, outside of any save-excursion forms.
But that is hard to define.  */)
  (Lisp_Object window)
{
  register struct window *w = decode_window (window);

  if (w == XWINDOW (selected_window)
      && current_buffer == XBUFFER (w->buffer))
    return Fpoint ();
  return Fmarker_position (w->pointm);
}

DEFUN ("window-start", Fwindow_start, Swindow_start, 0, 1, 0,
       doc: /* Return position at which display currently starts in WINDOW.
WINDOW must be a live window and defaults to the selected one.
This is updated by redisplay or by calling `set-window-start'.  */)
  (Lisp_Object window)
{
  return Fmarker_position (decode_window (window)->start);
}

/* This is text temporarily removed from the doc string below.

This function returns nil if the position is not currently known.
That happens when redisplay is preempted and doesn't finish.
If in that case you want to compute where the end of the window would
have been if redisplay had finished, do this:
    (save-excursion
      (goto-char (window-start window))
      (vertical-motion (1- (window-height window)) window)
      (point))")  */

DEFUN ("window-end", Fwindow_end, Swindow_end, 0, 2, 0,
       doc: /* Return position at which display currently ends in WINDOW.
WINDOW must be a live window and defaults to the selected one.
This is updated by redisplay, when it runs to completion.
Simply changing the buffer text or setting `window-start'
does not update this value.
Return nil if there is no recorded value.  \(This can happen if the
last redisplay of WINDOW was preempted, and did not finish.)
If UPDATE is non-nil, compute the up-to-date position
if it isn't already recorded.  */)
  (Lisp_Object window, Lisp_Object update)
{
  Lisp_Object value;
  struct window *w = decode_window (window);
  Lisp_Object buf;
  struct buffer *b;

  buf = w->buffer;
  CHECK_BUFFER (buf);
  b = XBUFFER (buf);

#if 0 /* This change broke some things.  We should make it later.  */
  /* If we don't know the end position, return nil.
     The user can compute it with vertical-motion if he wants to.
     It would be nicer to do it automatically,
     but that's so slow that it would probably bother people.  */
  if (NILP (w->window_end_valid))
    return Qnil;
#endif

  if (! NILP (update)
      && ! (! NILP (w->window_end_valid)
	    && XFASTINT (w->last_modified) >= BUF_MODIFF (b)
	    && XFASTINT (w->last_overlay_modified) >= BUF_OVERLAY_MODIFF (b))
      && !noninteractive)
    {
      struct text_pos startp;
      struct it it;
      struct buffer *old_buffer = NULL;

      /* Cannot use Fvertical_motion because that function doesn't
	 cope with variable-height lines.  */
      if (b != current_buffer)
	{
	  old_buffer = current_buffer;
	  set_buffer_internal (b);
	}

      /* In case W->start is out of the range, use something
         reasonable.  This situation occurred when loading a file with
         `-l' containing a call to `rmail' with subsequent other
         commands.  At the end, W->start happened to be BEG, while
         rmail had already narrowed the buffer.  */
      if (XMARKER (w->start)->charpos < BEGV)
	SET_TEXT_POS (startp, BEGV, BEGV_BYTE);
      else if (XMARKER (w->start)->charpos > ZV)
	SET_TEXT_POS (startp, ZV, ZV_BYTE);
      else
	SET_TEXT_POS_FROM_MARKER (startp, w->start);

      start_display (&it, w, startp);
      move_it_vertically (&it, window_box_height (w));
      if (it.current_y < it.last_visible_y)
	move_it_past_eol (&it);
      value = make_number (IT_CHARPOS (it));

      if (old_buffer)
	set_buffer_internal (old_buffer);
    }
  else
    XSETINT (value, BUF_Z (b) - XFASTINT (w->window_end_pos));

  return value;
}

DEFUN ("set-window-point", Fset_window_point, Sset_window_point, 2, 2, 0,
       doc: /* Make point value in WINDOW be at position POS in WINDOW's buffer.
Return POS.  */)
  (Lisp_Object window, Lisp_Object pos)
{
  register struct window *w = decode_window (window);

  CHECK_NUMBER_COERCE_MARKER (pos);
  if (w == XWINDOW (selected_window)
      && XBUFFER (w->buffer) == current_buffer)
    Fgoto_char (pos);
  else
    set_marker_restricted (w->pointm, pos, w->buffer);

  /* We have to make sure that redisplay updates the window to show
     the new value of point.  */
  if (!EQ (window, selected_window))
    ++windows_or_buffers_changed;

  return pos;
}

DEFUN ("set-window-start", Fset_window_start, Sset_window_start, 2, 3, 0,
       doc: /* Make display in WINDOW start at position POS in WINDOW's buffer.
WINDOW defaults to the selected window.  Return POS.
Optional third arg NOFORCE non-nil inhibits next redisplay from
overriding motion of point in order to display at this exact start.  */)
  (Lisp_Object window, Lisp_Object pos, Lisp_Object noforce)
{
  register struct window *w = decode_window (window);

  CHECK_NUMBER_COERCE_MARKER (pos);
  set_marker_restricted (w->start, pos, w->buffer);
  /* this is not right, but much easier than doing what is right. */
  w->start_at_line_beg = Qnil;
  if (NILP (noforce))
    w->force_start = Qt;
  w->update_mode_line = Qt;
  XSETFASTINT (w->last_modified, 0);
  XSETFASTINT (w->last_overlay_modified, 0);
  if (!EQ (window, selected_window))
    windows_or_buffers_changed++;

  return pos;
}

DEFUN ("pos-visible-in-window-p", Fpos_visible_in_window_p,
       Spos_visible_in_window_p, 0, 3, 0,
       doc: /* Return non-nil if position POS is currently on the frame in WINDOW.
Return nil if that position is scrolled vertically out of view.
If a character is only partially visible, nil is returned, unless the
optional argument PARTIALLY is non-nil.
If POS is only out of view because of horizontal scrolling, return non-nil.
If POS is t, it specifies the position of the last visible glyph in WINDOW.
POS defaults to point in WINDOW; WINDOW defaults to the selected window.

If POS is visible, return t if PARTIALLY is nil; if PARTIALLY is non-nil,
return value is a list of 2 or 6 elements (X Y [RTOP RBOT ROWH VPOS]),
where X and Y are the pixel coordinates relative to the top left corner
of the window.  The remaining elements are omitted if the character after
POS is fully visible; otherwise, RTOP and RBOT are the number of pixels
off-window at the top and bottom of the row, ROWH is the height of the
display row, and VPOS is the row number (0-based) containing POS.  */)
  (Lisp_Object pos, Lisp_Object window, Lisp_Object partially)
{
  register struct window *w;
  register EMACS_INT posint;
  register struct buffer *buf;
  struct text_pos top;
  Lisp_Object in_window = Qnil;
  int rtop, rbot, rowh, vpos, fully_p = 1;
  int x, y;

  w = decode_window (window);
  buf = XBUFFER (w->buffer);
  SET_TEXT_POS_FROM_MARKER (top, w->start);

  if (EQ (pos, Qt))
    posint = -1;
  else if (!NILP (pos))
    {
      CHECK_NUMBER_COERCE_MARKER (pos);
      posint = XINT (pos);
    }
  else if (w == XWINDOW (selected_window))
    posint = PT;
  else
    posint = XMARKER (w->pointm)->charpos;

  /* If position is above window start or outside buffer boundaries,
     or if window start is out of range, position is not visible.  */
  if ((EQ (pos, Qt)
       || (posint >= CHARPOS (top) && posint <= BUF_ZV (buf)))
      && CHARPOS (top) >= BUF_BEGV (buf)
      && CHARPOS (top) <= BUF_ZV (buf)
      && pos_visible_p (w, posint, &x, &y, &rtop, &rbot, &rowh, &vpos)
      && (fully_p = !rtop && !rbot, (!NILP (partially) || fully_p)))
    in_window = Qt;

  if (!NILP (in_window) && !NILP (partially))
    {
      Lisp_Object part = Qnil;
      if (!fully_p)
	part = list4 (make_number (rtop), make_number (rbot),
			make_number (rowh), make_number (vpos));
      in_window = Fcons (make_number (x),
			 Fcons (make_number (y), part));
    }

  return in_window;
}

DEFUN ("window-line-height", Fwindow_line_height,
       Swindow_line_height, 0, 2, 0,
       doc: /* Return height in pixels of text line LINE in window WINDOW.
WINDOW defaults to the selected window.

Return height of current line if LINE is omitted or nil.  Return height of
header or mode line if LINE is `header-line' or `mode-line'.
Otherwise, LINE is a text line number starting from 0.  A negative number
counts from the end of the window.

Value is a list (HEIGHT VPOS YPOS OFFBOT), where HEIGHT is the height
in pixels of the visible part of the line, VPOS and YPOS are the
vertical position in lines and pixels of the line, relative to the top
of the first text line, and OFFBOT is the number of off-window pixels at
the bottom of the text line.  If there are off-window pixels at the top
of the (first) text line, YPOS is negative.

Return nil if window display is not up-to-date.  In that case, use
`pos-visible-in-window-p' to obtain the information.  */)
  (Lisp_Object line, Lisp_Object window)
{
  register struct window *w;
  register struct buffer *b;
  struct glyph_row *row, *end_row;
  int max_y, crop, i, n;

  w = decode_window (window);

  if (noninteractive || w->pseudo_window_p)
    return Qnil;

  CHECK_BUFFER (w->buffer);
  b = XBUFFER (w->buffer);

  /* Fail if current matrix is not up-to-date.  */
  if (NILP (w->window_end_valid)
      || current_buffer->clip_changed
      || current_buffer->prevent_redisplay_optimizations_p
      || XFASTINT (w->last_modified) < BUF_MODIFF (b)
      || XFASTINT (w->last_overlay_modified) < BUF_OVERLAY_MODIFF (b))
    return Qnil;

  if (NILP (line))
    {
      i = w->cursor.vpos;
      if (i < 0 || i >= w->current_matrix->nrows
	  || (row = MATRIX_ROW (w->current_matrix, i), !row->enabled_p))
	return Qnil;
      max_y = window_text_bottom_y (w);
      goto found_row;
    }

  if (EQ (line, Qheader_line))
    {
      if (!WINDOW_WANTS_HEADER_LINE_P (w))
	return Qnil;
      row = MATRIX_HEADER_LINE_ROW (w->current_matrix);
      if (!row->enabled_p)
	return Qnil;
      return list4 (make_number (row->height),
		    make_number (0), make_number (0),
		    make_number (0));
    }

  if (EQ (line, Qmode_line))
    {
      row = MATRIX_MODE_LINE_ROW (w->current_matrix);
      if (!row->enabled_p)
	return Qnil;
      return list4 (make_number (row->height),
		    make_number (0), /* not accurate */
		    make_number (WINDOW_HEADER_LINE_HEIGHT (w)
				 + window_text_bottom_y (w)),
		    make_number (0));
    }

  CHECK_NUMBER (line);
  n = XINT (line);

  row = MATRIX_FIRST_TEXT_ROW (w->current_matrix);
  end_row = MATRIX_BOTTOM_TEXT_ROW (w->current_matrix, w);
  max_y = window_text_bottom_y (w);
  i = 0;

  while ((n < 0 || i < n)
	 && row <= end_row && row->enabled_p
	 && row->y + row->height < max_y)
    row++, i++;

  if (row > end_row || !row->enabled_p)
    return Qnil;

  if (++n < 0)
    {
      if (-n > i)
	return Qnil;
      row += n;
      i += n;
    }

 found_row:
  crop = max (0, (row->y + row->height) - max_y);
  return list4 (make_number (row->height + min (0, row->y) - crop),
		make_number (i),
		make_number (row->y),
		make_number (crop));
}

DEFUN ("window-dedicated-p", Fwindow_dedicated_p, Swindow_dedicated_p,
       0, 1, 0,
       doc: /* Return non-nil when WINDOW is dedicated to its buffer.
More precisely, return the value assigned by the last call of
`set-window-dedicated-p' for WINDOW.  Return nil if that function was
never called with WINDOW as its argument, or the value set by that
function was internally reset since its last call.  WINDOW defaults to
the selected window.

When a window is dedicated to its buffer, `display-buffer' will refrain
from displaying another buffer in it.  `get-lru-window' and
`get-largest-window' treat dedicated windows specially.
`delete-windows-on', `replace-buffer-in-windows', `quit-window' and
`kill-buffer' can delete a dedicated window and the containing frame.

Functions like `set-window-buffer' may change the buffer displayed by a
window, unless that window is "strongly" dedicated to its buffer, that
is the value returned by `window-dedicated-p' is t.  */)
  (Lisp_Object window)
{
  return decode_window (window)->dedicated;
}

DEFUN ("set-window-dedicated-p", Fset_window_dedicated_p,
       Sset_window_dedicated_p, 2, 2, 0,
       doc: /* Mark WINDOW as dedicated according to FLAG.
WINDOW must be a live window and defaults to the selected one.  FLAG
non-nil means mark WINDOW as dedicated to its buffer.  FLAG nil means
mark WINDOW as non-dedicated.  Return FLAG.

When a window is dedicated to its buffer, `display-buffer' will refrain
from displaying another buffer in it.  `get-lru-window' and
`get-largest-window' treat dedicated windows specially.
`delete-windows-on', `replace-buffer-in-windows', `quit-window',
`quit-restore-window' and `kill-buffer' can delete a dedicated window
and the containing frame.

As a special case, if FLAG is t, mark WINDOW as "strongly" dedicated to
its buffer.  Functions like `set-window-buffer' may change the buffer
displayed by a window, unless that window is strongly dedicated to its
buffer.  If and when `set-window-buffer' displays another buffer in a
window, it also makes sure that the window is no more dedicated.  */)
  (Lisp_Object window, Lisp_Object flag)
{
  register struct window *w = decode_window (window);

  w->dedicated = flag;
  return w->dedicated;
}

DEFUN ("window-prev-buffers", Fwindow_prev_buffers, Swindow_prev_buffers,
       0, 1, 0,
       doc:  /* Return buffers previously shown in WINDOW.
WINDOW must be a live window and defaults to the selected one.

The return value is either nil or a list of <buffer, window-start,
window-point> triples where buffer was previously shown in WINDOW.  */)
  (Lisp_Object window)
{
  return decode_window (window)->prev_buffers;
}

DEFUN ("set-window-prev-buffers", Fset_window_prev_buffers,
       Sset_window_prev_buffers, 2, 2, 0,
       doc: /* Set WINDOW's previous buffers to PREV-BUFFERS.
WINDOW must be a live window and defaults to the selected one.  Return
PREV-BUFFERS.

PREV-BUFFERS should be either nil or a list of <buffer, window-start,
window-point> triples where buffer was previously shown in WINDOW.  */)
     (Lisp_Object window, Lisp_Object prev_buffers)
{
  return decode_any_window (window)->prev_buffers = prev_buffers;
}

DEFUN ("window-next-buffers", Fwindow_next_buffers, Swindow_next_buffers,
       0, 1, 0,
       doc:  /* Return list of buffers recently re-shown in WINDOW.
WINDOW must be a live window and defaults to the selected one.  */)
     (Lisp_Object window)
{
  return decode_window (window)->next_buffers;
}

DEFUN ("set-window-next-buffers", Fset_window_next_buffers,
       Sset_window_next_buffers, 2, 2, 0,
       doc: /* Set WINDOW's next buffers to NEXT-BUFFERS.
WINDOW must be a live window and defaults to the selected one.  Return
NEXT-BUFFERS.

NEXT-BUFFERS should be either nil or a list of buffers that have been
recently re-shown in WINDOW.  */)
     (Lisp_Object window, Lisp_Object next_buffers)
{
  return decode_any_window (window)->next_buffers = next_buffers;
}

DEFUN ("window-parameters", Fwindow_parameters, Swindow_parameters,
       0, 1, 0,
       doc: /* Return the parameters of WINDOW and their values.
WINDOW defaults to the selected window.  The return value is a list of
elements of the form (PARAMETER . VALUE). */)
  (Lisp_Object window)
{
  return Fcopy_alist (decode_any_window (window)->window_parameters);
}

DEFUN ("window-parameter", Fwindow_parameter, Swindow_parameter,
       2, 2, 0,
       doc:  /* Return WINDOW's value for PARAMETER.
WINDOW defaults to the selected window.  */)
  (Lisp_Object window, Lisp_Object parameter)
{
  Lisp_Object result;

  result = Fassq (parameter, decode_any_window (window)->window_parameters);
  return CDR_SAFE (result);
}

DEFUN ("set-window-parameter", Fset_window_parameter,
       Sset_window_parameter, 3, 3, 0,
       doc: /* Set WINDOW's value of PARAMETER to VALUE.
WINDOW defaults to the selected window.  Return VALUE.  */)
  (Lisp_Object window, Lisp_Object parameter, Lisp_Object value)
{
  register struct window *w = decode_any_window (window);
  Lisp_Object old_alist_elt;

  old_alist_elt = Fassq (parameter, w->window_parameters);
  if (NILP (old_alist_elt))
    w->window_parameters = Fcons (Fcons (parameter, value), w->window_parameters);
  else
    Fsetcdr (old_alist_elt, value);
  return value;
}

DEFUN ("window-display-table", Fwindow_display_table, Swindow_display_table,
       0, 1, 0,
       doc: /* Return the display-table that WINDOW is using.
WINDOW defaults to the selected window.  */)
  (Lisp_Object window)
{
  return decode_window (window)->display_table;
}

/* Get the display table for use on window W.  This is either W's
   display table or W's buffer's display table.  Ignore the specified
   tables if they are not valid; if no valid table is specified,
   return 0.  */

struct Lisp_Char_Table *
window_display_table (struct window *w)
{
  struct Lisp_Char_Table *dp = NULL;

  if (DISP_TABLE_P (w->display_table))
    dp = XCHAR_TABLE (w->display_table);
  else if (BUFFERP (w->buffer))
    {
      struct buffer *b = XBUFFER (w->buffer);

      if (DISP_TABLE_P (BVAR (b, display_table)))
	dp = XCHAR_TABLE (BVAR (b, display_table));
      else if (DISP_TABLE_P (Vstandard_display_table))
	dp = XCHAR_TABLE (Vstandard_display_table);
    }

  return dp;
}

DEFUN ("set-window-display-table", Fset_window_display_table, Sset_window_display_table, 2, 2, 0,
       doc: /* Set WINDOW's display-table to TABLE.  */)
  (register Lisp_Object window, Lisp_Object table)
{
  register struct window *w;

  w = decode_window (window);
  w->display_table = table;
  return table;
}

/* Record info on buffer window W is displaying
   when it is about to cease to display that buffer.  */
static void
unshow_buffer (register struct window *w)
{
  Lisp_Object buf;
  struct buffer *b;

  buf = w->buffer;
  b = XBUFFER (buf);
  if (b != XMARKER (w->pointm)->buffer)
    abort ();

#if 0
  if (w == XWINDOW (selected_window)
      || ! EQ (buf, XWINDOW (selected_window)->buffer))
    /* Do this except when the selected window's buffer
       is being removed from some other window.  */
#endif
    /* last_window_start records the start position that this buffer
       had in the last window to be disconnected from it.
       Now that this statement is unconditional,
       it is possible for the buffer to be displayed in the
       selected window, while last_window_start reflects another
       window which was recently showing the same buffer.
       Some people might say that might be a good thing.  Let's see.  */
    b->last_window_start = marker_position (w->start);

  /* Point in the selected window's buffer
     is actually stored in that buffer, and the window's pointm isn't used.
     So don't clobber point in that buffer.  */
  if (! EQ (buf, XWINDOW (selected_window)->buffer)
      /* This line helps to fix Horsley's testbug.el bug.  */
      && !(WINDOWP (BVAR (b, last_selected_window))
	   && w != XWINDOW (BVAR (b, last_selected_window))
	   && EQ (buf, XWINDOW (BVAR (b, last_selected_window))->buffer)))
    temp_set_point_both (b,
			 clip_to_bounds (BUF_BEGV (b),
					 XMARKER (w->pointm)->charpos,
					 BUF_ZV (b)),
			 clip_to_bounds (BUF_BEGV_BYTE (b),
					 marker_byte_position (w->pointm),
					 BUF_ZV_BYTE (b)));

  if (WINDOWP (BVAR (b, last_selected_window))
      && w == XWINDOW (BVAR (b, last_selected_window)))
    BVAR (b, last_selected_window) = Qnil;
}

/* Put NEW into the window structure in place of OLD.  SETFLAG zero
   means change window structure only.  Otherwise store geometry and
   other settings as well.  */
static void
replace_window (Lisp_Object old, Lisp_Object new, int setflag)
{
  register Lisp_Object tem;
  register struct window *o = XWINDOW (old), *n = XWINDOW (new);

  /* If OLD is its frame's root window, then NEW is the new
     root window for that frame.  */
  if (EQ (old, FRAME_ROOT_WINDOW (XFRAME (o->frame))))
    FRAME_ROOT_WINDOW (XFRAME (o->frame)) = new;

  if (setflag)
    {
      n->left_col = o->left_col;
      n->top_line = o->top_line;
      n->total_cols = o->total_cols;
      n->total_lines = o->total_lines;
      n->normal_cols = o->normal_cols;
      XSETFASTINT (o->normal_cols, 1);  /* !!!  */
      n->normal_lines = o->normal_lines;
      XSETFASTINT (o->normal_lines, 1);  /* !!!  */
      n->desired_matrix = n->current_matrix = 0;
      n->vscroll = 0;
      memset (&n->cursor, 0, sizeof (n->cursor));
      memset (&n->last_cursor, 0, sizeof (n->last_cursor));
      memset (&n->phys_cursor, 0, sizeof (n->phys_cursor));
      n->phys_cursor_type = -1;
      n->phys_cursor_width = -1;
      n->must_be_updated_p = 0;
      n->pseudo_window_p = 0;
      XSETFASTINT (n->window_end_vpos, 0);
      XSETFASTINT (n->window_end_pos, 0);
      n->window_end_valid = Qnil;
      n->frozen_window_start_p = 0;
    }

  n->next = tem = o->next;
  if (!NILP (tem))
    XWINDOW (tem)->prev = new;

  n->prev = tem = o->prev;
  if (!NILP (tem))
    XWINDOW (tem)->next = new;

  n->parent = tem = o->parent;
  if (!NILP (tem))
    {
      if (EQ (XWINDOW (tem)->vchild, old))
	XWINDOW (tem)->vchild = new;
      if (EQ (XWINDOW (tem)->hchild, old))
	XWINDOW (tem)->hchild = new;
    }
}

/* If window WINDOW and its parent window are iso-combined, merge
   WINDOW's children into those of its parent window and mark WINDOW as
   deleted.  */

static void
recombine_windows (Lisp_Object window)
{
  struct window *w, *p, *c;
  Lisp_Object parent, child;
  int horflag;

  w = XWINDOW (window);
  parent = w->parent;
  if (NILP (w->nested) && !NILP (parent))
    {
      p = XWINDOW (parent);
      if (((!NILP (p->vchild) && !NILP (w->vchild))
	   || (!NILP (p->hchild) && !NILP (w->hchild))))
	/* WINDOW and PARENT are both either a vertical or a horizontal
	   combination.  */
	{
	  horflag = NILP (w->vchild);
	  child = horflag ? w->hchild : w->vchild;
	  c = XWINDOW (child);

	  /* Splice WINDOW's children into its parent's children and
	     assign new normal sizes.  */
	  if (NILP (w->prev))
	    if (horflag)
	      p->hchild = child;
	    else
	      p->vchild = child;
	  else
	    {
	      c->prev = w->prev;
	      XWINDOW (w->prev)->next = child;
	    }

	  while (c)
	    {
	      c->parent = parent;

	      if (horflag)
		c->normal_cols
		  = make_float (XFLOATINT (c->total_cols)
				/ XFLOATINT (p->total_cols));
	      else
		c->normal_lines
		  = make_float (XFLOATINT (c->total_lines)
				/ XFLOATINT (p->total_lines));

	      if (NILP (c->next))
		{
		  if (!NILP (w->next))
		    {
		      c->next = w->next;
		      XWINDOW (c->next)->prev = child;
		    }

		  c = 0;
		}
	      else
		{
		  child = c->next;
		  c = XWINDOW (child);
		}
	    }

	  /* WINDOW can be deleted now.  */
	  w->vchild = w->hchild = Qnil;
	}
    }
}

/* If WINDOW can be deleted, delete it.  */
Lisp_Object
delete_deletable_window (Lisp_Object window)
{
  if (!NILP (call1 (Qwindow_deletable_p, window)))
    call1 (Qdelete_window, window);
}

/***********************************************************************
			     Window List
 ***********************************************************************/

/* Add window W to *USER_DATA.  USER_DATA is actually a Lisp_Object
   pointer.  This is a callback function for foreach_window, used in
   the window_list function.  */

static int
add_window_to_list (struct window *w, void *user_data)
{
  Lisp_Object *list = (Lisp_Object *) user_data;
  Lisp_Object window;
  XSETWINDOW (window, w);
  *list = Fcons (window, *list);
  return 1;
}


/* Return a list of all windows, for use by next_window.  If
   Vwindow_list is a list, return that list.  Otherwise, build a new
   list, cache it in Vwindow_list, and return that.  */

static Lisp_Object
window_list (void)
{
  if (!CONSP (Vwindow_list))
    {
      Lisp_Object tail;

      Vwindow_list = Qnil;
      for (tail = Vframe_list; CONSP (tail); tail = XCDR (tail))
	{
	  Lisp_Object args[2];

	  /* We are visiting windows in canonical order, and add
	     new windows at the front of args[1], which means we
	     have to reverse this list at the end.  */
	  args[1] = Qnil;
	  foreach_window (XFRAME (XCAR (tail)), add_window_to_list, &args[1]);
	  args[0] = Vwindow_list;
	  args[1] = Fnreverse (args[1]);
	  Vwindow_list = Fnconc (2, args);
	}
    }

  return Vwindow_list;
}


/* Value is non-zero if WINDOW satisfies the constraints given by
   OWINDOW, MINIBUF and ALL_FRAMES.

   MINIBUF	t means WINDOW may be minibuffer windows.
		`lambda' means WINDOW may not be a minibuffer window.
		a window means a specific minibuffer window

   ALL_FRAMES	t means search all frames,
		nil means search just current frame,
		`visible' means search just visible frames,
		0 means search visible and iconified frames,
		a window means search the frame that window belongs to,
		a frame means consider windows on that frame, only.  */

static int
candidate_window_p (Lisp_Object window, Lisp_Object owindow, Lisp_Object minibuf, Lisp_Object all_frames)
{
  struct window *w = XWINDOW (window);
  struct frame *f = XFRAME (w->frame);
  int candidate_p = 1;

  if (!BUFFERP (w->buffer))
    candidate_p = 0;
  else if (MINI_WINDOW_P (w)
           && (EQ (minibuf, Qlambda)
	       || (WINDOWP (minibuf) && !EQ (minibuf, window))))
    {
      /* If MINIBUF is `lambda' don't consider any mini-windows.
         If it is a window, consider only that one.  */
      candidate_p = 0;
    }
  else if (EQ (all_frames, Qt))
    candidate_p = 1;
  else if (NILP (all_frames))
    {
      xassert (WINDOWP (owindow));
      candidate_p = EQ (w->frame, XWINDOW (owindow)->frame);
    }
  else if (EQ (all_frames, Qvisible))
    {
      FRAME_SAMPLE_VISIBILITY (f);
      candidate_p = FRAME_VISIBLE_P (f)
	&& (FRAME_TERMINAL (XFRAME (w->frame))
	    == FRAME_TERMINAL (XFRAME (selected_frame)));

    }
  else if (INTEGERP (all_frames) && XINT (all_frames) == 0)
    {
      FRAME_SAMPLE_VISIBILITY (f);
      candidate_p = (FRAME_VISIBLE_P (f) || FRAME_ICONIFIED_P (f)
#ifdef HAVE_X_WINDOWS
		     /* Yuck!!  If we've just created the frame and the
			window-manager requested the user to place it
			manually, the window may still not be considered
			`visible'.  I'd argue it should be at least
			something like `iconified', but don't know how to do
			that yet.  --Stef  */
		     || (FRAME_X_P (f) && f->output_data.x->asked_for_visible
			 && !f->output_data.x->has_been_visible)
#endif
		     )
	&& (FRAME_TERMINAL (XFRAME (w->frame))
	    == FRAME_TERMINAL (XFRAME (selected_frame)));
    }
  else if (WINDOWP (all_frames))
    candidate_p = (EQ (FRAME_MINIBUF_WINDOW (f), all_frames)
		   || EQ (XWINDOW (all_frames)->frame, w->frame)
		   || EQ (XWINDOW (all_frames)->frame, FRAME_FOCUS_FRAME (f)));
  else if (FRAMEP (all_frames))
    candidate_p = EQ (all_frames, w->frame);

  return candidate_p;
}


/* Decode arguments as allowed by Fnext_window, Fprevious_window, and
   Fwindow_list.  See there for the meaning of WINDOW, MINIBUF, and
   ALL_FRAMES.  */

static void
decode_next_window_args (Lisp_Object *window, Lisp_Object *minibuf, Lisp_Object *all_frames)
{
  if (NILP (*window))
    *window = selected_window;
  else
    CHECK_LIVE_WINDOW (*window);

  /* MINIBUF nil may or may not include minibuffers.  Decide if it
     does.  */
  if (NILP (*minibuf))
    *minibuf = minibuf_level ? minibuf_window : Qlambda;
  else if (!EQ (*minibuf, Qt))
    *minibuf = Qlambda;

  /* Now *MINIBUF can be t => count all minibuffer windows, `lambda'
     => count none of them, or a specific minibuffer window (the
     active one) to count.  */

  /* ALL_FRAMES nil doesn't specify which frames to include.  */
  if (NILP (*all_frames))
    *all_frames = (!EQ (*minibuf, Qlambda)
		   ? FRAME_MINIBUF_WINDOW (XFRAME (XWINDOW (*window)->frame))
		   : Qnil);
  else if (EQ (*all_frames, Qvisible))
    ;
  else if (EQ (*all_frames, make_number (0)))
    ;
  else if (FRAMEP (*all_frames))
    ;
  else if (!EQ (*all_frames, Qt))
    *all_frames = Qnil;

  /* Now *ALL_FRAMES is t meaning search all frames, nil meaning
     search just current frame, `visible' meaning search just visible
     frames, 0 meaning search visible and iconified frames, or a
     window, meaning search the frame that window belongs to, or a
     frame, meaning consider windows on that frame, only.  */
}


/* Return the next or previous window of WINDOW in cyclic ordering
   of windows.  NEXT_P non-zero means return the next window.  See the
   documentation string of next-window for the meaning of MINIBUF and
   ALL_FRAMES.  */

static Lisp_Object
next_window (Lisp_Object window, Lisp_Object minibuf, Lisp_Object all_frames, int next_p)
{
  decode_next_window_args (&window, &minibuf, &all_frames);

  /* If ALL_FRAMES is a frame, and WINDOW isn't on that frame, just
     return the first window on the frame.  */
  if (FRAMEP (all_frames)
      && !EQ (all_frames, XWINDOW (window)->frame))
    return Fframe_first_window (all_frames);

  if (next_p)
    {
      Lisp_Object list;

      /* Find WINDOW in the list of all windows.  */
      list = Fmemq (window, window_list ());

      /* Scan forward from WINDOW to the end of the window list.  */
      if (CONSP (list))
	for (list = XCDR (list); CONSP (list); list = XCDR (list))
	  if (candidate_window_p (XCAR (list), window, minibuf, all_frames))
	    break;

      /* Scan from the start of the window list up to WINDOW.  */
      if (!CONSP (list))
	for (list = Vwindow_list;
	     CONSP (list) && !EQ (XCAR (list), window);
	     list = XCDR (list))
	  if (candidate_window_p (XCAR (list), window, minibuf, all_frames))
	    break;

      if (CONSP (list))
	window = XCAR (list);
    }
  else
    {
      Lisp_Object candidate, list;

      /* Scan through the list of windows for candidates.  If there are
	 candidate windows in front of WINDOW, the last one of these
	 is the one we want.  If there are candidates following WINDOW
	 in the list, again the last one of these is the one we want.  */
      candidate = Qnil;
      for (list = window_list (); CONSP (list); list = XCDR (list))
	{
	  if (EQ (XCAR (list), window))
	    {
	      if (WINDOWP (candidate))
		break;
	    }
	  else if (candidate_window_p (XCAR (list), window, minibuf,
				       all_frames))
	    candidate = XCAR (list);
	}

      if (WINDOWP (candidate))
	window = candidate;
    }

  return window;
}


DEFUN ("next-window", Fnext_window, Snext_window, 0, 3, 0,
       doc: /* Return window following WINDOW in cyclic ordering of windows.
WINDOW must be a live window and defaults to the selected one. The
optional arguments MINIBUF and ALL-FRAMES specify the set of windows to
consider.

MINIBUF nil or omitted means consider the minibuffer window only if the
minibuffer is active.  MINIBUF t means consider the minibuffer window
even if the minibuffer is not active.  Any other value means do not
consider the minibuffer window even if the minibuffer is active.

ALL-FRAMES nil or omitted means consider all windows on WINDOW's frame,
plus the minibuffer window if specified by the MINIBUF argument.  If the
minibuffer counts, consider all windows on all frames that share that
minibuffer too.  The following non-nil values of ALL-FRAMES have special
meanings:

- t means consider all windows on all existing frames.

- `visible' means consider all windows on all visible frames.

- 0 (the number zero) means consider all windows on all visible and
  iconified frames.

- A frame means consider all windows on that frame only.

Anything else means consider all windows on WINDOW's frame and no
others.

If you use consistent values for MINIBUF and ALL-FRAMES, you can use
`next-window' to iterate through the entire cycle of acceptable
windows, eventually ending up back at the window you started with.
`previous-window' traverses the same cycle, in the reverse order.  */)
  (Lisp_Object window, Lisp_Object minibuf, Lisp_Object all_frames)
{
  return next_window (window, minibuf, all_frames, 1);
}


DEFUN ("previous-window", Fprevious_window, Sprevious_window, 0, 3, 0,
       doc: /* Return window preceding WINDOW in cyclic ordering of windows.
WINDOW must be a live window and defaults to the selected one.  The
optional arguments MINIBUF and ALL-FRAMES specify the set of windows to
consider.

MINIBUF nil or omitted means consider the minibuffer window only if the
minibuffer is active.  MINIBUF t means consider the minibuffer window
even if the minibuffer is not active.  Any other value means do not
consider the minibuffer window even if the minibuffer is active.

ALL-FRAMES nil or omitted means consider all windows on WINDOW's frame,
plus the minibuffer window if specified by the MINIBUF argument.  If the
minibuffer counts, consider all windows on all frames that share that
minibuffer too.  The following non-nil values of ALL-FRAMES have special
meanings:

- t means consider all windows on all existing frames.

- `visible' means consider all windows on all visible frames.

- 0 (the number zero) means consider all windows on all visible and
  iconified frames.

- A frame means consider all windows on that frame only.

Anything else means consider all windows on WINDOW's frame and no
others.

If you use consistent values for MINIBUF and ALL-FRAMES, you can
use `previous-window' to iterate through the entire cycle of
acceptable windows, eventually ending up back at the window you
started with.  `next-window' traverses the same cycle, in the
reverse order.  */)
  (Lisp_Object window, Lisp_Object minibuf, Lisp_Object all_frames)
{
  return next_window (window, minibuf, all_frames, 0);
}


/* Return a list of windows in cyclic ordering.  Arguments are like
   for `next-window'.  */

static Lisp_Object
window_list_1 (Lisp_Object window, Lisp_Object minibuf, Lisp_Object all_frames)
{
  Lisp_Object tail, list, rest;

  decode_next_window_args (&window, &minibuf, &all_frames);
  list = Qnil;

  for (tail = window_list (); CONSP (tail); tail = XCDR (tail))
    if (candidate_window_p (XCAR (tail), window, minibuf, all_frames))
      list = Fcons (XCAR (tail), list);

  /* Rotate the list to start with WINDOW.  */
  list = Fnreverse (list);
  rest = Fmemq (window, list);
  if (!NILP (rest) && !EQ (rest, list))
    {
      for (tail = list; !EQ (XCDR (tail), rest); tail = XCDR (tail))
	;
      XSETCDR (tail, Qnil);
      list = nconc2 (rest, list);
    }
  return list;
}


DEFUN ("window-list", Fwindow_list, Swindow_list, 0, 3, 0,
       doc: /* Return a list of windows on FRAME, starting with WINDOW.
FRAME nil or omitted means use the selected frame.
WINDOW nil or omitted means use the selected window.
MINIBUF t means include the minibuffer window, even if it isn't active.
MINIBUF nil or omitted means include the minibuffer window only
if it's active.
MINIBUF neither nil nor t means never include the minibuffer window.  */)
  (Lisp_Object frame, Lisp_Object minibuf, Lisp_Object window)
{
  if (NILP (window))
    window = FRAMEP (frame) ? XFRAME (frame)->selected_window : selected_window;
  CHECK_WINDOW (window);
  if (NILP (frame))
    frame = selected_frame;

  if (!EQ (frame, XWINDOW (window)->frame))
    error ("Window is on a different frame");

  return window_list_1 (window, minibuf, frame);
}


DEFUN ("window-list-1", Fwindow_list_1, Swindow_list_1, 0, 3, 0,
       doc: /* Return a list of all live windows.
WINDOW specifies the first window to list and defaults to the selected
window.

Optional argument MINIBUF nil or omitted means consider the minibuffer
window only if the minibuffer is active.  MINIBUF t means consider the
minibuffer window even if the minibuffer is not active.  Any other value
means do not consider the minibuffer window even if the minibuffer is
active.

Optional argument ALL-FRAMES nil or omitted means consider all windows
on WINDOW's frame, plus the minibuffer window if specified by the
MINIBUF argument.  If the minibuffer counts, consider all windows on all
frames that share that minibuffer too.  The following non-nil values of
ALL-FRAMES have special meanings:

- t means consider all windows on all existing frames.

- `visible' means consider all windows on all visible frames.

- 0 (the number zero) means consider all windows on all visible and
  iconified frames.

- A frame means consider all windows on that frame only.

Anything else means consider all windows on WINDOW's frame and no
others.

If WINDOW is not on the list of windows returned, some other window will
be listed first but no error is signalled.  */)
  (Lisp_Object window, Lisp_Object minibuf, Lisp_Object all_frames)
{
  return window_list_1 (window, minibuf, all_frames);
}

/* Look at all windows, performing an operation specified by TYPE
   with argument OBJ.
   If FRAMES is Qt, look at all frames;
                Qnil, look at just the selected frame;
		Qvisible, look at visible frames;
	        a frame, just look at windows on that frame.
   If MINI is non-zero, perform the operation on minibuffer windows too.  */

enum window_loop
{
  WINDOW_LOOP_UNUSED,
  GET_BUFFER_WINDOW,		    /* Arg is buffer */
  REPLACE_BUFFER_IN_WINDOWS_SAFELY, /* Arg is buffer */
  REDISPLAY_BUFFER_WINDOWS,	    /* Arg is buffer */
  CHECK_ALL_WINDOWS
};

static Lisp_Object
window_loop (enum window_loop type, Lisp_Object obj, int mini, Lisp_Object frames)
{
  Lisp_Object window, windows, best_window, frame_arg;
  int frame_best_window_flag = 0;
  struct frame *f;
  struct gcpro gcpro1;

  /* If we're only looping through windows on a particular frame,
     frame points to that frame.  If we're looping through windows
     on all frames, frame is 0.  */
  if (FRAMEP (frames))
    f = XFRAME (frames);
  else if (NILP (frames))
    f = SELECTED_FRAME ();
  else
    f = NULL;

  if (f)
    frame_arg = Qlambda;
  else if (EQ (frames, make_number (0)))
    frame_arg = frames;
  else if (EQ (frames, Qvisible))
    frame_arg = frames;
  else
    frame_arg = Qt;

  /* frame_arg is Qlambda to stick to one frame,
     Qvisible to consider all visible frames,
     or Qt otherwise.  */

  /* Pick a window to start with.  */
  if (WINDOWP (obj))
    window = obj;
  else if (f)
    window = FRAME_SELECTED_WINDOW (f);
  else
    window = FRAME_SELECTED_WINDOW (SELECTED_FRAME ());

  windows = window_list_1 (window, mini ? Qt : Qnil, frame_arg);
  GCPRO1 (windows);
  best_window = Qnil;

  for (; CONSP (windows); windows = XCDR (windows))
    {
      struct window *w;

      window = XCAR (windows);
      w = XWINDOW (window);

      /* Note that we do not pay attention here to whether the frame
	 is visible, since Fwindow_list skips non-visible frames if
	 that is desired, under the control of frame_arg.  */
      if (!MINI_WINDOW_P (w)
	  /* For REPLACE_BUFFER_IN_WINDOWS_SAFELY, we must always
	     consider all windows.  */
	  || type == REPLACE_BUFFER_IN_WINDOWS_SAFELY
	  || (mini && minibuf_level > 0))
	switch (type)
	  {
	  case GET_BUFFER_WINDOW:
	    if (EQ (w->buffer, obj)
		/* Don't find any minibuffer window except the one that
		   is currently in use.  */
		&& (MINI_WINDOW_P (w) ? EQ (window, minibuf_window) : 1))
	      {
		if (EQ (window, selected_window))
		  /* Preferably return the selected window.  */
		  RETURN_UNGCPRO (window);
		else if (EQ (XWINDOW (window)->frame, selected_frame)
			 && !frame_best_window_flag)
		  /* Prefer windows on the current frame (but don't
		     choose another one if we have one already).  */
		  {
		    best_window = window;
		    frame_best_window_flag = 1;
		  }
		else if (NILP (best_window))
		  best_window = window;
	      }
	    break;

	  case REPLACE_BUFFER_IN_WINDOWS_SAFELY:
	    /* We could simply check whether the buffer shown by window
	       is live, and show another buffer in case it isn't.  */
	    if (EQ (w->buffer, obj))
	      {
		/* Undedicate WINDOW.  */
		w->dedicated = Qnil;
		/* Make WINDOW show the buffer returned by Fother_buffer
		   but don't run any hooks.  */
		set_window_buffer
		  (window, Fother_buffer (w->buffer, Qnil, w->frame), 0, 0);
		/* If WINDOW is the selected window, make its buffer
		   current.  But do so only if the window shows the
		   current buffer (Bug#6454).  */
		if (EQ (window, selected_window)
		    && XBUFFER (w->buffer) == current_buffer)
		  Fset_buffer (w->buffer);
	      }
	    break;

	  case REDISPLAY_BUFFER_WINDOWS:
	    if (EQ (w->buffer, obj))
	      {
		mark_window_display_accurate (window, 0);
		w->update_mode_line = Qt;
		XBUFFER (obj)->prevent_redisplay_optimizations_p = 1;
		++update_mode_lines;
		best_window = window;
	      }
	    break;

	    /* Check for a window that has a killed buffer.  */
	  case CHECK_ALL_WINDOWS:
	    if (! NILP (w->buffer)
		&& NILP (BVAR (XBUFFER (w->buffer), name)))
	      abort ();
	    break;

	  case WINDOW_LOOP_UNUSED:
	    break;
	  }
    }

  UNGCPRO;
  return best_window;
}

/* Used for debugging.  Abort if any window has a dead buffer.  */

void
check_all_windows (void)
{
  window_loop (CHECK_ALL_WINDOWS, Qnil, 1, Qt);
}

DEFUN ("get-buffer-window", Fget_buffer_window, Sget_buffer_window, 0, 2, 0,
       doc: /* Return a window currently displaying BUFFER-OR-NAME, or nil if none.
BUFFER-OR-NAME may be a buffer or a buffer name and defaults to
the current buffer.

The optional argument ALL-FRAMES specifies the frames to consider:

- t means consider all windows on all existing frames.

- `visible' means consider all windows on all visible frames.

- 0 (the number zero) means consider all windows on all visible
    and iconified frames.

- A frame means consider all windows on that frame only.

Any other value of ALL-FRAMES means consider all windows on the
selected frame and no others.  */)
     (Lisp_Object buffer_or_name, Lisp_Object all_frames)
{
  Lisp_Object buffer;

  if (NILP (buffer_or_name))
    buffer = Fcurrent_buffer ();
  else
    buffer = Fget_buffer (buffer_or_name);

  if (BUFFERP (buffer))
    return window_loop (GET_BUFFER_WINDOW, buffer, 1, all_frames);
  else
    return Qnil;
}

Lisp_Object
resize_root_window (Lisp_Object window, Lisp_Object delta, Lisp_Object horizontal, Lisp_Object ignore)
{
  return call4 (Qresize_root_window, window, delta, horizontal, ignore);
}


DEFUN ("delete-other-windows-internal", Fdelete_other_windows_internal,
       Sdelete_other_windows_internal, 0, 2, "",
       doc: /* Make WINDOW fill its frame.
Only the frame WINDOW is on is affected.  WINDOW may be any window and
defaults to the selected one.

Optional argument ROOT, if non-nil, must specify an internal window
containing WINDOW as a subwindow.  If this is the case, replace ROOT by
WINDOW and leave alone any windows not contained in ROOT.

When WINDOW is live try to reduce display jumps by keeping the text
previously visible in WINDOW in the same place on the frame.  Doing this
depends on the value of (window-start WINDOW), so if calling this
function in a program gives strange scrolling, make sure the
window-start value is reasonable when this function is called.  */)
     (Lisp_Object window, Lisp_Object root)
{
  struct window *w, *r, *s;
  struct frame *f;
  Lisp_Object sibling, pwindow, swindow, delta;
  EMACS_INT startpos;
  int top, new_top, resize_failed;

  w = decode_any_window (window);
  XSETWINDOW (window, w);
  f = XFRAME (w->frame);

  if (NILP (root))
    /* ROOT is the frame's root window.  */
    {
      root = FRAME_ROOT_WINDOW (f);
      r = XWINDOW (root);
    }
  else
    /* ROOT must be an ancestor of WINDOW.  */
    {
      r = decode_any_window (root);
      pwindow = XWINDOW (window)->parent;
      while (!NILP (pwindow))
	if (EQ (pwindow, root))
	  break;
	else
	  pwindow = XWINDOW (pwindow)->parent;
      if (!EQ (pwindow, root))
	error ("Specified root is not an ancestor of specified window");
    }

  if (EQ (window, root))
    /* A noop.  */
    return Qnil;
  /* I don't understand the "top > 0" part below.  If we deal with a
     standalone minibuffer it would have been caught by the preceding
     test.  */
  else if (MINI_WINDOW_P (w)) /* && top > 0) */
    error ("Can't expand minibuffer to full frame");

  if (!NILP (w->buffer))
    {
      startpos = marker_position (w->start);
      top = WINDOW_TOP_EDGE_LINE (w)
	- FRAME_TOP_MARGIN (XFRAME (WINDOW_FRAME (w)));
      /* Make sure WINDOW is the frame's selected window.  */
      if (!EQ (window, FRAME_SELECTED_WINDOW (f)))
	{
	  if (EQ (selected_frame, w->frame))
	    Fselect_window (window, Qnil);
	  else
	    FRAME_SELECTED_WINDOW (f) = window;
	}
    }
  else
    {
      /* See if the frame's selected window is a subwindow of WINDOW, by
	 finding all the selected window's parents and comparing each
	 one with WINDOW.  If it isn't we need a new selected window for
	 this frame.  */
      swindow = FRAME_SELECTED_WINDOW (f);
      while (1)
	{
	  pwindow = swindow;
	  while (!NILP (pwindow) && !EQ (window, pwindow))
	    pwindow = XWINDOW (pwindow)->parent;

	  if (EQ (window, pwindow))
	    /* If WINDOW is an ancestor of SWINDOW, then SWINDOW is ok
	       as the new selected window.  */
	    break;
	  else
	    /* Else try the previous window of SWINDOW.  */
	    swindow = Fprevious_window (swindow, Qlambda, Qnil);
	}

      if (!EQ (swindow, FRAME_SELECTED_WINDOW (f)))
	{
	  if (EQ (selected_frame, w->frame))
	    Fselect_window (swindow, Qnil);
	  else
	    FRAME_SELECTED_WINDOW (f) = swindow;
	}
    }

  BLOCK_INPUT;
  free_window_matrices (r);

  windows_or_buffers_changed++;
  Vwindow_list = Qnil;
  FRAME_WINDOW_SIZES_CHANGED (f) = 1;

  if (NILP (w->buffer))
    {
      resize_failed = 0;
      /* Resize subwindows vertically.  */
      XSETINT (delta, XINT (r->total_lines) - XINT (w->total_lines));
      w->top_line = r->top_line;
      resize_root_window (window, delta, Qnil, Qnil);
      if (resize_window_check (w, 0))
	resize_window_apply (w, 0);
      else
	{
	  resize_root_window (window, delta, Qnil, Qt);
	  if (resize_window_check (w, 0))
	    resize_window_apply (w, 0);
	  else
	    resize_failed = 1;
	}

      /* Resize subwindows horizontally.  */
      if (!resize_failed)
	{
	  w->left_col = r->left_col;
	  XSETINT (delta, XINT (r->total_cols) - XINT (w->total_cols));
	  w->left_col = r->left_col;
	  resize_root_window (window, delta, Qt, Qnil);
	  if (resize_window_check (w, 1))
	    resize_window_apply (w, 1);
	  else
	    {
	      resize_root_window (window, delta, Qt, Qt);
	      if (resize_window_check (w, 1))
		resize_window_apply (w, 1);
	      else
		resize_failed = 1;
	    }
	}

      if (resize_failed)
	/* Play safe, if we still can ...  */
	{
	  window = swindow;
	  w = XWINDOW (window);
	}
    }

  /* Cleanly unlink WINDOW from window-tree.  */
  if (!NILP (w->prev))
    /* Get SIBLING above (on the left of) WINDOW.  */
    {
      sibling = w->prev;
      s = XWINDOW (sibling);
      s->next = w->next;
      if (!NILP (s->next))
	XWINDOW (s->next)->prev = sibling;
    }
  else
    /* Get SIBLING below (on the right of) WINDOW.  */
    {
      sibling = w->next;
      s = XWINDOW (sibling);
      s->prev = Qnil;
      if (!NILP (XWINDOW (w->parent)->vchild))
	XWINDOW (w->parent)->vchild = sibling;
      else
	XWINDOW (w->parent)->hchild = sibling;
    }

  /* Delete ROOT and all subwindows of ROOT.  */
  if (!NILP (r->vchild))
    {
      delete_all_subwindows (r->vchild);
      r->vchild = Qnil;
    }
  else if (!NILP (r->hchild))
    {
      delete_all_subwindows (r->hchild);
      r->hchild = Qnil;
    }

  replace_window (root, window, 1);

  /* This must become SWINDOW anyway ....... */
  if (!NILP (w->buffer) && !resize_failed)
    {
      /* Try to minimize scrolling, by setting the window start to the
	 point will cause the text at the old window start to be at the
	 same place on the frame.  But don't try to do this if the
	 window start is outside the visible portion (as might happen
	 when the display is not current, due to typeahead).  */
      new_top = WINDOW_TOP_EDGE_LINE (w) - FRAME_TOP_MARGIN (XFRAME (WINDOW_FRAME (w)));
      if (new_top != top
	  && startpos >= BUF_BEGV (XBUFFER (w->buffer))
	  && startpos <= BUF_ZV (XBUFFER (w->buffer)))
	{
	  struct position pos;
	  struct buffer *obuf = current_buffer;

	  Fset_buffer (w->buffer);
	  /* This computation used to temporarily move point, but that
	     can have unwanted side effects due to text properties.  */
	  pos = *vmotion (startpos, -top, w);

	  set_marker_both (w->start, w->buffer, pos.bufpos, pos.bytepos);
	  w->window_end_valid = Qnil;
	  w->start_at_line_beg = ((pos.bytepos == BEGV_BYTE
				   || FETCH_BYTE (pos.bytepos - 1) == '\n') ? Qt
				  : Qnil);
	  /* We need to do this, so that the window-scroll-functions
	     get called.  */
	  w->optional_new_start = Qt;

	  set_buffer_internal (obuf);
	}
    }

  adjust_glyphs (f);
  UNBLOCK_INPUT;

  run_window_configuration_change_hook (f);

  return Qnil;
}


void
replace_buffer_in_windows (Lisp_Object buffer)
{
  call1 (Qreplace_buffer_in_windows, buffer);
}


/* Safely replace BUFFER with some other buffer in all windows of all
   frames, even those on other keyboards.  */

void
replace_buffer_in_windows_safely (Lisp_Object buffer)
{
  Lisp_Object tail, frame;

  /* A single call to window_loop won't do the job because it only
     considers frames on the current keyboard.  So loop manually over
     frames, and handle each one.  */
  FOR_EACH_FRAME (tail, frame)
    window_loop (REPLACE_BUFFER_IN_WINDOWS_SAFELY, buffer, 1, frame);
}

/* If *ROWS or *COLS are too small a size for FRAME, set them to the
   minimum allowable size.  */

void
check_frame_size (FRAME_PTR frame, int *rows, int *cols)
{
  /* For height, we have to see:
     how many windows the frame has at minimum (one or two),
     and whether it has a menu bar or other special stuff at the top.  */
  int min_height
    = ((FRAME_MINIBUF_ONLY_P (frame) || ! FRAME_HAS_MINIBUF_P (frame))
       ? MIN_SAFE_WINDOW_HEIGHT
       : 2 * MIN_SAFE_WINDOW_HEIGHT);

  if (FRAME_TOP_MARGIN (frame) > 0)
    min_height += FRAME_TOP_MARGIN (frame);

  if (*rows < min_height)
    *rows = min_height;
  if (*cols  < MIN_SAFE_WINDOW_WIDTH)
    *cols = MIN_SAFE_WINDOW_WIDTH;
}

/* Adjust the margins of window W if text area is too small.
   Return 1 if window width is ok after adjustment; 0 if window
   is still too narrow.  */

static int
adjust_window_margins (struct window *w)
{
  int box_cols = (WINDOW_TOTAL_COLS (w)
		  - WINDOW_FRINGE_COLS (w)
		  - WINDOW_SCROLL_BAR_COLS (w));
  int margin_cols = (WINDOW_LEFT_MARGIN_COLS (w)
		     + WINDOW_RIGHT_MARGIN_COLS (w));

  if (box_cols - margin_cols >= MIN_SAFE_WINDOW_WIDTH)
    return 1;

<<<<<<< HEAD
=======
      if (width_p)
	{
	  /* A horizontal combination is fixed-width if all of if its
	     children are.  */
	  while (c && window_fixed_size_p (c, width_p, 0))
	    c = WINDOWP (c->next) ? XWINDOW (c->next) : NULL;
	  fixed_p = c == NULL;
	}
      else
	{
	  /* A horizontal combination is fixed-height if one of if its
	     children is.  */
	  while (c && !window_fixed_size_p (c, width_p, 0))
	    c = WINDOWP (c->next) ? XWINDOW (c->next) : NULL;
	  fixed_p = c != NULL;
	}
    }
  else if (!NILP (w->vchild))
    {
      c = XWINDOW (w->vchild);

      if (width_p)
	{
	  /* A vertical combination is fixed-width if one of if its
	     children is.  */
	  while (c && !window_fixed_size_p (c, width_p, 0))
	    c = WINDOWP (c->next) ? XWINDOW (c->next) : NULL;
	  fixed_p = c != NULL;
	}
      else
	{
	  /* A vertical combination is fixed-height if all of if its
	     children are.  */
	  while (c && window_fixed_size_p (c, width_p, 0))
	    c = WINDOWP (c->next) ? XWINDOW (c->next) : NULL;
	  fixed_p = c == NULL;
	}
    }
  else if (BUFFERP (w->buffer))
    {
      struct buffer *old = current_buffer;
      Lisp_Object val;

      current_buffer = XBUFFER (w->buffer);
      val = find_symbol_value (Qwindow_size_fixed);
      current_buffer = old;

      fixed_p = 0;
      if (!EQ (val, Qunbound))
	{
	  fixed_p = !NILP (val);

	  if (fixed_p
	      && ((EQ (val, Qheight) && width_p)
		  || (EQ (val, Qwidth) && !width_p)))
	    fixed_p = 0;
	}

      /* Can't tell if this one is resizable without looking at
	 siblings.  If all siblings are fixed-size this one is too.  */
      if (!fixed_p && check_siblings_p && WINDOWP (w->parent))
	{
	  Lisp_Object child;

	  for (child = w->prev; WINDOWP (child); child = XWINDOW (child)->prev)
	    if (!window_fixed_size_p (XWINDOW (child), width_p, 0))
	      break;

	  if (NILP (child))
	    for (child = w->next; WINDOWP (child); child = XWINDOW (child)->next)
	      if (!window_fixed_size_p (XWINDOW (child), width_p, 0))
		break;

	  if (NILP (child))
	    fixed_p = 1;
	}
    }
  else
    fixed_p = 1;

  return fixed_p;
}

/* Return minimum size of leaf window W.  WIDTH_P non-zero means return
   the minimum width of W, WIDTH_P zero means return the minimum height
   of W.  SAFE_P non-zero means ignore window-min-height|width but just
   return values that won't crash Emacs and don't hide components like
   fringes, scrollbars, or modelines.  If WIDTH_P is zero and W is the
   minibuffer window, always return 1.  */

static int
window_min_size_2 (struct window *w, int width_p, int safe_p)
{
  /* We should consider buffer-local values of window_min_height and
     window_min_width here.  */
  if (width_p)
    {
      int safe_size = (MIN_SAFE_WINDOW_WIDTH
		       + WINDOW_FRINGE_COLS (w)
		       + WINDOW_SCROLL_BAR_COLS (w));

      return safe_p ? safe_size : max (window_min_width, safe_size);
    }
  else if (MINI_WINDOW_P (w))
    return 1;
  else
    {
      int safe_size = (MIN_SAFE_WINDOW_HEIGHT
		       + ((BUFFERP (w->buffer)
			   && !NILP (BVAR (XBUFFER (w->buffer), mode_line_format)))
			  ? 1 : 0));

      return safe_p ? safe_size : max (window_min_height, safe_size);
    }
}

/* Return minimum size of window W, not taking fixed-width windows into
   account.  WIDTH_P non-zero means return the minimum width, otherwise
   return the minimum height.  SAFE_P non-zero means ignore
   window-min-height|width but just return values that won't crash Emacs
   and don't hide components like fringes, scrollbars, or modelines.  If
   W is a combination window, compute the minimum size from the minimum
   sizes of W's children.  */

static int
window_min_size_1 (struct window *w, int width_p, int safe_p)
{
  struct window *c;
  int size;

  if (!NILP (w->hchild))
    {
      /* W is a horizontal combination.  */
      c = XWINDOW (w->hchild);
      size = 0;

      if (width_p)
	{
	  /* The minimum width of a horizontal combination is the sum of
	     the minimum widths of its children.  */
	  while (c)
	    {
	      size += window_min_size_1 (c, 1, safe_p);
	      c = WINDOWP (c->next) ? XWINDOW (c->next) : NULL;
	    }
	}
      else
	{
	  /* The minimum height of a horizontal combination is the
	     maximum of the minimum heights of its children.  */
	  while (c)
	    {
	      size = max (window_min_size_1 (c, 0, safe_p), size);
	      c = WINDOWP (c->next) ? XWINDOW (c->next) : NULL;
	    }
	}
    }
  else if (!NILP (w->vchild))
    {
      /* W is a vertical combination.  */
      c = XWINDOW (w->vchild);
      size = 0;

      if (width_p)
	{
	  /* The minimum width of a vertical combination is the maximum
	     of the minimum widths of its children.  */
	  while (c)
	    {
	      size = max (window_min_size_1 (c, 1, safe_p), size);
	      c = WINDOWP (c->next) ? XWINDOW (c->next) : NULL;
	    }
	}
      else
	{
	  /* The minimum height of a vertical combination is the sum of
	     the minimum height of its children.  */
	  while (c)
	    {
	      size += window_min_size_1 (c, 0, safe_p);
	      c = WINDOWP (c->next) ? XWINDOW (c->next) : NULL;
	    }
	}
    }
  else
    /* W is a leaf window.  */
    size = window_min_size_2 (w, width_p, safe_p);

  return size;
}

/* Return the minimum size of window W, taking fixed-size windows into
   account.  WIDTH_P non-zero means return the minimum width, otherwise
   return the minimum height.  SAFE_P non-zero means ignore
   window-min-height|width but just return values that won't crash Emacs
   and don't hide components like fringes, scrollbars, or modelines.
   IGNORE_FIXED_P non-zero means ignore if W is fixed-size.  Set *FIXED
   to 1 if W is fixed-size unless FIXED is null.  */

static int
window_min_size (struct window *w, int width_p, int safe_p, int ignore_fixed_p, int *fixed)
{
  int size, fixed_p;

  if (ignore_fixed_p)
    fixed_p = 0;
  else
    fixed_p = window_fixed_size_p (w, width_p, 1);

  if (fixed)
    *fixed = fixed_p;

  if (fixed_p)
    size = WINDOW_TOTAL_SIZE (w, width_p);
  else
    size = window_min_size_1 (w, width_p, safe_p);

  return size;
}


/* Adjust the margins of window W if text area is too small.
   Return 1 if window width is ok after adjustment; 0 if window
   is still too narrow.  */

static int
adjust_window_margins (struct window *w)
{
  int box_cols = (WINDOW_TOTAL_COLS (w)
		  - WINDOW_FRINGE_COLS (w)
		  - WINDOW_SCROLL_BAR_COLS (w));
  int margin_cols = (WINDOW_LEFT_MARGIN_COLS (w)
		     + WINDOW_RIGHT_MARGIN_COLS (w));

  if (box_cols - margin_cols >= MIN_SAFE_WINDOW_WIDTH)
    return 1;

>>>>>>> 06b840e0
  if (margin_cols < 0 || box_cols < MIN_SAFE_WINDOW_WIDTH)
    return 0;

  /* Window's text area is too narrow, but reducing the window
     margins will fix that.  */
  margin_cols = box_cols - MIN_SAFE_WINDOW_WIDTH;
  if (WINDOW_RIGHT_MARGIN_COLS (w) > 0)
    {
      if (WINDOW_LEFT_MARGIN_COLS (w) > 0)
	w->left_margin_cols = w->right_margin_cols
	  = make_number (margin_cols/2);
      else
	w->right_margin_cols = make_number (margin_cols);
    }
  else
    w->left_margin_cols = make_number (margin_cols);
  return 1;
}

EXFUN (Fset_window_fringes, 4);
EXFUN (Fset_window_scroll_bars, 4);

/* The following three routines are needed for running a window's
   configuration change hook.  */
static void
run_funs (Lisp_Object funs)
{
  for (; CONSP (funs); funs = XCDR (funs))
    if (!EQ (XCAR (funs), Qt))
      call0 (XCAR (funs));
}

static Lisp_Object
select_window_norecord (Lisp_Object window)
{
  return WINDOW_LIVE_P (window)
    ? Fselect_window (window, Qt) : selected_window;
}

static Lisp_Object
select_frame_norecord (Lisp_Object frame)
{
  return FRAME_LIVE_P (XFRAME (frame))
    ? Fselect_frame (frame, Qt) : selected_frame;
}

void
run_window_configuration_change_hook (struct frame *f)
{
  int count = SPECPDL_INDEX ();
  Lisp_Object frame, global_wcch
    = Fdefault_value (Qwindow_configuration_change_hook);
  XSETFRAME (frame, f);

  if (NILP (Vrun_hooks))
    return;

  if (SELECTED_FRAME () != f)
    {
      record_unwind_protect (select_frame_norecord, Fselected_frame ());
      select_frame_norecord (frame);
    }

  /* Use the right buffer.  Matters when running the local hooks.  */
  if (current_buffer != XBUFFER (Fwindow_buffer (Qnil)))
    {
      record_unwind_protect (Fset_buffer, Fcurrent_buffer ());
      Fset_buffer (Fwindow_buffer (Qnil));
    }

  /* Look for buffer-local values.  */
  {
    Lisp_Object windows = Fwindow_list (frame, Qlambda, Qnil);
    for (; CONSP (windows); windows = XCDR (windows))
      {
	Lisp_Object window = XCAR (windows);
	Lisp_Object buffer = Fwindow_buffer (window);
	if (!NILP (Flocal_variable_p (Qwindow_configuration_change_hook,
				      buffer)))
	  {
	    int count = SPECPDL_INDEX ();
	    record_unwind_protect (select_window_norecord, Fselected_window ());
	    select_window_norecord (window);
	    run_funs (Fbuffer_local_value (Qwindow_configuration_change_hook,
					   buffer));
	    unbind_to (count, Qnil);
	  }
      }
  }

  run_funs (global_wcch);
  unbind_to (count, Qnil);
}

DEFUN ("run-window-configuration-change-hook", Frun_window_configuration_change_hook,
       Srun_window_configuration_change_hook, 1, 1, 0,
       doc: /* Run `window-configuration-change-hook' for FRAME.  */)
     (Lisp_Object frame)
{
  CHECK_LIVE_FRAME (frame);
  run_window_configuration_change_hook (XFRAME (frame));
  return Qnil;
}

/* Make WINDOW display BUFFER as its contents.  RUN_HOOKS_P non-zero
   means it's allowed to run hooks.  See make_frame for a case where
   it's not allowed.  KEEP_MARGINS_P non-zero means that the current
   margins, fringes, and scroll-bar settings of the window are not
   reset from the buffer's local settings.  */

void
set_window_buffer (Lisp_Object window, Lisp_Object buffer, int run_hooks_p, int keep_margins_p)
{
  struct window *w = XWINDOW (window);
  struct buffer *b = XBUFFER (buffer);
  int count = SPECPDL_INDEX ();
  int samebuf = EQ (buffer, w->buffer);

  w->buffer = buffer;

  if (EQ (window, selected_window))
    BVAR (b, last_selected_window) = window;

  /* Let redisplay errors through.  */
  b->display_error_modiff = 0;

  /* Update time stamps of buffer display.  */
  if (INTEGERP (BVAR (b, display_count)))
    XSETINT (BVAR (b, display_count), XINT (BVAR (b, display_count)) + 1);
  BVAR (b, display_time) = Fcurrent_time ();

  XSETFASTINT (w->window_end_pos, 0);
  XSETFASTINT (w->window_end_vpos, 0);
  memset (&w->last_cursor, 0, sizeof w->last_cursor);
  w->window_end_valid = Qnil;
  if (!(keep_margins_p && samebuf))
    { /* If we're not actually changing the buffer, don't reset hscroll and
	 vscroll.  This case happens for example when called from
	 change_frame_size_1, where we use a dummy call to
	 Fset_window_buffer on the frame's selected window (and no other)
	 just in order to run window-configuration-change-hook.
	 Resetting hscroll and vscroll here is problematic for things like
	 image-mode and doc-view-mode since it resets the image's position
	 whenever we resize the frame.  */
      w->hscroll = w->min_hscroll = make_number (0);
      w->vscroll = 0;
      set_marker_both (w->pointm, buffer, BUF_PT (b), BUF_PT_BYTE (b));
      set_marker_restricted (w->start,
			     make_number (b->last_window_start),
			     buffer);
      w->start_at_line_beg = Qnil;
      w->force_start = Qnil;
      XSETFASTINT (w->last_modified, 0);
      XSETFASTINT (w->last_overlay_modified, 0);
    }
  /* Maybe we could move this into the `if' but it's not obviously safe and
     I doubt it's worth the trouble.  */
  windows_or_buffers_changed++;

  /* We must select BUFFER for running the window-scroll-functions.  */
  /* We can't check ! NILP (Vwindow_scroll_functions) here
     because that might itself be a local variable.  */
  if (window_initialized)
    {
      record_unwind_protect (Fset_buffer, Fcurrent_buffer ());
      Fset_buffer (buffer);
    }

  XMARKER (w->pointm)->insertion_type = !NILP (Vwindow_point_insertion_type);

  if (!keep_margins_p)
    {
      /* Set left and right marginal area width etc. from buffer.  */

      /* This may call adjust_window_margins three times, so
	 temporarily disable window margins.  */
      Lisp_Object save_left = w->left_margin_cols;
      Lisp_Object save_right = w->right_margin_cols;

      w->left_margin_cols = w->right_margin_cols = Qnil;

      Fset_window_fringes (window,
			   BVAR (b, left_fringe_width), BVAR (b, right_fringe_width),
			   BVAR (b, fringes_outside_margins));

      Fset_window_scroll_bars (window,
			       BVAR (b, scroll_bar_width),
			       BVAR (b, vertical_scroll_bar_type), Qnil);

      w->left_margin_cols = save_left;
      w->right_margin_cols = save_right;

      Fset_window_margins (window,
			   BVAR (b, left_margin_cols), BVAR (b, right_margin_cols));
    }

  if (run_hooks_p)
    {
      if (! NILP (Vwindow_scroll_functions))
	run_hook_with_args_2 (Qwindow_scroll_functions, window,
			      Fmarker_position (w->start));
      run_window_configuration_change_hook (XFRAME (WINDOW_FRAME (w)));
    }

  unbind_to (count, Qnil);
}

DEFUN ("set-window-clone-number", Fset_window_clone_number, Sset_window_clone_number, 2, 2, 0,
       doc: /* Set WINDOW's clone number to CLONE-NUMBER.
WINDOW can be any window and defaults to the selected one.  */)
     (Lisp_Object window, Lisp_Object clone_number)
{
  register struct window *w = decode_any_window (window);

  CHECK_NUMBER (clone_number);
  w->clone_number = clone_number;
  return w->clone_number;
}

DEFUN ("set-window-buffer", Fset_window_buffer, Sset_window_buffer, 2, 3, 0,
       doc: /* Make WINDOW display BUFFER-OR-NAME as its contents.
WINDOW has to be a live window and defaults to the selected one.
BUFFER-OR-NAME must be a buffer or the name of an existing buffer.

Optional third argument KEEP-MARGINS non-nil means that WINDOW's current
display margins, fringe widths, and scroll bar settings are preserved;
the default is to reset these from the local settings for BUFFER-OR-NAME
or the frame defaults.  Return nil.

This function throws an error when WINDOW is strongly dedicated to its
buffer (that is `window-dedicated-p' returns t for WINDOW) and does not
already display BUFFER-OR-NAME.

This function runs `window-scroll-functions' before running
`window-configuration-change-hook'.  */)
  (register Lisp_Object window, Lisp_Object buffer_or_name, Lisp_Object keep_margins)
{
  register Lisp_Object tem, buffer;
  register struct window *w = decode_window (window);

  XSETWINDOW (window, w);
  buffer = Fget_buffer (buffer_or_name);
  CHECK_BUFFER (buffer);
  if (NILP (BVAR (XBUFFER (buffer), name)))
    error ("Attempt to display deleted buffer");

  tem = w->buffer;
  if (NILP (tem))
    error ("Window is deleted");
  else if (!EQ (tem, Qt))
    /* w->buffer is t when the window is first being set up.  */
    {
<<<<<<< HEAD
      if (!EQ (tem, buffer))
	{
	  if (EQ (w->dedicated, Qt))
	    /* WINDOW is strongly dedicated to its buffer, signal an
	       error.  */
	    error ("Window is dedicated to `%s'", SDATA (XBUFFER (tem)->name));
	  else
	    /* WINDOW is weakly dedicated to its buffer, reset
	       dedicatedness.  */
	    w->dedicated = Qnil;

	  call1 (Qrecord_window_buffer, window);
	}
=======
      if (EQ (tem, buffer))
	return Qnil;
      else if (EQ (w->dedicated, Qt))
	error ("Window is dedicated to `%s'", SDATA (BVAR (XBUFFER (tem), name)));
      else
	w->dedicated = Qnil;
>>>>>>> 06b840e0

      unshow_buffer (w);
    }

  set_window_buffer (window, buffer, 1, !NILP (keep_margins));

  return Qnil;
}
<<<<<<< HEAD
=======

/* If select_window is called with inhibit_point_swap non-zero it will
   not store point of the old selected window's buffer back into that
   window's pointm slot.  This is needed by Fset_window_configuration to
   avoid that the display routine is called with selected_window set to
   Qnil causing a subsequent crash.  */

static Lisp_Object
select_window (Lisp_Object window, Lisp_Object norecord, int inhibit_point_swap)
{
  register struct window *w;
  register struct window *ow;
  struct frame *sf;

  CHECK_LIVE_WINDOW (window);

  w = XWINDOW (window);
  w->frozen_window_start_p = 0;

  if (NILP (norecord))
    {
      ++window_select_count;
      XSETFASTINT (w->use_time, window_select_count);
      record_buffer (w->buffer);
    }

  if (EQ (window, selected_window) && !inhibit_point_swap)
    return window;

  sf = SELECTED_FRAME ();
  if (XFRAME (WINDOW_FRAME (w)) != sf)
    {
      XFRAME (WINDOW_FRAME (w))->selected_window = window;
      /* Use this rather than Fhandle_switch_frame
	 so that FRAME_FOCUS_FRAME is moved appropriately as we
	 move around in the state where a minibuffer in a separate
	 frame is active.  */
      Fselect_frame (WINDOW_FRAME (w), norecord);
      /* Fselect_frame called us back so we've done all the work already.  */
      eassert (EQ (window, selected_window));
      return window;
    }
  else
    sf->selected_window = window;

  /* Store the current buffer's actual point into the
     old selected window.  It belongs to that window,
     and when the window is not selected, must be in the window.  */
  if (!inhibit_point_swap)
    {
      ow = XWINDOW (selected_window);
      if (! NILP (ow->buffer))
	set_marker_both (ow->pointm, ow->buffer,
			 BUF_PT (XBUFFER (ow->buffer)),
			 BUF_PT_BYTE (XBUFFER (ow->buffer)));
    }

  selected_window = window;

  Fset_buffer (w->buffer);

  BVAR (XBUFFER (w->buffer), last_selected_window) = window;

  /* Go to the point recorded in the window.
     This is important when the buffer is in more
     than one window.  It also matters when
     redisplay_window has altered point after scrolling,
     because it makes the change only in the window.  */
  {
    register EMACS_INT new_point = marker_position (w->pointm);
    if (new_point < BEGV)
      SET_PT (BEGV);
    else if (new_point > ZV)
      SET_PT (ZV);
    else
      SET_PT (new_point);
  }

  windows_or_buffers_changed++;
  return window;
}


/* Note that selected_window can be nil when this is called from
   Fset_window_configuration.  */

DEFUN ("select-window", Fselect_window, Sselect_window, 1, 2, 0,
       doc: /* Select WINDOW.  Most editing will apply to WINDOW's buffer.
If WINDOW is not already selected, make WINDOW's buffer current
and make WINDOW the frame's selected window.  Return WINDOW.
Optional second arg NORECORD non-nil means do not put this buffer
at the front of the list of recently selected ones and do not
make this window the most recently selected one.

Note that the main editor command loop selects the buffer of the
selected window before each command.  */)
     (register Lisp_Object window, Lisp_Object norecord)
{
  return select_window (window, norecord, 0);
}

static Lisp_Object
select_window_norecord (Lisp_Object window)
{
  return WINDOW_LIVE_P (window)
    ? Fselect_window (window, Qt) : selected_window;
}

static Lisp_Object
select_frame_norecord (Lisp_Object frame)
{
  return FRAME_LIVE_P (XFRAME (frame))
    ? Fselect_frame (frame, Qt) : selected_frame;
}
>>>>>>> 06b840e0

Lisp_Object
display_buffer (Lisp_Object buffer, Lisp_Object not_this_window_p, Lisp_Object override_frame)
{
  return call3 (Qdisplay_buffer, buffer, not_this_window_p, override_frame);
}

DEFUN ("force-window-update", Fforce_window_update, Sforce_window_update,
       0, 1, 0,
       doc: /* Force all windows to be updated on next redisplay.
If optional arg OBJECT is a window, force redisplay of that window only.
If OBJECT is a buffer or buffer name, force redisplay of all windows
displaying that buffer.  */)
  (Lisp_Object object)
{
  if (NILP (object))
    {
      windows_or_buffers_changed++;
      update_mode_lines++;
      return Qt;
    }

  if (WINDOWP (object))
    {
      struct window *w = XWINDOW (object);
      mark_window_display_accurate (object, 0);
      w->update_mode_line = Qt;
      if (BUFFERP (w->buffer))
	XBUFFER (w->buffer)->prevent_redisplay_optimizations_p = 1;
      ++update_mode_lines;
      return Qt;
    }

  if (STRINGP (object))
    object = Fget_buffer (object);
  if (BUFFERP (object) && !NILP (BVAR (XBUFFER (object), name)))
    {
      /* Walk all windows looking for buffer, and force update
	 of each of those windows.  */

      object = window_loop (REDISPLAY_BUFFER_WINDOWS, object, 0, Qvisible);
      return NILP (object) ? Qnil : Qt;
    }

  /* If nothing suitable was found, just return.
     We could signal an error, but this feature will typically be used
     asynchronously in timers or process sentinels, so we don't.  */
  return Qnil;
}


void
temp_output_buffer_show (register Lisp_Object buf)
{
  register struct buffer *old = current_buffer;
  register Lisp_Object window;
  register struct window *w;

  BVAR (XBUFFER (buf), directory) = BVAR (current_buffer, directory);

  Fset_buffer (buf);
  BUF_SAVE_MODIFF (XBUFFER (buf)) = MODIFF;
  BEGV = BEG;
  ZV = Z;
  SET_PT (BEG);
#if 0  /* rms: there should be no reason for this.  */
  XBUFFER (buf)->prevent_redisplay_optimizations_p = 1;
#endif
  set_buffer_internal (old);

  if (!NILP (Vtemp_buffer_show_function))
    call1 (Vtemp_buffer_show_function, buf);
  else
    {
      window = display_buffer (buf, Vtemp_buffer_show_specifiers, Qnil);
      /* Reset Vtemp_buffer_show_specifiers immediately so it won't
	 affect subsequent calls.  */
      Vtemp_buffer_show_specifiers = Qnil;

      if (!EQ (XWINDOW (window)->frame, selected_frame))
	Fmake_frame_visible (WINDOW_FRAME (XWINDOW (window)));
      Vminibuf_scroll_window = window;
      w = XWINDOW (window);
      XSETFASTINT (w->hscroll, 0);
      XSETFASTINT (w->min_hscroll, 0);
      set_marker_restricted_both (w->start, buf, BEG, BEG);
      set_marker_restricted_both (w->pointm, buf, BEG, BEG);

      /* Run temp-buffer-show-hook, with the chosen window selected
	 and its buffer current.  */

      if (!NILP (Vrun_hooks)
	  && !NILP (Fboundp (Qtemp_buffer_show_hook))
	  && !NILP (Fsymbol_value (Qtemp_buffer_show_hook)))
	{
	  int count = SPECPDL_INDEX ();
	  Lisp_Object prev_window, prev_buffer;
	  prev_window = selected_window;
	  XSETBUFFER (prev_buffer, old);

	  /* Select the window that was chosen, for running the hook.
	     Note: Both Fselect_window and select_window_norecord may
	     set-buffer to the buffer displayed in the window,
	     so we need to save the current buffer.  --stef  */
	  record_unwind_protect (Fset_buffer, prev_buffer);
	  record_unwind_protect (select_window_norecord, prev_window);
	  Fselect_window (window, Qt);
	  Fset_buffer (w->buffer);
	  call1 (Vrun_hooks, Qtemp_buffer_show_hook);
	  unbind_to (count, Qnil);
	}
    }
}

/* Make new window, have it replace WINDOW in window-tree, and make
   WINDOW its only vertical child (HORFLAG 1 means make WINDOW its only
   horizontal child).   */
static void
make_parent_window (Lisp_Object window, int horflag)
{
  Lisp_Object parent;
  register struct window *o, *p;
  int i;

  o = XWINDOW (window);
  p = allocate_window ();
  for (i = 0; i < VECSIZE (struct window); ++i)
    ((struct Lisp_Vector *) p)->contents[i]
      = ((struct Lisp_Vector *) o)->contents[i];
  XSETWINDOW (parent, p);

  ++sequence_number;
  XSETFASTINT (p->sequence_number, sequence_number);
  XSETFASTINT (p->clone_number, sequence_number);

  replace_window (window, parent, 1);

  o->next = Qnil;
  o->prev = Qnil;
  o->parent = parent;

  p->hchild = horflag ? window : Qnil;
  p->vchild = horflag ? Qnil : window;
  p->start = Qnil;
  p->pointm = Qnil;
  p->buffer = Qnil;
  p->window_parameters = Qnil;
}

/* Make new window from scratch.  */
Lisp_Object
make_window (void)
{
  Lisp_Object window;
  register struct window *w;

  w = allocate_window ();
  /* Initialize all Lisp data.  */
  w->frame = w->mini_p = Qnil;
  w->next = w->prev = w->hchild = w->vchild = w->parent = Qnil;
  XSETFASTINT (w->left_col, 0);
  XSETFASTINT (w->top_line, 0);
  XSETFASTINT (w->total_lines, 0);
  XSETFASTINT (w->total_cols, 0);
  XSETFASTINT (w->normal_lines, 1);
  XSETFASTINT (w->normal_cols, 1);
  XSETFASTINT (w->new_total, 0);
  XSETFASTINT (w->new_normal, 0);
  w->buffer = Qnil;
  w->start = Fmake_marker ();
  w->pointm = Fmake_marker ();
  w->force_start = w->optional_new_start = Qnil;
  XSETFASTINT (w->hscroll, 0);
  XSETFASTINT (w->min_hscroll, 0);
  XSETFASTINT (w->use_time, 0);
  ++sequence_number;
  XSETFASTINT (w->sequence_number, sequence_number);
  XSETFASTINT (w->clone_number, sequence_number);
  w->temslot = w->last_modified = w->last_overlay_modified = Qnil;
  XSETFASTINT (w->last_point, 0);
  w->last_had_star = w->vertical_scroll_bar = Qnil;
  w->left_margin_cols = w->right_margin_cols = Qnil;
  w->left_fringe_width = w->right_fringe_width = Qnil;
  w->fringes_outside_margins = Qnil;
  w->scroll_bar_width = Qnil;
  w->vertical_scroll_bar_type = Qt;
  w->last_mark_x = w->last_mark_y = Qnil;
  XSETFASTINT (w->window_end_pos, 0);
  XSETFASTINT (w->window_end_vpos, 0);
  w->window_end_valid = w->update_mode_line = Qnil;
  w->start_at_line_beg = w->display_table = w->dedicated = Qnil;
  w->base_line_number = w->base_line_pos = w->region_showing = Qnil;
  w->column_number_displayed = w->redisplay_end_trigger = Qnil;
  w->nested = w->window_parameters = Qnil;
  w->prev_buffers = w->next_buffers = Qnil;
  /* Initialize non-Lisp data.  */
  w->desired_matrix = w->current_matrix = 0;
  w->nrows_scale_factor = w->ncols_scale_factor = 1;
  memset (&w->cursor, 0, sizeof (w->cursor));
  memset (&w->last_cursor, 0, sizeof (w->last_cursor));
  memset (&w->phys_cursor, 0, sizeof (w->phys_cursor));
  w->phys_cursor_type = -1;
  w->phys_cursor_width = -1;
  w->last_cursor_off_p = w->cursor_off_p = 0;
  w->must_be_updated_p = 0;
  w->pseudo_window_p = 0;
  w->frozen_window_start_p = 0;
  w->vscroll = 0;
  /* Reset window_list.  */
  Vwindow_list = Qnil;
  /* Return window.  */
  XSETWINDOW (window, w);
  return window;
}

DEFUN ("resize-window-total", Fresize_window_total, Sresize_window_total, 2, 3, 0,
       doc: /* Set new total size of WINDOW to SIZE.
Return SIZE.

Optional argument ADD non-nil means add SIZE to the new total size of
WINDOW and return the sum.

Note: This function does not operate on any subwindows of WINDOW.  */)
     (Lisp_Object window, Lisp_Object size, Lisp_Object add)
{
  struct window *w = decode_any_window (window);

  CHECK_NUMBER (size);
  if (NILP (add))
    XSETINT (w->new_total, XINT (size));
  else
    XSETINT (w->new_total, XINT (w->new_total) + XINT (size));

  return w->new_total;
}

DEFUN ("resize-window-normal", Fresize_window_normal, Sresize_window_normal, 1, 2, 0,
       doc: /* Set new normal size of WINDOW to SIZE.
Return SIZE.

Note: This function does not operate on any subwindows of WINDOW.  */)
     (Lisp_Object window, Lisp_Object size)
{
  struct window *w = decode_any_window (window);

  w->new_normal = size;
  return w->new_normal;
}

/* Return 1 if setting w->total_lines (w->total_cols if HORFLAG is
   non-zero) to w->new_total would result in correct heights (widths)
   for window W and recursively all subwindows of W.

   Note: This function does not check any of `window-fixed-size-p',
   `window-min-height' or `window-min-width'.  It does check that window
   sizes do not drop below one line (two columns). */
int
resize_window_check (struct window *w, int horflag)
{
  struct window *c;

  if (!NILP (w->vchild))
    /* W is a vertical combination.  */
    {
      c = XWINDOW (w->vchild);
      if (horflag)
	/* All subwindows of W must have the same width as W.  */
	{
	  while (c)
	    {
	      if ((XINT (c->new_total) != XINT (w->new_total))
		  || !resize_window_check (c, horflag))
		return 0;
	      c = NILP (c->next) ? 0 : XWINDOW (c->next);
	    }
	  return 1;
	}
      else
	/* The sum of the heights of the subwindows of W must equal W's
	   height.  */
	{
	  int sum_of_sizes = 0;
	  while (c)
	    {
	      if (!resize_window_check (c, horflag))
		return 0;
	      sum_of_sizes = sum_of_sizes + XINT (c->new_total);
	      c = NILP (c->next) ? 0 : XWINDOW (c->next);
	    }
	  return (sum_of_sizes == XINT (w->new_total));
	}
    }
  else if (!NILP (w->hchild))
    /* W is a horizontal combination.  */
    {
      c = XWINDOW (w->hchild);
      if (horflag)
	/* The sum of the widths of the subwindows of W must equal W's
	   width.  */
	{
	  int sum_of_sizes = 0;
	  while (c)
	    {
	      if (!resize_window_check (c, horflag))
		return 0;
	      sum_of_sizes = sum_of_sizes + XINT (c->new_total);
	      c = NILP (c->next) ? 0 : XWINDOW (c->next);
	    }
	  return (sum_of_sizes == XINT (w->new_total));
	}
      else
	/* All subwindows of W must have the same height as W.  */
	{
	  while (c)
	    {
	      if ((XINT (c->new_total) != XINT (w->new_total))
		  || !resize_window_check (c, horflag))
		return 0;
	      c = NILP (c->next) ? 0 : XWINDOW (c->next);
	    }
	  return 1;
	}
    }
  else
    /* A leaf window.  Make sure it's not too small.  The following
       hardcodes the values of `window-safe-min-width' (2) and
       `window-safe-min-height' (1) which are defined in window.el.  */
    return XINT (w->new_total) >= (horflag ? 2 : 1);
}

/* Set w->total_lines (w->total_cols if HORIZONTAL is non-zero) to
   w->new_total for window W and recursively all subwindows of W.  Also
   calculate and assign the new vertical (horizontal) start positions of
   each of these windows.

   This function does not perform any error checks.  Make sure you have
   run resize_window_check on W before applying this function.  */
void
resize_window_apply (struct window *w, int horflag)
{
  struct window *c, *p;
  int pos;

  /* Note: Assigning new_normal requires that the new total size of the
     parent window has been set *before*.  */
  if (horflag)
    {
      w->total_cols = w->new_total;
      if (EQ (w->new_normal, Qset))
	{
	  if (NILP (w->parent))
	    XSETFASTINT (w->normal_cols, 1);
	  else
	    w->normal_cols
	      = make_float (XFLOATINT (w->total_cols)
			    / XFLOATINT (XWINDOW (w->parent)->total_cols));
	}
      else if (NUMBERP (w->new_normal))
	w->normal_cols = w->new_normal;

      pos = XINT (w->left_col);
    }
  else
    {
      w->total_lines = w->new_total;
      if (EQ (w->new_normal, Qset))
	{
	  if (NILP (w->parent))
	    XSETFASTINT (w->normal_lines, 1);
	  else
	    w->normal_lines
	      = make_float (XFLOATINT (w->total_lines)
			    / XFLOATINT (XWINDOW (w->parent)->total_lines));
	}
      else if (NUMBERP (w->new_normal))
	w->normal_lines = w->new_normal;

      pos = XINT (w->top_line);
    }

  if (!NILP (w->vchild))
    /* W is a vertical combination.  */
    {
      c = XWINDOW (w->vchild);
      while (c)
	{
	  if (horflag)
	    XSETFASTINT (c->left_col, pos);
	  else
	    XSETFASTINT (c->top_line, pos);
	  resize_window_apply (c, horflag);
	  if (!horflag)
	    pos = pos + XINT (c->total_lines);
	  c = NILP (c->next) ? 0 : XWINDOW (c->next);
	}
    }
  else if (!NILP (w->hchild))
    /* W is a horizontal combination.  */
    {
      c = XWINDOW (w->hchild);
      while (c)
	{
	  if (horflag)
	    XSETFASTINT (c->left_col, pos);
	  else
	    XSETFASTINT (c->top_line, pos);
	  resize_window_apply (c, horflag);
	  if (horflag)
	    pos = pos + XINT (c->total_cols);
	  c = NILP (c->next) ? 0 : XWINDOW (c->next);
	}
    }

  /* Clear out some redisplay caches.  */
  XSETFASTINT (w->last_modified, 0);
  XSETFASTINT (w->last_overlay_modified, 0);
}


DEFUN ("resize-window-apply", Fresize_window_apply, Sresize_window_apply, 1, 2, 0,
       doc: /* Apply requested size values for window-tree of FRAME.
Optional argument HORIZONTAL omitted or nil means apply requested height
values.  HORIZONTAL non-nil means apply requested width values.

This function checks whether the requested values sum up to a valid
window layout, recursively assigns the new sizes of all subwindows and
calculates and assigns the new start positions of these windows.

Note: This function does not check any of `window-fixed-size-p',
`window-min-height' or `window-min-width'.  All these checks have to
be applied on the Elisp level.  */)
     (Lisp_Object frame, Lisp_Object horizontal)
{
  struct frame *f;
  struct window *r;
  int horflag = !NILP (horizontal);

  if (NILP (frame))
    frame = selected_frame;
  CHECK_LIVE_FRAME (frame);

  f = XFRAME (frame);
  r = XWINDOW (FRAME_ROOT_WINDOW (f));

  if (!resize_window_check (r, horflag)
      || ! EQ (r->new_total, (horflag ? r->total_cols : r->total_lines)))
    return Qnil;

  BLOCK_INPUT;
  resize_window_apply (r, horflag);

  windows_or_buffers_changed++;
  FRAME_WINDOW_SIZES_CHANGED (f) = 1;

  adjust_glyphs (f);
  UNBLOCK_INPUT;

  run_window_configuration_change_hook (f);

  return Qt;
}


/* Resize frame F's windows when number of lines of F is set to SIZE.
   HORFLAG 1 means resize windows when number of columns of F is set to
   SIZE.

   This function can delete all windows but the selected one in order to
   satisfy the request.  The result will be meaningful if and only if
   F's windows have meaningful sizes when you call this.  */
void
resize_frame_windows (struct frame *f, int size, int horflag)
{
  Lisp_Object root = f->root_window;
  struct window *r = XWINDOW (root);
  Lisp_Object mini = f->minibuffer_window;
  struct window *m;
  /* new_size is the new size of the frame's root window.  */
  int new_size = (horflag
		  ? size
		  : (size
		     - FRAME_TOP_MARGIN (f)
		     - ((FRAME_HAS_MINIBUF_P (f) && !FRAME_MINIBUF_ONLY_P (f))
			? 1 : 0)));

  XSETFASTINT (r->top_line, FRAME_TOP_MARGIN (f));
  if (NILP (r->vchild) && NILP (r->hchild))
    /* For a leaf root window just set the size.  */
    if (horflag)
      XSETFASTINT (r->total_cols, new_size);
    else
      XSETFASTINT (r->total_lines, new_size);
  else
    {
      /* old_size is the old size of the frame's root window.  */
      int old_size = XFASTINT (horflag ? r->total_cols : r->total_lines);
      Lisp_Object delta;

      XSETINT (delta, new_size - old_size);
      /* Try a "normal" resize first.  */
      resize_root_window (root, delta, horflag ? Qt : Qnil, Qnil);
      if (resize_window_check (r, horflag) && new_size == XINT (r->new_total))
	resize_window_apply (r, horflag);
      else
	{
	  /* Try with "reasonable" minimum sizes next.  */
	  resize_root_window (root, delta, horflag ? Qt : Qnil, Qt);
	  if (resize_window_check (r, horflag)
	      && new_size == XINT (r->new_total))
	    resize_window_apply (r, horflag);
	  else
	    {
	      /* Finally, try with "safe" minimum sizes.  */
	      resize_root_window (root, delta, horflag ? Qt : Qnil, Qsafe);
	      if (resize_window_check (r, horflag)
		  && new_size == XINT (r->new_total))
		resize_window_apply (r, horflag);
	      else
		{
		  /* We lost.  Delete all windows but the frame's
		     selected one.  */
		  root = f->selected_window;
		  Fdelete_other_windows_internal (root, Qnil);
		  if (horflag)
		    XSETFASTINT (XWINDOW (root)->total_cols, new_size);
		  else
		    XSETFASTINT (XWINDOW (root)->total_lines, new_size);
		}
	    }
	}
    }

  if (FRAME_HAS_MINIBUF_P (f) && !FRAME_MINIBUF_ONLY_P (f))
    {
      m = XWINDOW (mini);
      if (horflag)
	XSETFASTINT (m->total_cols, size);
      else
	{
	  /* Are we sure we always want 1 line here?  */
	  XSETFASTINT (m->total_lines, 1);
	  XSETFASTINT (m->top_line, XINT (r->top_line) + XINT (r->total_lines));
	}
    }
}


DEFUN ("split-window-internal", Fsplit_window_internal, Ssplit_window_internal, 2, 3, 0,
       doc: /* Split window OLD vertically giving the new window SIZE lines.
Optional argument HORIZONTAL non-nil means split OLD giving the new
window SIZE columns.  In any case SIZE must be a positive integer.

Optional third argument HORIZONTAL nil (or `below') specifies that the
new window shall be located below WINDOW.  HORIZONTAL `above' means the
new window shall be located above WINDOW.  In these cases SIZE specifies
the new number of lines for WINDOW (or the new window provided SIZE is
negative) including space reserved for the mode and/or header line.

HORIZONTAL t (or `right') specifies that the new window shall be located
on the right side of WINDOW.  HORIZONTAL `left' means the new window
shall be located on the left of WINDOW.  In these cases SIZE specifies
the new number of columns for WINDOW (or the new window provided SIZE is
negative) including space reserved for fringes and the scrollbar or a
divder column.  */)
     (Lisp_Object old, Lisp_Object size, Lisp_Object horizontal)
{
  /* OLD (*o) is the window we have to split.  (*p) is either OLD's
     parent window or an internal window we have to install as OLD's new
     parent.  REFERENCE (*r) must denote a live window, or is set to OLD
     provided OLD is a leaf window, or to the frame's selected window.
     NEW (*n) is the new window created with some parameters taken from
     REFERENCE (*r).  */
  register Lisp_Object new, frame, reference;
  register struct window *o, *p, *n, *r;
  struct frame *f;
  int horflag
    /* HORFLAG is 1 when we split horizontally, 0 otherwise.  */
    = EQ (horizontal, Qt) || EQ (horizontal, Qleft) || EQ (horizontal, Qright);
  int do_resize;

  CHECK_WINDOW (old);
  o = XWINDOW (old);
  frame = WINDOW_FRAME (o);
  f = XFRAME (frame);

  CHECK_NUMBER (size);

  /* Set do_resize to 1 iff we don't nest and OLD has an iso-combined
     parent window.  */
  do_resize =
    EQ (Vwindow_splits, Qresize)
    && !NILP (o->parent)
    && (horflag
	? !NILP (XWINDOW (o->parent)->hchild)
	: !NILP (XWINDOW (o->parent)->vchild));

  /* We may need a live reference window to copy some parameters.  */
  if (WINDOW_LIVE_P (old))
    reference = old;
  else /* Neither REFERENCE nor OLD are alive.  Use the frame's
	  selected window as reference window.  */
    reference = FRAME_SELECTED_WINDOW (f);
  r = XWINDOW (reference);

  /* The following bugs are caught by `split-window'.  */
  if (MINI_WINDOW_P (o))
    error ("Attempt to split minibuffer window");
  else if (XINT (size) < (horflag ? 2 : 1))
    error ("Size of new window too small (after split)");
  else if (do_resize)
    {
      p = XWINDOW (o->parent);
      /* Temporarily pretend we split the parent window.  */
      XSETINT (p->new_total,
	       XINT (horflag ? p->total_cols : p->total_lines) - XINT (size));
      if (!resize_window_check (p, horflag))
	error ("Sum of window sizes won't fit");
      else
	/* Undo the temporal pretension.  */
	p->new_total = horflag ? p->total_cols : p->total_lines;
    }
  else
    {
      if (!resize_window_check (o, horflag))
	error ("Resizing old window failed");
      else if (XINT (size) + XINT (o->new_total)
	       != XINT (horflag ? o->total_cols : o->total_lines))
	error ("Sum of sizes of old and new window don't fit");
    }

  /* This is our point of no return. */
  if (NILP (o->parent)
      || NILP (horflag
	       ? (XWINDOW (o->parent)->hchild)
	       : (XWINDOW (o->parent)->vchild))
      || EQ (Vwindow_splits, Qnest))
    /* Make a new parent window in the following cases:

       - OLD doesn't have a parent window, or

       - OLD is in a vertical (horizontal) combination and shall be
         split horizontally (vertically), or

       - we want to nest the new parent window.

       Note that the new parent window is a matrjoshka window; so any
       matrjoshka window invariants are temporarily invalid now.  */
    {
      /* Save the old value of o->normal_cols/lines.  It gets corrupted
	 by make_parent_window and we need it below for assigning it to
	 p->new_normal.  */
      Lisp_Object new_normal = horflag ? o->normal_cols : o->normal_lines;
      make_parent_window (old, horflag);
      p = XWINDOW (o->parent);
      if (EQ (Vwindow_splits, Qnest))
	/* Make sure that parent is not recombined.  */
	p->nested = Qt;
      /* These get applied below.  */
      p->new_total = horflag ? o->total_cols : o->total_lines;
      p->new_normal = new_normal;
    }
  else
    p = XWINDOW (o->parent);

  windows_or_buffers_changed++;
  FRAME_WINDOW_SIZES_CHANGED (f) = 1;
  new = make_window ();
  n = XWINDOW (new);
  n->frame = frame;
  n->parent = o->parent;
  n->vchild = n->hchild = Qnil;

  if (EQ (horizontal, Qabove) || EQ (horizontal, Qleft))
    {
      n->prev = o->prev;
      if (NILP (n->prev))
	if (horflag)
	  p->hchild = new;
	else
	  p->vchild = new;
      else
	XWINDOW (n->prev)->next = new;
      n->next = old;
      o->prev = new;
    }
  else
    {
      n->next = o->next;
      if (!NILP (n->next))
	XWINDOW (n->next)->prev = new;
      n->prev = old;
      o->next = new;
    }

  n->buffer = Qt;
  n->window_end_valid = Qnil;
  memset (&n->last_cursor, 0, sizeof n->last_cursor);

  /* Get special geometry settings from reference window.  */
  n->left_margin_cols = r->left_margin_cols;
  n->right_margin_cols = r->right_margin_cols;
  n->left_fringe_width = r->left_fringe_width;
  n->right_fringe_width = r->right_fringe_width;
  n->fringes_outside_margins = r->fringes_outside_margins;
  n->scroll_bar_width = r->scroll_bar_width;
  n->vertical_scroll_bar_type = r->vertical_scroll_bar_type;

  if (horflag)
    {
      n->top_line = o->top_line;
      n->total_lines = o->total_lines;
    }
  else
    {
      n->left_col = o->left_col;
      n->total_cols = o->total_cols;
    }
  n->new_total = size;

  BLOCK_INPUT;
  resize_window_apply (p, horflag);

  if (!do_resize)
    {
      /* Assign normal sizes for OLD.  */
      if (horflag)
	o->normal_cols
	  = make_float (XFLOATINT (o->total_cols) / XFLOATINT (p->total_cols));
      else
	o->normal_lines
	  = make_float (XFLOATINT (o->total_lines) / XFLOATINT (p->total_lines));
    }

  n->normal_lines
    = make_float (XFLOATINT (n->total_lines) / XFLOATINT (p->total_lines));
  n->normal_cols
    = make_float (XFLOATINT (n->total_cols) / XFLOATINT (p->total_cols));

  adjust_glyphs (f);
  UNBLOCK_INPUT;

  /* Use buffer of reference window.  */
  set_window_buffer (new, r->buffer, 0, 1);
  /* Maybe we should run the scroll functions in Elisp (which already
     runs the configuration change hook).  */
  if (! NILP (Vwindow_scroll_functions))
    run_hook_with_args_2 (Qwindow_scroll_functions, new,
			  Fmarker_position (n->start));
  return new;
}


DEFUN ("delete-window-internal", Fdelete_window_internal, Sdelete_window_internal, 1, 1, 0,
       doc: /* Remove WINDOW from its frame.
WINDOW defaults to the selected window.  Return nil. Signal an error
when WINDOW is the only window on its frame.  */)
     (register Lisp_Object window)
{
  register Lisp_Object parent, sibling, frame, root;
  struct window *w, *p, *s, *r;
  struct frame *f;
  int horflag;
  int bflag = 0;
  int before_sibling = 0;

  w = decode_any_window (window);
  XSETWINDOW (window, w);
  if (NILP (w->buffer) && NILP (w->hchild) && NILP (w->vchild))
    /* It's a no-op to delete an already deleted window.  */
    return Qnil;

  parent = w->parent;
  if (NILP (parent))
    /* Never delete a minibuffer or frame root window.  */
    error ("Attempt to delete minibuffer or sole ordinary window");
  else if (NILP (w->prev) && NILP (w->next))
    /* Rather bow out here, this case should be handled on the Elisp
       level.  */
    error ("Attempt to delete sole window of parent");

  p = XWINDOW (parent);
  horflag = NILP (p->vchild);

  frame = WINDOW_FRAME (w);
  f = XFRAME (frame);

  root = FRAME_ROOT_WINDOW (f);
  r = XWINDOW (root);

  /* Unlink WINDOW from window tree.  */
  if (NILP (w->prev))
    /* Get SIBLING below (on the right of) WINDOW.  */
    {
      /* before_sibling 1 means WINDOW is the first child of its
	 parent and thus before the sibling.  */
      before_sibling = 1;
      sibling = w->next;
      s = XWINDOW (sibling);
      s->prev = Qnil;
      if (horflag)
	p->hchild = sibling;
      else
	p->vchild = sibling;
    }
  else
    /* Get SIBLING above (on the left of) WINDOW.  */
    {
      sibling = w->prev;
      s = XWINDOW (sibling);
      s->next = w->next;
      if (!NILP (s->next))
	XWINDOW (s->next)->prev = sibling;
    }

  if (resize_window_check (r, horflag)
      && EQ (r->new_total, (horflag ? r->total_cols : r->total_lines)))
    /* We can delete WINDOW now.  */
    {
      /* Block input.  */
      BLOCK_INPUT;
      resize_window_apply (p, horflag);

      windows_or_buffers_changed++;
      Vwindow_list = Qnil;
      FRAME_WINDOW_SIZES_CHANGED (f) = 1;

      w->next = Qnil;  /* Don't delete w->next too.  */
      free_window_matrices (w);

      if (!NILP (w->vchild))
	{
	  delete_all_subwindows (w->vchild);
	  w->vchild = Qnil;
	}
      else if (!NILP (w->hchild))
	{
	  delete_all_subwindows (w->hchild);
	  w->hchild = Qnil;
	}
      else if (!NILP (w->buffer))
	{
	  unshow_buffer (w);
	  unchain_marker (XMARKER (w->pointm));
	  unchain_marker (XMARKER (w->start));
	  w->buffer = Qnil;
	}

      if (NILP (s->prev) && NILP (s->next))
	  /* A matrjoshka where SIBLING has become the only child of
	     PARENT.  */
	{
	  /* Put SIBLING into PARENT's place.  */
	  replace_window (parent, sibling, 0);
	  /* Inherit these two.  */
	  s->normal_cols = p->normal_cols;
	  s->normal_lines = p->normal_lines;
	  /* Mark PARENT as deleted.  */
	  p->vchild = p->hchild = Qnil;
	  /* Merge SIBLING's into its new parent unless we want binary
	     trees.  */
	  if (!EQ (Vwindow_splits, Qnest))
	    recombine_windows (sibling);
	}

      adjust_glyphs (f);

      if (!WINDOW_LIVE_P (FRAME_SELECTED_WINDOW (f)))
	/* We deleted the frame's selected window.  */
	{
	  /* Use the frame's first window as fallback ...  */
	  Lisp_Object new_selected_window = Fframe_first_window (frame);
	  /* ... but preferably use its most recently used window.  */
	  Lisp_Object mru_window;

	  /* `get-mru-window' might fail for some reason so play it safe
	  - promote the first window _without recording it_ first.  */
	  if (EQ (FRAME_SELECTED_WINDOW (f), selected_window))
	    Fselect_window (new_selected_window, Qt);
	  else
	    FRAME_SELECTED_WINDOW (f) = new_selected_window;

	  UNBLOCK_INPUT;

	  /* Now look whether `get-mru-window' gets us something.  */
	  mru_window = call1 (Qget_mru_window, frame);
	  if (WINDOW_LIVE_P (mru_window)
	      && EQ (XWINDOW (mru_window)->frame, frame))
	    new_selected_window = mru_window;

	  /* If all ended up well, we now promote the mru window.  */
	  if (EQ (FRAME_SELECTED_WINDOW (f), selected_window))
	    Fselect_window (new_selected_window, Qnil);
	  else
	    FRAME_SELECTED_WINDOW (f) = new_selected_window;
	}
      else
	UNBLOCK_INPUT;

      /* Must be run by the caller:
	 run_window_configuration_change_hook (f);  */
    }
  else
    /* We failed: Relink WINDOW into window tree.  */
    {
      if (before_sibling)
	{
	  s->prev = window;
	  if (horflag)
	    p->hchild = window;
	  else
	    p->vchild = window;
	}
      else
	{
	  s->next = window;
	  if (!NILP (w->next))
	    XWINDOW (w->next)->prev = window;
	}
      error ("Deletion failed");
    }

  return Qnil;
}

/***********************************************************************
			Resizing Mini-Windows
 ***********************************************************************/

/* Grow mini-window W by DELTA lines, DELTA >= 0, or as much as we
   can.  */
void
grow_mini_window (struct window *w, int delta)
{
  struct frame *f = XFRAME (w->frame);
  struct window *r;
  Lisp_Object root, value;

  xassert (MINI_WINDOW_P (w));
  xassert (delta >= 0);

  root = FRAME_ROOT_WINDOW (f);
  r = XWINDOW (root);
  value = call2 (Qresize_root_window_vertically, root, make_number (- delta));
  if (INTEGERP (value) && resize_window_check (r, 0))
    {
      BLOCK_INPUT;
      resize_window_apply (r, 0);

      /* Grow the mini-window.  */
      XSETFASTINT (w->top_line, XFASTINT (r->top_line) + XFASTINT (r->total_lines));
      XSETFASTINT (w->total_lines, XFASTINT (w->total_lines) - XINT (value));
      XSETFASTINT (w->last_modified, 0);
      XSETFASTINT (w->last_overlay_modified, 0);

      adjust_glyphs (f);
      UNBLOCK_INPUT;
    }
}


/* Shrink mini-window W.  */
void
shrink_mini_window (struct window *w)
{
  struct frame *f = XFRAME (w->frame);
  struct window *r;
  Lisp_Object root, value;
  EMACS_INT size;

  xassert (MINI_WINDOW_P (w));

  size = XINT (w->total_lines);
  if (size > 1)
    {
      root = FRAME_ROOT_WINDOW (f);
      r = XWINDOW (root);
      value = call2 (Qresize_root_window_vertically,
		     root, make_number (size - 1));
      if (INTEGERP (value) && resize_window_check (r, 0))
	{
	  BLOCK_INPUT;
	  resize_window_apply (r, 0);

	  /* Shrink the mini-window.  */
	  XSETFASTINT (w->top_line, XFASTINT (r->top_line) + XFASTINT (r->total_lines));
	  XSETFASTINT (w->total_lines, 1);

	  XSETFASTINT (w->last_modified, 0);
	  XSETFASTINT (w->last_overlay_modified, 0);

	  adjust_glyphs (f);
	  UNBLOCK_INPUT;
	}
      /* If the above failed for whatever strange reason we must make a
	 one window frame here.  The same routine will be needed when
	 shrinking the frame (and probably when making the initial
	 *scratch* window).  For the moment leave things as they are.  */
    }
}

DEFUN ("resize-mini-window-internal", Fresize_mini_window_internal, Sresize_mini_window_internal, 1, 1, 0,
       doc: /* Resize minibuffer window WINDOW.  */)
     (Lisp_Object window)
{
  struct window *w = XWINDOW (window);
  struct window *r;
  struct frame *f;
  int height;

  CHECK_WINDOW (window);
  f = XFRAME (w->frame);

  if (!EQ (FRAME_MINIBUF_WINDOW (XFRAME (w->frame)), window))
    error ("Not a valid minibuffer window");
  else if (FRAME_MINIBUF_ONLY_P (f))
    error ("Cannot resize a minibuffer-only frame");

  r = XWINDOW (FRAME_ROOT_WINDOW (f));
  height = XINT (r->total_lines) + XINT (w->total_lines);
  if (resize_window_check (r, 0)
      && XINT (w->new_total) > 0
      && height == XINT (r->new_total) + XINT (w->new_total))
    {
      BLOCK_INPUT;
      resize_window_apply (r, 0);

      w->total_lines = w->new_total;
      XSETFASTINT (w->top_line, XINT (r->top_line) + XINT (r->total_lines));

      windows_or_buffers_changed++;
      FRAME_WINDOW_SIZES_CHANGED (f) = 1;
      adjust_glyphs (f);
      UNBLOCK_INPUT;

      run_window_configuration_change_hook (f);
      return Qt;
    }
  else error ("Failed to resize minibuffer window");
}

/* Mark window cursors off for all windows in the window tree rooted
   at W by setting their phys_cursor_on_p flag to zero.  Called from
   xterm.c, e.g. when a frame is cleared and thereby all cursors on
   the frame are cleared.  */

void
mark_window_cursors_off (struct window *w)
{
  while (w)
    {
      if (!NILP (w->hchild))
	mark_window_cursors_off (XWINDOW (w->hchild));
      else if (!NILP (w->vchild))
	mark_window_cursors_off (XWINDOW (w->vchild));
      else
	w->phys_cursor_on_p = 0;

      w = NILP (w->next) ? 0 : XWINDOW (w->next);
    }
}


/* Return number of lines of text (not counting mode lines) in W.  */

int
window_internal_height (struct window *w)
{
  int ht = XFASTINT (w->total_lines);

  if (!MINI_WINDOW_P (w))
    {
      if (!NILP (w->parent)
	  || !NILP (w->vchild)
	  || !NILP (w->hchild)
	  || !NILP (w->next)
	  || !NILP (w->prev)
	  || WINDOW_WANTS_MODELINE_P (w))
	--ht;

      if (WINDOW_WANTS_HEADER_LINE_P (w))
	--ht;
    }

  return ht;
}

/************************************************************************
			   Window Scrolling
 ***********************************************************************/

/* Scroll contents of window WINDOW up.  If WHOLE is non-zero, scroll
   N screen-fulls, which is defined as the height of the window minus
   next_screen_context_lines.  If WHOLE is zero, scroll up N lines
   instead.  Negative values of N mean scroll down.  NOERROR non-zero
   means don't signal an error if we try to move over BEGV or ZV,
   respectively.  */

static void
window_scroll (Lisp_Object window, int n, int whole, int noerror)
{
  immediate_quit = 1;

  /* If we must, use the pixel-based version which is much slower than
     the line-based one but can handle varying line heights.  */
  if (FRAME_WINDOW_P (XFRAME (XWINDOW (window)->frame)))
    window_scroll_pixel_based (window, n, whole, noerror);
  else
    window_scroll_line_based (window, n, whole, noerror);

  immediate_quit = 0;
}


/* Implementation of window_scroll that works based on pixel line
   heights.  See the comment of window_scroll for parameter
   descriptions.  */

static void
window_scroll_pixel_based (Lisp_Object window, int n, int whole, int noerror)
{
  struct it it;
  struct window *w = XWINDOW (window);
  struct text_pos start;
  int this_scroll_margin;
  /* True if we fiddled the window vscroll field without really scrolling.  */
  int vscrolled = 0;
  int x, y, rtop, rbot, rowh, vpos;

  SET_TEXT_POS_FROM_MARKER (start, w->start);

  /* If PT is not visible in WINDOW, move back one half of
     the screen.  Allow PT to be partially visible, otherwise
     something like (scroll-down 1) with PT in the line before
     the partially visible one would recenter. */

  if (!pos_visible_p (w, PT, &x, &y, &rtop, &rbot, &rowh, &vpos))
    {
      /* Move backward half the height of the window.  Performance note:
	 vmotion used here is about 10% faster, but would give wrong
	 results for variable height lines.  */
      init_iterator (&it, w, PT, PT_BYTE, NULL, DEFAULT_FACE_ID);
      it.current_y = it.last_visible_y;
      move_it_vertically_backward (&it, window_box_height (w) / 2);

      /* The function move_iterator_vertically may move over more than
	 the specified y-distance.  If it->w is small, e.g. a
	 mini-buffer window, we may end up in front of the window's
	 display area.  This is the case when Start displaying at the
	 start of the line containing PT in this case.  */
      if (it.current_y <= 0)
	{
	  init_iterator (&it, w, PT, PT_BYTE, NULL, DEFAULT_FACE_ID);
	  move_it_vertically_backward (&it, 0);
	  it.current_y = 0;
	}

      start = it.current.pos;
    }
  else if (auto_window_vscroll_p)
    {
      if (rtop || rbot)		/* partially visible */
	{
	  int px;
	  int dy = WINDOW_FRAME_LINE_HEIGHT (w);
	  if (whole)
	    dy = max ((window_box_height (w)
		       - next_screen_context_lines * dy),
		      dy);
	  dy *= n;

	  if (n < 0)
	    {
	      /* Only vscroll backwards if already vscrolled forwards.  */
	      if (w->vscroll < 0 && rtop > 0)
		{
		  px = max (0, -w->vscroll - min (rtop, -dy));
		  Fset_window_vscroll (window, make_number (px), Qt);
		  return;
		}
	    }
	  if (n > 0)
	    {
	      /* Do vscroll if already vscrolled or only display line.  */
	      if (rbot > 0 && (w->vscroll < 0 || vpos == 0))
		{
		  px = max (0, -w->vscroll + min (rbot, dy));
		  Fset_window_vscroll (window, make_number (px), Qt);
		  return;
		}

	      /* Maybe modify window start instead of scrolling.  */
	      if (rbot > 0 || w->vscroll < 0)
		{
		  EMACS_INT spos;

		  Fset_window_vscroll (window, make_number (0), Qt);
		  /* If there are other text lines above the current row,
		     move window start to current row.  Else to next row. */
		  if (rbot > 0)
		    spos = XINT (Fline_beginning_position (Qnil));
		  else
		    spos = min (XINT (Fline_end_position (Qnil)) + 1, ZV);
		  set_marker_restricted (w->start, make_number (spos),
					 w->buffer);
		  w->start_at_line_beg = Qt;
		  w->update_mode_line = Qt;
		  XSETFASTINT (w->last_modified, 0);
		  XSETFASTINT (w->last_overlay_modified, 0);
		  /* Set force_start so that redisplay_window will run the
		     window-scroll-functions.  */
		  w->force_start = Qt;
		  return;
		}
	    }
	}
      /* Cancel previous vscroll.  */
      Fset_window_vscroll (window, make_number (0), Qt);
    }

  /* If scroll_preserve_screen_position is non-nil, we try to set
     point in the same window line as it is now, so get that line.  */
  if (!NILP (Vscroll_preserve_screen_position))
    {
      /* We preserve the goal pixel coordinate across consecutive
	 calls to scroll-up, scroll-down and other commands that
	 have the `scroll-command' property.  This avoids the
	 possibility of point becoming "stuck" on a tall line when
	 scrolling by one line.  */
      if (window_scroll_pixel_based_preserve_y < 0
	  || !SYMBOLP (KVAR (current_kboard, Vlast_command))
	  || NILP (Fget (KVAR (current_kboard, Vlast_command), Qscroll_command)))
	{
	  start_display (&it, w, start);
	  move_it_to (&it, PT, -1, -1, -1, MOVE_TO_POS);
	  window_scroll_pixel_based_preserve_y = it.current_y;
	  window_scroll_pixel_based_preserve_x = it.current_x;
	}
    }
  else
    window_scroll_pixel_based_preserve_y
      = window_scroll_pixel_based_preserve_x = -1;

  /* Move iterator it from start the specified distance forward or
     backward.  The result is the new window start.  */
  start_display (&it, w, start);
  if (whole)
    {
      EMACS_INT start_pos = IT_CHARPOS (it);
      int dy = WINDOW_FRAME_LINE_HEIGHT (w);
      dy = max ((window_box_height (w)
		 - next_screen_context_lines * dy),
		dy) * n;

      /* Note that move_it_vertically always moves the iterator to the
         start of a line.  So, if the last line doesn't have a newline,
	 we would end up at the start of the line ending at ZV.  */
      if (dy <= 0)
	{
	  move_it_vertically_backward (&it, -dy);
	  /* Ensure we actually do move, e.g. in case we are currently
	     looking at an image that is taller that the window height.  */
	  while (start_pos == IT_CHARPOS (it)
		 && start_pos > BEGV)
	    move_it_by_lines (&it, -1, 1);
	}
      else if (dy > 0)
	{
	  move_it_to (&it, ZV, -1, it.current_y + dy, -1,
		      MOVE_TO_POS | MOVE_TO_Y);
	  /* Ensure we actually do move, e.g. in case we are currently
	     looking at an image that is taller that the window height.  */
	  while (start_pos == IT_CHARPOS (it)
		 && start_pos < ZV)
	    move_it_by_lines (&it, 1, 1);
	}
    }
  else
    move_it_by_lines (&it, n, 1);

  /* We failed if we find ZV is already on the screen (scrolling up,
     means there's nothing past the end), or if we can't start any
     earlier (scrolling down, means there's nothing past the top).  */
  if ((n > 0 && IT_CHARPOS (it) == ZV)
      || (n < 0 && IT_CHARPOS (it) == CHARPOS (start)))
    {
      if (IT_CHARPOS (it) == ZV)
	{
	  if (it.current_y < it.last_visible_y
	      && (it.current_y + it.max_ascent + it.max_descent
		  > it.last_visible_y))
	    {
	      /* The last line was only partially visible, make it fully
		 visible.  */
	      w->vscroll = (it.last_visible_y
			    - it.current_y + it.max_ascent + it.max_descent);
	      adjust_glyphs (it.f);
	    }
	  else if (noerror)
	    return;
	  else if (n < 0)	/* could happen with empty buffers */
	    xsignal0 (Qbeginning_of_buffer);
	  else
	    xsignal0 (Qend_of_buffer);
	}
      else
	{
	  if (w->vscroll != 0)
	    /* The first line was only partially visible, make it fully
	       visible. */
	    w->vscroll = 0;
	  else if (noerror)
	    return;
	  else
	    xsignal0 (Qbeginning_of_buffer);
	}

      /* If control gets here, then we vscrolled.  */

      XBUFFER (w->buffer)->prevent_redisplay_optimizations_p = 1;

      /* Don't try to change the window start below.  */
      vscrolled = 1;
    }

  if (! vscrolled)
    {
      EMACS_INT pos = IT_CHARPOS (it);
      EMACS_INT bytepos;

      /* If in the middle of a multi-glyph character move forward to
	 the next character.  */
      if (in_display_vector_p (&it))
	{
	  ++pos;
	  move_it_to (&it, pos, -1, -1, -1, MOVE_TO_POS);
	}

      /* Set the window start, and set up the window for redisplay.  */
      set_marker_restricted (w->start, make_number (pos),
			     w->buffer);
      bytepos = XMARKER (w->start)->bytepos;
      w->start_at_line_beg = ((pos == BEGV || FETCH_BYTE (bytepos - 1) == '\n')
			      ? Qt : Qnil);
      w->update_mode_line = Qt;
      XSETFASTINT (w->last_modified, 0);
      XSETFASTINT (w->last_overlay_modified, 0);
      /* Set force_start so that redisplay_window will run the
	 window-scroll-functions.  */
      w->force_start = Qt;
    }

  /* The rest of this function uses current_y in a nonstandard way,
     not including the height of the header line if any.  */
  it.current_y = it.vpos = 0;

  /* Move PT out of scroll margins.
     This code wants current_y to be zero at the window start position
     even if there is a header line.  */
  this_scroll_margin = max (0, scroll_margin);
  this_scroll_margin = min (this_scroll_margin, XFASTINT (w->total_lines) / 4);
  this_scroll_margin *= FRAME_LINE_HEIGHT (it.f);

  if (n > 0)
    {
      /* We moved the window start towards ZV, so PT may be now
	 in the scroll margin at the top.  */
      move_it_to (&it, PT, -1, -1, -1, MOVE_TO_POS);
      if (IT_CHARPOS (it) == PT && it.current_y >= this_scroll_margin
          && (NILP (Vscroll_preserve_screen_position)
	      || EQ (Vscroll_preserve_screen_position, Qt)))
	/* We found PT at a legitimate height.  Leave it alone.  */
	;
      else if (window_scroll_pixel_based_preserve_y >= 0)
	{
	  /* If we have a header line, take account of it.
	     This is necessary because we set it.current_y to 0, above.  */
	  move_it_to (&it, -1,
		      window_scroll_pixel_based_preserve_x,
		      window_scroll_pixel_based_preserve_y
		      - (WINDOW_WANTS_HEADER_LINE_P (w) ? 1 : 0 ),
		      -1, MOVE_TO_Y | MOVE_TO_X);
	  SET_PT_BOTH (IT_CHARPOS (it), IT_BYTEPOS (it));
	}
      else
	{
	  while (it.current_y < this_scroll_margin)
	    {
	      int prev = it.current_y;
	      move_it_by_lines (&it, 1, 1);
	      if (prev == it.current_y)
		break;
	    }
	  SET_PT_BOTH (IT_CHARPOS (it), IT_BYTEPOS (it));
	}
    }
  else if (n < 0)
    {
      EMACS_INT charpos, bytepos;
      int partial_p;

      /* Save our position, for the
	 window_scroll_pixel_based_preserve_y case.  */
      charpos = IT_CHARPOS (it);
      bytepos = IT_BYTEPOS (it);

      /* We moved the window start towards BEGV, so PT may be now
	 in the scroll margin at the bottom.  */
      move_it_to (&it, PT, -1,
		  (it.last_visible_y - CURRENT_HEADER_LINE_HEIGHT (w)
		   - this_scroll_margin - 1),
		  -1,
		  MOVE_TO_POS | MOVE_TO_Y);

      /* Save our position, in case it's correct.  */
      charpos = IT_CHARPOS (it);
      bytepos = IT_BYTEPOS (it);

      /* See if point is on a partially visible line at the end.  */
      if (it.what == IT_EOB)
	partial_p = it.current_y + it.ascent + it.descent > it.last_visible_y;
      else
	{
	  move_it_by_lines (&it, 1, 1);
	  partial_p = it.current_y > it.last_visible_y;
	}

      if (charpos == PT && !partial_p
          && (NILP (Vscroll_preserve_screen_position)
	      || EQ (Vscroll_preserve_screen_position, Qt)))
	/* We found PT before we found the display margin, so PT is ok.  */
	;
      else if (window_scroll_pixel_based_preserve_y >= 0)
	{
	  SET_TEXT_POS_FROM_MARKER (start, w->start);
	  start_display (&it, w, start);
	  /* It would be wrong to subtract CURRENT_HEADER_LINE_HEIGHT
	     here because we called start_display again and did not
	     alter it.current_y this time.  */
	  move_it_to (&it, -1, window_scroll_pixel_based_preserve_x,
		      window_scroll_pixel_based_preserve_y, -1,
		      MOVE_TO_Y | MOVE_TO_X);
	  SET_PT_BOTH (IT_CHARPOS (it), IT_BYTEPOS (it));
	}
      else
	{
	  if (partial_p)
	    /* The last line was only partially visible, so back up two
	       lines to make sure we're on a fully visible line.  */
	    {
	      move_it_by_lines (&it, -2, 0);
	      SET_PT_BOTH (IT_CHARPOS (it), IT_BYTEPOS (it));
	    }
	  else
	    /* No, the position we saved is OK, so use it.  */
	    SET_PT_BOTH (charpos, bytepos);
	}
    }
}


/* Implementation of window_scroll that works based on screen lines.
   See the comment of window_scroll for parameter descriptions.  */

static void
window_scroll_line_based (Lisp_Object window, int n, int whole, int noerror)
{
  register struct window *w = XWINDOW (window);
  register EMACS_INT opoint = PT, opoint_byte = PT_BYTE;
  register EMACS_INT pos, pos_byte;
  register int ht = window_internal_height (w);
  register Lisp_Object tem;
  int lose;
  Lisp_Object bolp;
  EMACS_INT startpos;
  Lisp_Object original_pos = Qnil;

  /* If scrolling screen-fulls, compute the number of lines to
     scroll from the window's height.  */
  if (whole)
    n *= max (1, ht - next_screen_context_lines);

  startpos = marker_position (w->start);

  if (!NILP (Vscroll_preserve_screen_position))
    {
      if (window_scroll_preserve_vpos <= 0
	  || !SYMBOLP (KVAR (current_kboard, Vlast_command))
	  || NILP (Fget (KVAR (current_kboard, Vlast_command), Qscroll_command)))
	{
	  struct position posit
	    = *compute_motion (startpos, 0, 0, 0,
			       PT, ht, 0,
			       -1, XINT (w->hscroll),
			       0, w);
	  window_scroll_preserve_vpos = posit.vpos;
	  window_scroll_preserve_hpos = posit.hpos + XINT (w->hscroll);
	}

      original_pos = Fcons (make_number (window_scroll_preserve_hpos),
			    make_number (window_scroll_preserve_vpos));
    }

  XSETFASTINT (tem, PT);
  tem = Fpos_visible_in_window_p (tem, window, Qnil);

  if (NILP (tem))
    {
      Fvertical_motion (make_number (- (ht / 2)), window);
      startpos = PT;
    }

  SET_PT (startpos);
  lose = n < 0 && PT == BEGV;
  Fvertical_motion (make_number (n), window);
  pos = PT;
  pos_byte = PT_BYTE;
  bolp = Fbolp ();
  SET_PT_BOTH (opoint, opoint_byte);

  if (lose)
    {
      if (noerror)
	return;
      else
	xsignal0 (Qbeginning_of_buffer);
    }

  if (pos < ZV)
    {
      int this_scroll_margin = scroll_margin;

      /* Don't use a scroll margin that is negative or too large.  */
      if (this_scroll_margin < 0)
	this_scroll_margin = 0;

      if (XINT (w->total_lines) < 4 * scroll_margin)
	this_scroll_margin = XINT (w->total_lines) / 4;

      set_marker_restricted_both (w->start, w->buffer, pos, pos_byte);
      w->start_at_line_beg = bolp;
      w->update_mode_line = Qt;
      XSETFASTINT (w->last_modified, 0);
      XSETFASTINT (w->last_overlay_modified, 0);
      /* Set force_start so that redisplay_window will run
	 the window-scroll-functions.  */
      w->force_start = Qt;

      if (!NILP (Vscroll_preserve_screen_position)
	  && (whole || !EQ (Vscroll_preserve_screen_position, Qt)))
	{
	  SET_PT_BOTH (pos, pos_byte);
	  Fvertical_motion (original_pos, window);
	}
      /* If we scrolled forward, put point enough lines down
	 that it is outside the scroll margin.  */
      else if (n > 0)
	{
	  int top_margin;

	  if (this_scroll_margin > 0)
	    {
	      SET_PT_BOTH (pos, pos_byte);
	      Fvertical_motion (make_number (this_scroll_margin), window);
	      top_margin = PT;
	    }
	  else
	    top_margin = pos;

	  if (top_margin <= opoint)
	    SET_PT_BOTH (opoint, opoint_byte);
	  else if (!NILP (Vscroll_preserve_screen_position))
	    {
	      SET_PT_BOTH (pos, pos_byte);
	      Fvertical_motion (original_pos, window);
	    }
	  else
	    SET_PT (top_margin);
	}
      else if (n < 0)
	{
	  int bottom_margin;

	  /* If we scrolled backward, put point near the end of the window
	     but not within the scroll margin.  */
	  SET_PT_BOTH (pos, pos_byte);
	  tem = Fvertical_motion (make_number (ht - this_scroll_margin), window);
	  if (XFASTINT (tem) == ht - this_scroll_margin)
	    bottom_margin = PT;
	  else
	    bottom_margin = PT + 1;

	  if (bottom_margin > opoint)
	    SET_PT_BOTH (opoint, opoint_byte);
	  else
	    {
	      if (!NILP (Vscroll_preserve_screen_position))
		{
		  SET_PT_BOTH (pos, pos_byte);
		  Fvertical_motion (original_pos, window);
		}
	      else
		Fvertical_motion (make_number (-1), window);
	    }
	}
    }
  else
    {
      if (noerror)
	return;
      else
	xsignal0 (Qend_of_buffer);
    }
}


/* Scroll selected_window up or down.  If N is nil, scroll a
   screen-full which is defined as the height of the window minus
   next_screen_context_lines.  If N is the symbol `-', scroll.
   DIRECTION may be 1 meaning to scroll down, or -1 meaning to scroll
   up.  This is the guts of Fscroll_up and Fscroll_down.  */

static void
scroll_command (Lisp_Object n, int direction)
{
  int count = SPECPDL_INDEX ();

  xassert (eabs (direction) == 1);

  /* If selected window's buffer isn't current, make it current for
     the moment.  But don't screw up if window_scroll gets an error.  */
  if (XBUFFER (XWINDOW (selected_window)->buffer) != current_buffer)
    {
      record_unwind_protect (save_excursion_restore, save_excursion_save ());
      Fset_buffer (XWINDOW (selected_window)->buffer);

      /* Make redisplay consider other windows than just selected_window.  */
      ++windows_or_buffers_changed;
    }

  if (NILP (n))
    window_scroll (selected_window, direction, 1, 0);
  else if (EQ (n, Qminus))
    window_scroll (selected_window, -direction, 1, 0);
  else
    {
      n = Fprefix_numeric_value (n);
      window_scroll (selected_window, XINT (n) * direction, 0, 0);
    }

  unbind_to (count, Qnil);
}

DEFUN ("scroll-up", Fscroll_up, Sscroll_up, 0, 1, "^P",
       doc: /* Scroll text of selected window upward ARG lines.
If ARG is omitted or nil, scroll upward by a near full screen.
A near full screen is `next-screen-context-lines' less than a full screen.
Negative ARG means scroll downward.
If ARG is the atom `-', scroll downward by nearly full screen.
When calling from a program, supply as argument a number, nil, or `-'.  */)
  (Lisp_Object arg)
{
  scroll_command (arg, 1);
  return Qnil;
}

DEFUN ("scroll-down", Fscroll_down, Sscroll_down, 0, 1, "^P",
       doc: /* Scroll text of selected window down ARG lines.
If ARG is omitted or nil, scroll down by a near full screen.
A near full screen is `next-screen-context-lines' less than a full screen.
Negative ARG means scroll upward.
If ARG is the atom `-', scroll upward by nearly full screen.
When calling from a program, supply as argument a number, nil, or `-'.  */)
  (Lisp_Object arg)
{
  scroll_command (arg, -1);
  return Qnil;
}

DEFUN ("other-window-for-scrolling", Fother_window_for_scrolling, Sother_window_for_scrolling, 0, 0, 0,
       doc: /* Return the other window for \"other window scroll\" commands.
If `other-window-scroll-buffer' is non-nil, a window
showing that buffer is used.
If in the minibuffer, `minibuffer-scroll-window' if non-nil
specifies the window.  This takes precedence over
`other-window-scroll-buffer'.  */)
  (void)
{
  Lisp_Object window;

  if (MINI_WINDOW_P (XWINDOW (selected_window))
      && !NILP (Vminibuf_scroll_window))
    window = Vminibuf_scroll_window;
  /* If buffer is specified, scroll that buffer.  */
  else if (!NILP (Vother_window_scroll_buffer))
    {
      window = Fget_buffer_window (Vother_window_scroll_buffer, Qnil);
      if (NILP (window))
	window = display_buffer (Vother_window_scroll_buffer, Qt, Qnil);
    }
  else
    {
      /* Nothing specified; look for a neighboring window on the same
	 frame.  */
      window = Fnext_window (selected_window, Qnil, Qnil);

      if (EQ (window, selected_window))
	/* That didn't get us anywhere; look for a window on another
           visible frame.  */
	do
	  window = Fnext_window (window, Qnil, Qt);
	while (! FRAME_VISIBLE_P (XFRAME (WINDOW_FRAME (XWINDOW (window))))
	       && ! EQ (window, selected_window));
    }

  CHECK_LIVE_WINDOW (window);

  if (EQ (window, selected_window))
    error ("There is no other window");

  return window;
}

DEFUN ("scroll-other-window", Fscroll_other_window, Sscroll_other_window, 0, 1, "P",
       doc: /* Scroll next window upward ARG lines; or near full screen if no ARG.
A near full screen is `next-screen-context-lines' less than a full screen.
The next window is the one below the current one; or the one at the top
if the current one is at the bottom.  Negative ARG means scroll downward.
If ARG is the atom `-', scroll downward by nearly full screen.
When calling from a program, supply as argument a number, nil, or `-'.

If `other-window-scroll-buffer' is non-nil, scroll the window
showing that buffer, popping the buffer up if necessary.
If in the minibuffer, `minibuffer-scroll-window' if non-nil
specifies the window to scroll.  This takes precedence over
`other-window-scroll-buffer'.  */)
  (Lisp_Object arg)
{
  Lisp_Object window;
  struct window *w;
  int count = SPECPDL_INDEX ();

  window = Fother_window_for_scrolling ();
  w = XWINDOW (window);

  /* Don't screw up if window_scroll gets an error.  */
  record_unwind_protect (save_excursion_restore, save_excursion_save ());
  ++windows_or_buffers_changed;

  Fset_buffer (w->buffer);
  SET_PT (marker_position (w->pointm));

  if (NILP (arg))
    window_scroll (window, 1, 1, 1);
  else if (EQ (arg, Qminus))
    window_scroll (window, -1, 1, 1);
  else
    {
      if (CONSP (arg))
	arg = Fcar (arg);
      CHECK_NUMBER (arg);
      window_scroll (window, XINT (arg), 0, 1);
    }

  set_marker_both (w->pointm, Qnil, PT, PT_BYTE);
  unbind_to (count, Qnil);

  return Qnil;
}

DEFUN ("scroll-left", Fscroll_left, Sscroll_left, 0, 2, "^P\np",
       doc: /* Scroll selected window display ARG columns left.
Default for ARG is window width minus 2.
Value is the total amount of leftward horizontal scrolling in
effect after the change.
If SET-MINIMUM is non-nil, the new scroll amount becomes the
lower bound for automatic scrolling, i.e. automatic scrolling
will not scroll a window to a column less than the value returned
by this function.  This happens in an interactive call.  */)
  (register Lisp_Object arg, Lisp_Object set_minimum)
{
  Lisp_Object result;
  int hscroll;
  struct window *w = XWINDOW (selected_window);

  if (NILP (arg))
    XSETFASTINT (arg, window_body_cols (w) - 2);
  else
    arg = Fprefix_numeric_value (arg);

  hscroll = XINT (w->hscroll) + XINT (arg);
  result = Fset_window_hscroll (selected_window, make_number (hscroll));

  if (!NILP (set_minimum))
    w->min_hscroll = w->hscroll;

  return result;
}

DEFUN ("scroll-right", Fscroll_right, Sscroll_right, 0, 2, "^P\np",
       doc: /* Scroll selected window display ARG columns right.
Default for ARG is window width minus 2.
Value is the total amount of leftward horizontal scrolling in
effect after the change.
If SET-MINIMUM is non-nil, the new scroll amount becomes the
lower bound for automatic scrolling, i.e. automatic scrolling
will not scroll a window to a column less than the value returned
by this function.  This happens in an interactive call.  */)
  (register Lisp_Object arg, Lisp_Object set_minimum)
{
  Lisp_Object result;
  int hscroll;
  struct window *w = XWINDOW (selected_window);

  if (NILP (arg))
    XSETFASTINT (arg, window_body_cols (w) - 2);
  else
    arg = Fprefix_numeric_value (arg);

  hscroll = XINT (w->hscroll) - XINT (arg);
  result = Fset_window_hscroll (selected_window, make_number (hscroll));

  if (!NILP (set_minimum))
    w->min_hscroll = w->hscroll;

  return result;
}

DEFUN ("minibuffer-selected-window", Fminibuffer_selected_window, Sminibuffer_selected_window, 0, 0, 0,
       doc: /* Return the window which was selected when entering the minibuffer.
Returns nil, if selected window is not a minibuffer window.  */)
  (void)
{
  if (minibuf_level > 0
      && MINI_WINDOW_P (XWINDOW (selected_window))
      && WINDOW_LIVE_P (minibuf_selected_window))
    return minibuf_selected_window;

  return Qnil;
}

/* Value is the number of lines actually displayed in window W,
   as opposed to its height.  */

static int
displayed_window_lines (struct window *w)
{
  struct it it;
  struct text_pos start;
  int height = window_box_height (w);
  struct buffer *old_buffer;
  int bottom_y;

  if (XBUFFER (w->buffer) != current_buffer)
    {
      old_buffer = current_buffer;
      set_buffer_internal (XBUFFER (w->buffer));
    }
  else
    old_buffer = NULL;

  /* In case W->start is out of the accessible range, do something
     reasonable.  This happens in Info mode when Info-scroll-down
     calls (recenter -1) while W->start is 1.  */
  if (XMARKER (w->start)->charpos < BEGV)
    SET_TEXT_POS (start, BEGV, BEGV_BYTE);
  else if (XMARKER (w->start)->charpos > ZV)
    SET_TEXT_POS (start, ZV, ZV_BYTE);
  else
    SET_TEXT_POS_FROM_MARKER (start, w->start);

  start_display (&it, w, start);
  move_it_vertically (&it, height);
  bottom_y = line_bottom_y (&it);

  /* rms: On a non-window display,
     the value of it.vpos at the bottom of the screen
     seems to be 1 larger than window_box_height (w).
     This kludge fixes a bug whereby (move-to-window-line -1)
     when ZV is on the last screen line
     moves to the previous screen line instead of the last one.  */
  if (! FRAME_WINDOW_P (XFRAME (w->frame)))
    height++;

  /* Add in empty lines at the bottom of the window.  */
  if (bottom_y < height)
    {
      int uy = FRAME_LINE_HEIGHT (it.f);
      it.vpos += (height - bottom_y + uy - 1) / uy;
    }

  if (old_buffer)
    set_buffer_internal (old_buffer);

  return it.vpos;
}


DEFUN ("recenter", Frecenter, Srecenter, 0, 1, "P",
       doc: /* Center point in selected window and maybe redisplay frame.
With prefix argument ARG, recenter putting point on screen line ARG
relative to the selected window.  If ARG is negative, it counts up from the
bottom of the window.  (ARG should be less than the height of the window.)

If ARG is omitted or nil, then recenter with point on the middle line of
the selected window; if the variable `recenter-redisplay' is non-nil,
also erase the entire frame and redraw it (when `auto-resize-tool-bars'
is set to `grow-only', this resets the tool-bar's height to the minimum
height needed); if `recenter-redisplay' has the special value `tty',
then only tty frame are redrawn.

Just C-u as prefix means put point in the center of the window
and redisplay normally--don't erase and redraw the frame.  */)
  (register Lisp_Object arg)
{
  struct window *w = XWINDOW (selected_window);
  struct buffer *buf = XBUFFER (w->buffer);
  struct buffer *obuf = current_buffer;
  int center_p = 0;
  EMACS_INT charpos, bytepos;
  int iarg;
  int this_scroll_margin;

  /* If redisplay is suppressed due to an error, try again.  */
  obuf->display_error_modiff = 0;

  if (NILP (arg))
    {
      if (!NILP (Vrecenter_redisplay)
	  && (!EQ (Vrecenter_redisplay, Qtty)
	      || !NILP (Ftty_type (selected_frame))))
	{
	  int i;

	  /* Invalidate pixel data calculated for all compositions.  */
	  for (i = 0; i < n_compositions; i++)
	    composition_table[i]->font = NULL;

	  WINDOW_XFRAME (w)->minimize_tool_bar_window_p = 1;

	  Fredraw_frame (WINDOW_FRAME (w));
	  SET_FRAME_GARBAGED (WINDOW_XFRAME (w));
	}

      center_p = 1;
    }
  else if (CONSP (arg)) /* Just C-u. */
    center_p = 1;
  else
    {
      arg = Fprefix_numeric_value (arg);
      CHECK_NUMBER (arg);
      iarg = XINT (arg);
    }

  set_buffer_internal (buf);

  /* Do this after making BUF current
     in case scroll_margin is buffer-local.  */
  this_scroll_margin = max (0, scroll_margin);
  this_scroll_margin = min (this_scroll_margin,
			    XFASTINT (w->total_lines) / 4);

  /* Handle centering on a graphical frame specially.  Such frames can
     have variable-height lines and centering point on the basis of
     line counts would lead to strange effects.  */
  if (FRAME_WINDOW_P (XFRAME (w->frame)))
    {
      if (center_p)
	{
	  struct it it;
	  struct text_pos pt;

	  SET_TEXT_POS (pt, PT, PT_BYTE);
	  start_display (&it, w, pt);
	  move_it_vertically_backward (&it, window_box_height (w) / 2);
	  charpos = IT_CHARPOS (it);
	  bytepos = IT_BYTEPOS (it);
	}
      else if (iarg < 0)
	{
	  struct it it;
	  struct text_pos pt;
	  int nlines = -iarg;
	  int extra_line_spacing;
	  int h = window_box_height (w);

	  iarg = - max (-iarg, this_scroll_margin);

	  SET_TEXT_POS (pt, PT, PT_BYTE);
	  start_display (&it, w, pt);

	  /* Be sure we have the exact height of the full line containing PT.  */
	  move_it_by_lines (&it, 0, 1);

	  /* The amount of pixels we have to move back is the window
	     height minus what's displayed in the line containing PT,
	     and the lines below.  */
	  it.current_y = 0;
	  it.vpos = 0;
	  move_it_by_lines (&it, nlines, 1);

	  if (it.vpos == nlines)
	    h -= it.current_y;
	  else
	    {
	      /* Last line has no newline */
	      h -= line_bottom_y (&it);
	      it.vpos++;
	    }

	  /* Don't reserve space for extra line spacing of last line.  */
	  extra_line_spacing = it.max_extra_line_spacing;

	  /* If we can't move down NLINES lines because we hit
	     the end of the buffer, count in some empty lines.  */
	  if (it.vpos < nlines)
	    {
	      nlines -= it.vpos;
	      extra_line_spacing = it.extra_line_spacing;
	      h -= nlines * (FRAME_LINE_HEIGHT (it.f) + extra_line_spacing);
	    }
	  if (h <= 0)
	    return Qnil;

	  /* Now find the new top line (starting position) of the window.  */
	  start_display (&it, w, pt);
	  it.current_y = 0;
	  move_it_vertically_backward (&it, h);

	  /* If extra line spacing is present, we may move too far
	     back.  This causes the last line to be only partially
	     visible (which triggers redisplay to recenter that line
	     in the middle), so move forward.
	     But ignore extra line spacing on last line, as it is not
	     considered to be part of the visible height of the line.
	  */
	  h += extra_line_spacing;
	  while (-it.current_y > h)
	    move_it_by_lines (&it, 1, 1);

	  charpos = IT_CHARPOS (it);
	  bytepos = IT_BYTEPOS (it);
	}
      else
	{
	  struct position pos;

	  iarg = max (iarg, this_scroll_margin);

	  pos = *vmotion (PT, -iarg, w);
	  charpos = pos.bufpos;
	  bytepos = pos.bytepos;
	}
    }
  else
    {
      struct position pos;
      int ht = window_internal_height (w);

      if (center_p)
	iarg = ht / 2;
      else if (iarg < 0)
	iarg += ht;

      /* Don't let it get into the margin at either top or bottom.  */
      iarg = max (iarg, this_scroll_margin);
      iarg = min (iarg, ht - this_scroll_margin - 1);

      pos = *vmotion (PT, - iarg, w);
      charpos = pos.bufpos;
      bytepos = pos.bytepos;
    }

  /* Set the new window start.  */
  set_marker_both (w->start, w->buffer, charpos, bytepos);
  w->window_end_valid = Qnil;

  w->optional_new_start = Qt;

  if (bytepos == BEGV_BYTE || FETCH_BYTE (bytepos - 1) == '\n')
    w->start_at_line_beg = Qt;
  else
    w->start_at_line_beg = Qnil;

  set_buffer_internal (obuf);
  return Qnil;
}

DEFUN ("window-text-height", Fwindow_text_height, Swindow_text_height,
       0, 1, 0,
       doc: /* Return the height in lines of the text display area of WINDOW.
WINDOW defaults to the selected window.

The return value does not include the mode line, any header line, nor
any partial-height lines in the text display area.  */)
  (Lisp_Object window)
{
  struct window *w = decode_window (window);
  int pixel_height = window_box_height (w);
  int line_height = pixel_height / FRAME_LINE_HEIGHT (XFRAME (w->frame));
  return make_number (line_height);
}



DEFUN ("move-to-window-line", Fmove_to_window_line, Smove_to_window_line,
       1, 1, "P",
       doc: /* Position point relative to window.
With no argument, position point at center of window.
An argument specifies vertical position within the window;
zero means top of window, negative means relative to bottom of window.  */)
  (Lisp_Object arg)
{
  struct window *w = XWINDOW (selected_window);
  int lines, start;
  Lisp_Object window;
#if 0
  int this_scroll_margin;
#endif

  if (!(BUFFERP (w->buffer)
	&& XBUFFER (w->buffer) == current_buffer))
    /* This test is needed to make sure PT/PT_BYTE make sense in w->buffer
       when passed below to set_marker_both.  */
    error ("move-to-window-line called from unrelated buffer");

  window = selected_window;
  start = marker_position (w->start);
  if (start < BEGV || start > ZV)
    {
      int height = window_internal_height (w);
      Fvertical_motion (make_number (- (height / 2)), window);
      set_marker_both (w->start, w->buffer, PT, PT_BYTE);
      w->start_at_line_beg = Fbolp ();
      w->force_start = Qt;
    }
  else
    Fgoto_char (w->start);

  lines = displayed_window_lines (w);

#if 0
  this_scroll_margin = max (0, scroll_margin);
  this_scroll_margin = min (this_scroll_margin, lines / 4);
#endif

  if (NILP (arg))
    XSETFASTINT (arg, lines / 2);
  else
    {
      int iarg = XINT (Fprefix_numeric_value (arg));

      if (iarg < 0)
	iarg = iarg + lines;

#if 0  /* This code would prevent move-to-window-line from moving point
	  to a place inside the scroll margins (which would cause the
	  next redisplay to scroll).  I wrote this code, but then concluded
	  it is probably better not to install it.  However, it is here
	  inside #if 0 so as not to lose it.  -- rms.  */

      /* Don't let it get into the margin at either top or bottom.  */
      iarg = max (iarg, this_scroll_margin);
      iarg = min (iarg, lines - this_scroll_margin - 1);
#endif

      arg = make_number (iarg);
    }

  /* Skip past a partially visible first line.  */
  if (w->vscroll)
    XSETINT (arg, XINT (arg) + 1);

  return Fvertical_motion (arg, window);
}



/***********************************************************************
			 Window Configuration
 ***********************************************************************/

struct save_window_data
  {
    EMACS_UINT size;
    struct Lisp_Vector *next_from_Lisp_Vector_struct;
    Lisp_Object selected_frame;
    Lisp_Object current_window;
    Lisp_Object current_buffer;
    Lisp_Object minibuf_scroll_window;
    Lisp_Object minibuf_selected_window;
    Lisp_Object root_window;
    Lisp_Object focus_frame;
    /* A vector, each of whose elements is a struct saved_window
       for one window.  */
    Lisp_Object saved_windows;

    /* All fields above are traced by the GC.
       From `fame-cols' down, the fields are ignored by the GC.  */

    int frame_cols, frame_lines, frame_menu_bar_lines;
    int frame_tool_bar_lines;
  };

/* This is saved as a Lisp_Vector  */
struct saved_window
{
  /* these first two must agree with struct Lisp_Vector in lisp.h */
  EMACS_UINT size;
  struct Lisp_Vector *next_from_Lisp_Vector_struct;

  Lisp_Object window, clone_number;
  Lisp_Object buffer, start, pointm, mark;
  Lisp_Object left_col, top_line, total_cols, total_lines;
  Lisp_Object normal_cols, normal_lines;
  Lisp_Object hscroll, min_hscroll;
  Lisp_Object parent, prev;
  Lisp_Object start_at_line_beg;
  Lisp_Object display_table;
  Lisp_Object left_margin_cols, right_margin_cols;
  Lisp_Object left_fringe_width, right_fringe_width, fringes_outside_margins;
  Lisp_Object scroll_bar_width, vertical_scroll_bar_type, dedicated;
  Lisp_Object nested;
  Lisp_Object window_parameters;
};

#define SAVED_WINDOW_N(swv,n) \
  ((struct saved_window *) (XVECTOR ((swv)->contents[(n)])))

DEFUN ("window-configuration-p", Fwindow_configuration_p, Swindow_configuration_p, 1, 1, 0,
       doc: /* Return t if OBJECT is a window-configuration object.  */)
  (Lisp_Object object)
{
  return WINDOW_CONFIGURATIONP (object) ? Qt : Qnil;
}

DEFUN ("window-configuration-frame", Fwindow_configuration_frame, Swindow_configuration_frame, 1, 1, 0,
       doc: /* Return the frame that CONFIG, a window-configuration object, is about.  */)
  (Lisp_Object config)
{
  register struct save_window_data *data;
  struct Lisp_Vector *saved_windows;

  CHECK_WINDOW_CONFIGURATION (config);

  data = (struct save_window_data *) XVECTOR (config);
  saved_windows = XVECTOR (data->saved_windows);
  return XWINDOW (SAVED_WINDOW_N (saved_windows, 0)->window)->frame;
}

DEFUN ("set-window-configuration", Fset_window_configuration,
       Sset_window_configuration, 1, 1, 0,
       doc: /* Set the configuration of windows and buffers as specified by CONFIGURATION.
CONFIGURATION must be a value previously returned
by `current-window-configuration' (which see).
If CONFIGURATION was made from a frame that is now deleted,
only frame-independent values can be restored.  In this case,
the return value is nil.  Otherwise the value is t.  */)
  (Lisp_Object configuration)
{
  register struct save_window_data *data;
  struct Lisp_Vector *saved_windows;
  Lisp_Object new_current_buffer;
  Lisp_Object frame;
  FRAME_PTR f;
  EMACS_INT old_point = -1;

  CHECK_WINDOW_CONFIGURATION (configuration);

  data = (struct save_window_data *) XVECTOR (configuration);
  saved_windows = XVECTOR (data->saved_windows);

  new_current_buffer = data->current_buffer;
  if (NILP (BVAR (XBUFFER (new_current_buffer), name)))
    new_current_buffer = Qnil;
  else
    {
      if (XBUFFER (new_current_buffer) == current_buffer)
	/* The code further down "preserves point" by saving here PT in
	   old_point and then setting it later back into PT.  When the
	   current-selected-window and the final-selected-window both show
	   the current buffer, this suffers from the problem that the
	   current PT is the window-point of the current-selected-window,
	   while the final PT is the point of the final-selected-window, so
	   this copy from one PT to the other would end up moving the
	   window-point of the final-selected-window to the window-point of
	   the current-selected-window.  So we have to be careful which
	   point of the current-buffer we copy into old_point.  */
	if (EQ (XWINDOW (data->current_window)->buffer, new_current_buffer)
	    && WINDOWP (selected_window)
	    && EQ (XWINDOW (selected_window)->buffer, new_current_buffer)
	    && !EQ (selected_window, data->current_window))
	  old_point = XMARKER (XWINDOW (data->current_window)->pointm)->charpos;
	else
	  old_point = PT;
      else
	/* BUF_PT (XBUFFER (new_current_buffer)) gives us the position of
	   point in new_current_buffer as of the last time this buffer was
	   used.  This can be non-deterministic since it can be changed by
	   things like jit-lock by mere temporary selection of some random
	   window that happens to show this buffer.
	   So if possible we want this arbitrary choice of "which point" to
	   be the one from the to-be-selected-window so as to prevent this
	   window's cursor from being copied from another window.  */
	if (EQ (XWINDOW (data->current_window)->buffer, new_current_buffer)
	    /* If current_window = selected_window, its point is in BUF_PT.  */
	    && !EQ (selected_window, data->current_window))
	  old_point = XMARKER (XWINDOW (data->current_window)->pointm)->charpos;
	else
	  old_point = BUF_PT (XBUFFER (new_current_buffer));
    }

  frame = XWINDOW (SAVED_WINDOW_N (saved_windows, 0)->window)->frame;
  f = XFRAME (frame);

  /* If f is a dead frame, don't bother rebuilding its window tree.
     However, there is other stuff we should still try to do below.  */
  if (FRAME_LIVE_P (f))
    {
      Lisp_Object window;
      Lisp_Object dead_windows = Qnil;
      register struct window *w;
      register struct saved_window *p;
      struct window *root_window;
      struct window **leaf_windows;
      int n_leaf_windows;
      int k, i, n;

      /* If the frame has been resized since this window configuration was
	 made, we change the frame to the size specified in the
	 configuration, restore the configuration, and then resize it
	 back.  We keep track of the prevailing height in these variables.  */
      int previous_frame_lines = FRAME_LINES (f);
      int previous_frame_cols =  FRAME_COLS  (f);
      int previous_frame_menu_bar_lines = FRAME_MENU_BAR_LINES (f);
      int previous_frame_tool_bar_lines = FRAME_TOOL_BAR_LINES (f);

      /* The mouse highlighting code could get screwed up
	 if it runs during this.  */
      BLOCK_INPUT;

      if (data->frame_lines != previous_frame_lines
	  || data->frame_cols != previous_frame_cols)
	change_frame_size (f, data->frame_lines,
			   data->frame_cols, 0, 0, 0);
#if defined (HAVE_WINDOW_SYSTEM) || defined (MSDOS)
      if (data->frame_menu_bar_lines
	  != previous_frame_menu_bar_lines)
	x_set_menu_bar_lines (f, make_number (data->frame_menu_bar_lines),
			      make_number (0));
#ifdef HAVE_WINDOW_SYSTEM
      if (data->frame_tool_bar_lines
	  != previous_frame_tool_bar_lines)
	x_set_tool_bar_lines (f, make_number (data->frame_tool_bar_lines),
			      make_number (0));
#endif
#endif

      /* "Swap out" point from the selected window's buffer
	 into the window itself.  (Normally the pointm of the selected
	 window holds garbage.)  We do this now, before
	 restoring the window contents, and prevent it from
	 being done later on when we select a new window.  */
      if (! NILP (XWINDOW (selected_window)->buffer))
	{
	  w = XWINDOW (selected_window);
	  set_marker_both (w->pointm,
			   w->buffer,
			   BUF_PT (XBUFFER (w->buffer)),
			   BUF_PT_BYTE (XBUFFER (w->buffer)));
	}

      windows_or_buffers_changed++;
      FRAME_WINDOW_SIZES_CHANGED (f) = 1;

      /* Problem: Freeing all matrices and later allocating them again
	 is a serious redisplay flickering problem.  What we would
	 really like to do is to free only those matrices not reused
	 below.  */
      root_window = XWINDOW (FRAME_ROOT_WINDOW (f));
      leaf_windows
	= (struct window **) alloca (count_windows (root_window)
				     * sizeof (struct window *));
      n_leaf_windows = get_leaf_windows (root_window, leaf_windows, 0);

      /* Kludge Alert!
	 Mark all windows now on frame as "deleted".
	 Restoring the new configuration "undeletes" any that are in it.

	 Save their current buffers in their height fields, since we may
	 need it later, if a buffer saved in the configuration is now
	 dead.  */
      delete_all_subwindows (FRAME_ROOT_WINDOW (f));

      for (k = 0; k < saved_windows->size; k++)
	{
	  p = SAVED_WINDOW_N (saved_windows, k);
	  window = p->window;
	  w = XWINDOW (window);
	  w->next = Qnil;

	  if (!NILP (p->parent))
	    w->parent = SAVED_WINDOW_N (saved_windows,
					XFASTINT (p->parent))->window;
	  else
	    w->parent = Qnil;

	  if (!NILP (p->prev))
	    {
	      w->prev = SAVED_WINDOW_N (saved_windows,
					XFASTINT (p->prev))->window;
	      XWINDOW (w->prev)->next = p->window;
	    }
	  else
	    {
	      w->prev = Qnil;
	      if (!NILP (w->parent))
		{
		  if (EQ (p->total_cols, XWINDOW (w->parent)->total_cols))
		    {
		      XWINDOW (w->parent)->vchild = p->window;
		      XWINDOW (w->parent)->hchild = Qnil;
		    }
		  else
		    {
		      XWINDOW (w->parent)->hchild = p->window;
		      XWINDOW (w->parent)->vchild = Qnil;
		    }
		}
	    }

	  w->clone_number = p->clone_number;
	  /* If we squirreled away the buffer in the window's height,
	     restore it now.  */
	  if (BUFFERP (w->total_lines))
	    w->buffer = w->total_lines;
	  w->left_col = p->left_col;
	  w->top_line = p->top_line;
	  w->total_cols = p->total_cols;
	  w->total_lines = p->total_lines;
	  w->normal_cols = p->normal_cols;
	  w->normal_lines = p->normal_lines;
	  w->hscroll = p->hscroll;
	  w->min_hscroll = p->min_hscroll;
	  w->display_table = p->display_table;
	  w->left_margin_cols = p->left_margin_cols;
	  w->right_margin_cols = p->right_margin_cols;
	  w->left_fringe_width = p->left_fringe_width;
	  w->right_fringe_width = p->right_fringe_width;
	  w->fringes_outside_margins = p->fringes_outside_margins;
	  w->scroll_bar_width = p->scroll_bar_width;
	  w->vertical_scroll_bar_type = p->vertical_scroll_bar_type;
	  w->dedicated = p->dedicated;
	  w->nested = p->nested;
	  w->window_parameters = p->window_parameters;
	  XSETFASTINT (w->last_modified, 0);
	  XSETFASTINT (w->last_overlay_modified, 0);

	  /* Reinstall the saved buffer and pointers into it.  */
	  if (NILP (p->buffer))
	    /* An internal window.  */
	    w->buffer = p->buffer;
	  else if (!NILP (XBUFFER (p->buffer)->name))
	    /* If saved buffer is alive, install it.  */
	    {
	      w->buffer = p->buffer;
	      w->start_at_line_beg = p->start_at_line_beg;
	      set_marker_restricted (w->start, p->start, w->buffer);
	      set_marker_restricted (w->pointm, p->pointm, w->buffer);
	      Fset_marker (XBUFFER (w->buffer)->mark,
			   p->mark, w->buffer);

	      /* As documented in Fcurrent_window_configuration, don't
		 restore the location of point in the buffer which was
		 current when the window configuration was recorded.  */
	      if (!EQ (p->buffer, new_current_buffer)
		  && XBUFFER (p->buffer) == current_buffer)
		Fgoto_char (w->pointm);
	    }
	  else if (NILP (w->buffer) || NILP (XBUFFER (w->buffer)->name))
	    /* Else unless window has a live buffer, get one.  */
	    {
	      w->buffer = Fcdr (Fcar (Vbuffer_alist));
	      /* This will set the markers to beginning of visible
		 range.  */
	      set_marker_restricted (w->start, make_number (0), w->buffer);
	      set_marker_restricted (w->pointm, make_number (0), w->buffer);
	      w->start_at_line_beg = Qt;
	      if (!NILP (w->dedicated))
		/* Record this window as dead.  */
		dead_windows = Fcons (window, dead_windows);
	      /* Make sure window is no more dedicated.  */
	      w->dedicated = Qnil;
	    }
	  else
	    /* Keeping window's old buffer; make sure the markers
	       are real.  */
	    {
<<<<<<< HEAD
	      /* Set window markers at start of visible range.  */
	      if (XMARKER (w->start)->buffer == 0)
		set_marker_restricted (w->start, make_number (0),
				       w->buffer);
	      if (XMARKER (w->pointm)->buffer == 0)
		set_marker_restricted_both (w->pointm, w->buffer,
					    BUF_PT (XBUFFER (w->buffer)),
					    BUF_PT_BYTE (XBUFFER (w->buffer)));
	      w->start_at_line_beg = Qt;
=======
	      if (!NILP (BVAR (XBUFFER (p->buffer), name)))
		/* If saved buffer is alive, install it.  */
		{
		  w->buffer = p->buffer;
		  w->start_at_line_beg = p->start_at_line_beg;
		  set_marker_restricted (w->start, p->start, w->buffer);
		  set_marker_restricted (w->pointm, p->pointm, w->buffer);
		  Fset_marker (BVAR (XBUFFER (w->buffer), mark),
			       p->mark, w->buffer);

		  /* As documented in Fcurrent_window_configuration, don't
		     restore the location of point in the buffer which was
		     current when the window configuration was recorded.  */
		  if (!EQ (p->buffer, new_current_buffer)
		      && XBUFFER (p->buffer) == current_buffer)
		    Fgoto_char (w->pointm);
		}
	      else if (NILP (w->buffer) || NILP (BVAR (XBUFFER (w->buffer), name)))
		/* Else unless window has a live buffer, get one.  */
		{
		  w->buffer = Fcdr (Fcar (Vbuffer_alist));
		  /* This will set the markers to beginning of visible
		     range.  */
		  set_marker_restricted (w->start, make_number (0), w->buffer);
		  set_marker_restricted (w->pointm, make_number (0),w->buffer);
		  w->start_at_line_beg = Qt;
		}
	      else
		/* Keeping window's old buffer; make sure the markers
		   are real.  */
		{
		  /* Set window markers at start of visible range.  */
		  if (XMARKER (w->start)->buffer == 0)
		    set_marker_restricted (w->start, make_number (0),
					   w->buffer);
		  if (XMARKER (w->pointm)->buffer == 0)
		    set_marker_restricted_both (w->pointm, w->buffer,
						BUF_PT (XBUFFER (w->buffer)),
						BUF_PT_BYTE (XBUFFER (w->buffer)));
		  w->start_at_line_beg = Qt;
		}
>>>>>>> 06b840e0
	    }
	}

      FRAME_ROOT_WINDOW (f) = data->root_window;
<<<<<<< HEAD
=======

>>>>>>> 06b840e0
      /* Arrange *not* to restore point in the buffer that was
	 current when the window configuration was saved.  */
      if (EQ (XWINDOW (data->current_window)->buffer, new_current_buffer))
	set_marker_restricted (XWINDOW (data->current_window)->pointm,
			       make_number (old_point),
			       XWINDOW (data->current_window)->buffer);

<<<<<<< HEAD
      /* In the following call to `select-window, prevent "swapping out
	 point" in the old selected window using the buffer that has
	 been restored into it.  We already swapped out that point from
	 that window's old buffer.  */
      select_window (data->current_window, Qnil, 1);
      XBUFFER (XWINDOW (selected_window)->buffer)->last_selected_window
=======
      /* In the following call to `select-window, prevent "swapping
	 out point" in the old selected window using the buffer that
	 has been restored into it.  We already swapped out that point
	 from that window's old buffer.  */
      select_window (data->current_window, Qnil, 1);
      BVAR (XBUFFER (XWINDOW (selected_window)->buffer), last_selected_window)
>>>>>>> 06b840e0
	= selected_window;

      if (NILP (data->focus_frame)
	  || (FRAMEP (data->focus_frame)
	      && FRAME_LIVE_P (XFRAME (data->focus_frame))))
	Fredirect_frame_focus (frame, data->focus_frame);

      /* Set the screen height to the value it had before this function.  */
      if (previous_frame_lines != FRAME_LINES (f)
	  || previous_frame_cols != FRAME_COLS (f))
	change_frame_size (f, previous_frame_lines, previous_frame_cols,
			   0, 0, 0);
#if defined (HAVE_WINDOW_SYSTEM) || defined (MSDOS)
      if (previous_frame_menu_bar_lines != FRAME_MENU_BAR_LINES (f))
	x_set_menu_bar_lines (f, make_number (previous_frame_menu_bar_lines),
			      make_number (0));
#ifdef HAVE_WINDOW_SYSTEM
      if (previous_frame_tool_bar_lines != FRAME_TOOL_BAR_LINES (f))
	x_set_tool_bar_lines (f, make_number (previous_frame_tool_bar_lines),
			      make_number (0));
#endif
#endif

      /* Now, free glyph matrices in windows that were not reused.  */
      for (i = n = 0; i < n_leaf_windows; ++i)
	{
	  if (NILP (leaf_windows[i]->buffer))
	    {
	      /* Assert it's not reused as a combination.  */
	      xassert (NILP (leaf_windows[i]->hchild)
		       && NILP (leaf_windows[i]->vchild));
	      free_window_matrices (leaf_windows[i]);
	    }
	  else if (EQ (leaf_windows[i]->buffer, new_current_buffer))
	    ++n;
	}

      adjust_glyphs (f);
      UNBLOCK_INPUT;

      /* Scan dead buffer windows.  */
      for (; CONSP (dead_windows); dead_windows = XCDR (dead_windows))
	{
	  window = XCAR (dead_windows);
	  if (WINDOW_LIVE_P (window) && !EQ (window, FRAME_ROOT_WINDOW (f)))
	    delete_deletable_window (window);
	}

      /* Fselect_window will have made f the selected frame, so we
	 reselect the proper frame here.  Fhandle_switch_frame will change the
	 selected window too, but that doesn't make the call to
	 Fselect_window above totally superfluous; it still sets f's
	 selected window.  */
      if (FRAME_LIVE_P (XFRAME (data->selected_frame)))
	do_switch_frame (data->selected_frame, 0, 0, Qnil);

      run_window_configuration_change_hook (f);
    }

  if (!NILP (new_current_buffer))
    Fset_buffer (new_current_buffer);

  Vminibuf_scroll_window = data->minibuf_scroll_window;
  minibuf_selected_window = data->minibuf_selected_window;

  return (FRAME_LIVE_P (f) ? Qt : Qnil);
}


/* Delete all subwindows of the parent window of WINDOW.  */
void
delete_all_subwindows (Lisp_Object window)
{
  register struct window *w;

  w = XWINDOW (window);

  if (!NILP (w->next))
    /* Delete WINDOW's siblings (we traverse postorderly).  */
    delete_all_subwindows (w->next);

  w->total_lines = w->buffer;       /* See Fset_window_configuration for excuse.  */

  if (!NILP (w->vchild))
    {
      delete_all_subwindows (w->vchild);
      w->vchild = Qnil;
    }
  else if (!NILP (w->hchild))
    {
      delete_all_subwindows (w->hchild);
      w->hchild = Qnil;
    }
  else if (!NILP (w->buffer))
    {
      unshow_buffer (w);
      unchain_marker (XMARKER (w->pointm));
      unchain_marker (XMARKER (w->start));
      w->buffer = Qnil;
    }

  Vwindow_list = Qnil;
}

static int
count_windows (register struct window *window)
{
  register int count = 1;
  if (!NILP (window->next))
    count += count_windows (XWINDOW (window->next));
  if (!NILP (window->vchild))
    count += count_windows (XWINDOW (window->vchild));
  if (!NILP (window->hchild))
    count += count_windows (XWINDOW (window->hchild));
  return count;
}


/* Fill vector FLAT with leaf windows under W, starting at index I.
   Value is last index + 1.  */
static int
get_leaf_windows (struct window *w, struct window **flat, int i)
{
  while (w)
    {
      if (!NILP (w->hchild))
	i = get_leaf_windows (XWINDOW (w->hchild), flat, i);
      else if (!NILP (w->vchild))
	i = get_leaf_windows (XWINDOW (w->vchild), flat, i);
      else
	flat[i++] = w;

      w = NILP (w->next) ? 0 : XWINDOW (w->next);
    }

  return i;
}


/* Return a pointer to the glyph W's physical cursor is on.  Value is
   null if W's current matrix is invalid, so that no meaningfull glyph
   can be returned.  */
struct glyph *
get_phys_cursor_glyph (struct window *w)
{
  struct glyph_row *row;
  struct glyph *glyph;

  if (w->phys_cursor.vpos >= 0
      && w->phys_cursor.vpos < w->current_matrix->nrows
      && (row = MATRIX_ROW (w->current_matrix, w->phys_cursor.vpos),
	  row->enabled_p)
      && row->used[TEXT_AREA] > w->phys_cursor.hpos)
    glyph = row->glyphs[TEXT_AREA] + w->phys_cursor.hpos;
  else
    glyph = NULL;

  return glyph;
}


static int
save_window_save (Lisp_Object window, struct Lisp_Vector *vector, int i)
{
  register struct saved_window *p;
  register struct window *w;
  register Lisp_Object tem;

  for (;!NILP (window); window = w->next)
    {
      p = SAVED_WINDOW_N (vector, i);
      w = XWINDOW (window);

      XSETFASTINT (w->temslot, i); i++;
      p->window = window;
      p->clone_number = w->clone_number;
      p->buffer = w->buffer;
      p->left_col = w->left_col;
      p->top_line = w->top_line;
      p->total_cols = w->total_cols;
      p->total_lines = w->total_lines;
      p->normal_cols = w->normal_cols;
      p->normal_lines = w->normal_lines;
      p->hscroll = w->hscroll;
      p->min_hscroll = w->min_hscroll;
      p->display_table = w->display_table;
      p->left_margin_cols = w->left_margin_cols;
      p->right_margin_cols = w->right_margin_cols;
      p->left_fringe_width = w->left_fringe_width;
      p->right_fringe_width = w->right_fringe_width;
      p->fringes_outside_margins = w->fringes_outside_margins;
      p->scroll_bar_width = w->scroll_bar_width;
      p->vertical_scroll_bar_type = w->vertical_scroll_bar_type;
      p->dedicated = w->dedicated;
      p->nested = w->nested;
      p->window_parameters = w->window_parameters;
      if (!NILP (w->buffer))
	{
	  /* Save w's value of point in the window configuration.
	     If w is the selected window, then get the value of point
	     from the buffer; pointm is garbage in the selected window.  */
	  if (EQ (window, selected_window))
	    {
	      p->pointm = Fmake_marker ();
	      set_marker_both (p->pointm, w->buffer,
			       BUF_PT (XBUFFER (w->buffer)),
			       BUF_PT_BYTE (XBUFFER (w->buffer)));
	    }
	  else
	    p->pointm = Fcopy_marker (w->pointm, Qnil);

	  p->start = Fcopy_marker (w->start, Qnil);
	  p->start_at_line_beg = w->start_at_line_beg;

	  tem = BVAR (XBUFFER (w->buffer), mark);
	  p->mark = Fcopy_marker (tem, Qnil);
	}
      else
	{
	  p->pointm = Qnil;
	  p->start = Qnil;
	  p->mark = Qnil;
	  p->start_at_line_beg = Qnil;
	}

      if (NILP (w->parent))
	p->parent = Qnil;
      else
	p->parent = XWINDOW (w->parent)->temslot;

      if (NILP (w->prev))
	p->prev = Qnil;
      else
	p->prev = XWINDOW (w->prev)->temslot;

      if (!NILP (w->vchild))
	i = save_window_save (w->vchild, vector, i);
      if (!NILP (w->hchild))
	i = save_window_save (w->hchild, vector, i);
    }

  return i;
}

DEFUN ("current-window-configuration", Fcurrent_window_configuration,
       Scurrent_window_configuration, 0, 1, 0,
       doc: /* Return an object representing the current window configuration of FRAME.
If FRAME is nil or omitted, use the selected frame.
This describes the number of windows, their sizes and current buffers,
and for each displayed buffer, where display starts, and the positions of
point and mark.  An exception is made for point in the current buffer:
its value is -not- saved.
This also records the currently selected frame, and FRAME's focus
redirection (see `redirect-frame-focus').  */)
  (Lisp_Object frame)
{
  register Lisp_Object tem;
  register int n_windows;
  register struct save_window_data *data;
  register int i;
  FRAME_PTR f;

  if (NILP (frame))
    frame = selected_frame;
  CHECK_LIVE_FRAME (frame);
  f = XFRAME (frame);

  n_windows = count_windows (XWINDOW (FRAME_ROOT_WINDOW (f)));
  data = ALLOCATE_PSEUDOVECTOR (struct save_window_data, frame_cols,
			       PVEC_WINDOW_CONFIGURATION);

  data->frame_cols = FRAME_COLS (f);
  data->frame_lines = FRAME_LINES (f);
  data->frame_menu_bar_lines = FRAME_MENU_BAR_LINES (f);
  data->frame_tool_bar_lines = FRAME_TOOL_BAR_LINES (f);
  data->selected_frame = selected_frame;
  data->current_window = FRAME_SELECTED_WINDOW (f);
  XSETBUFFER (data->current_buffer, current_buffer);
  data->minibuf_scroll_window = minibuf_level > 0 ? Vminibuf_scroll_window : Qnil;
  data->minibuf_selected_window = minibuf_level > 0 ? minibuf_selected_window : Qnil;
  data->root_window = FRAME_ROOT_WINDOW (f);
  data->focus_frame = FRAME_FOCUS_FRAME (f);
  tem = Fmake_vector (make_number (n_windows), Qnil);
  data->saved_windows = tem;
  for (i = 0; i < n_windows; i++)
    XVECTOR (tem)->contents[i]
      = Fmake_vector (make_number (VECSIZE (struct saved_window)), Qnil);
  save_window_save (FRAME_ROOT_WINDOW (f), XVECTOR (tem), 0);
  XSETWINDOW_CONFIGURATION (tem, data);
  return (tem);
}

DEFUN ("save-window-excursion", Fsave_window_excursion, Ssave_window_excursion,
       0, UNEVALLED, 0,
       doc: /* Execute BODY, preserving window sizes and contents.
Return the value of the last form in BODY.
Restore which buffer appears in which window, where display starts,
and the value of point and mark for each window.
Also restore the choice of selected window.
Also restore which buffer is current.
Does not restore the value of point in current buffer.
usage: (save-window-excursion BODY...)  */)
  (Lisp_Object args)
{
  register Lisp_Object val;
  register int count = SPECPDL_INDEX ();

  record_unwind_protect (Fset_window_configuration,
			 Fcurrent_window_configuration (Qnil));
  val = Fprogn (args);
  return unbind_to (count, val);
}

/***********************************************************************
			    Marginal Areas
 ***********************************************************************/

DEFUN ("set-window-margins", Fset_window_margins, Sset_window_margins,
       2, 3, 0,
       doc: /* Set width of marginal areas of window WINDOW.
If WINDOW is nil, set margins of the currently selected window.
Second arg LEFT-WIDTH specifies the number of character cells to
reserve for the left marginal area.  Optional third arg RIGHT-WIDTH
does the same for the right marginal area.  A nil width parameter
means no margin.  */)
  (Lisp_Object window, Lisp_Object left_width, Lisp_Object right_width)
{
  struct window *w = decode_window (window);

  /* Translate negative or zero widths to nil.
     Margins that are too wide have to be checked elsewhere.  */

  if (!NILP (left_width))
    {
      CHECK_NUMBER (left_width);
      if (XINT (left_width) <= 0)
	left_width = Qnil;
    }

  if (!NILP (right_width))
    {
      CHECK_NUMBER (right_width);
      if (XINT (right_width) <= 0)
	right_width = Qnil;
    }

  if (!EQ (w->left_margin_cols, left_width)
      || !EQ (w->right_margin_cols, right_width))
    {
      w->left_margin_cols = left_width;
      w->right_margin_cols = right_width;

      adjust_window_margins (w);

      ++windows_or_buffers_changed;
      adjust_glyphs (XFRAME (WINDOW_FRAME (w)));
    }

  return Qnil;
}


DEFUN ("window-margins", Fwindow_margins, Swindow_margins,
       0, 1, 0,
       doc: /* Get width of marginal areas of window WINDOW.
If WINDOW is omitted or nil, use the currently selected window.
Value is a cons of the form (LEFT-WIDTH . RIGHT-WIDTH).
If a marginal area does not exist, its width will be returned
as nil.  */)
  (Lisp_Object window)
{
  struct window *w = decode_window (window);
  return Fcons (w->left_margin_cols, w->right_margin_cols);
}



/***********************************************************************
			    Fringes
 ***********************************************************************/

DEFUN ("set-window-fringes", Fset_window_fringes, Sset_window_fringes,
       2, 4, 0,
       doc: /* Set the fringe widths of window WINDOW.
If WINDOW is nil, set the fringe widths of the currently selected
window.
Second arg LEFT-WIDTH specifies the number of pixels to reserve for
the left fringe.  Optional third arg RIGHT-WIDTH specifies the right
fringe width.  If a fringe width arg is nil, that means to use the
frame's default fringe width.  Default fringe widths can be set with
the command `set-fringe-style'.
If optional fourth arg OUTSIDE-MARGINS is non-nil, draw the fringes
outside of the display margins.  By default, fringes are drawn between
display marginal areas and the text area.  */)
  (Lisp_Object window, Lisp_Object left_width, Lisp_Object right_width, Lisp_Object outside_margins)
{
  struct window *w = decode_window (window);

  if (!NILP (left_width))
    CHECK_NATNUM (left_width);
  if (!NILP (right_width))
    CHECK_NATNUM (right_width);

  /* Do nothing on a tty.  */
  if (FRAME_WINDOW_P (WINDOW_XFRAME (w))
      && (!EQ (w->left_fringe_width, left_width)
	  || !EQ (w->right_fringe_width, right_width)
	  || !EQ (w->fringes_outside_margins, outside_margins)))
    {
      w->left_fringe_width = left_width;
      w->right_fringe_width = right_width;
      w->fringes_outside_margins = outside_margins;

      adjust_window_margins (w);

      clear_glyph_matrix (w->current_matrix);
      w->window_end_valid = Qnil;

      ++windows_or_buffers_changed;
      adjust_glyphs (XFRAME (WINDOW_FRAME (w)));
    }

  return Qnil;
}


DEFUN ("window-fringes", Fwindow_fringes, Swindow_fringes,
       0, 1, 0,
       doc: /* Get width of fringes of window WINDOW.
If WINDOW is omitted or nil, use the currently selected window.
Value is a list of the form (LEFT-WIDTH RIGHT-WIDTH OUTSIDE-MARGINS).  */)
  (Lisp_Object window)
{
  struct window *w = decode_window (window);

  return Fcons (make_number (WINDOW_LEFT_FRINGE_WIDTH (w)),
		Fcons (make_number (WINDOW_RIGHT_FRINGE_WIDTH (w)),
		       Fcons ((WINDOW_HAS_FRINGES_OUTSIDE_MARGINS (w)
			       ? Qt : Qnil), Qnil)));
}



/***********************************************************************
			    Scroll bars
 ***********************************************************************/

DEFUN ("set-window-scroll-bars", Fset_window_scroll_bars, Sset_window_scroll_bars,
       2, 4, 0,
       doc: /* Set width and type of scroll bars of window WINDOW.
If window is nil, set scroll bars of the currently selected window.
Second parameter WIDTH specifies the pixel width for the scroll bar;
this is automatically adjusted to a multiple of the frame column width.
Third parameter VERTICAL-TYPE specifies the type of the vertical scroll
bar: left, right, or nil.
If WIDTH is nil, use the frame's scroll-bar width.
If VERTICAL-TYPE is t, use the frame's scroll-bar type.
Fourth parameter HORIZONTAL-TYPE is currently unused.  */)
  (Lisp_Object window, Lisp_Object width, Lisp_Object vertical_type, Lisp_Object horizontal_type)
{
  struct window *w = decode_window (window);

  if (!NILP (width))
    {
      CHECK_NATNUM (width);

      if (XINT (width) == 0)
	vertical_type = Qnil;
    }

  if (!(NILP (vertical_type)
	|| EQ (vertical_type, Qleft)
	|| EQ (vertical_type, Qright)
	|| EQ (vertical_type, Qt)))
    error ("Invalid type of vertical scroll bar");

  if (!EQ (w->scroll_bar_width, width)
      || !EQ (w->vertical_scroll_bar_type, vertical_type))
    {
      w->scroll_bar_width = width;
      w->vertical_scroll_bar_type = vertical_type;

      adjust_window_margins (w);

      clear_glyph_matrix (w->current_matrix);
      w->window_end_valid = Qnil;

      ++windows_or_buffers_changed;
      adjust_glyphs (XFRAME (WINDOW_FRAME (w)));
    }

  return Qnil;
}


DEFUN ("window-scroll-bars", Fwindow_scroll_bars, Swindow_scroll_bars,
       0, 1, 0,
       doc: /* Get width and type of scroll bars of window WINDOW.
If WINDOW is omitted or nil, use the currently selected window.
Value is a list of the form (WIDTH COLS VERTICAL-TYPE HORIZONTAL-TYPE).
If WIDTH is nil or TYPE is t, the window is using the frame's corresponding
value.  */)
  (Lisp_Object window)
{
  struct window *w = decode_window (window);
  return Fcons (make_number ((WINDOW_CONFIG_SCROLL_BAR_WIDTH (w)
			      ? WINDOW_CONFIG_SCROLL_BAR_WIDTH (w)
			      : WINDOW_SCROLL_BAR_AREA_WIDTH (w))),
		Fcons (make_number (WINDOW_SCROLL_BAR_COLS (w)),
		       Fcons (w->vertical_scroll_bar_type,
			      Fcons (Qnil, Qnil))));
}



/***********************************************************************
			   Smooth scrolling
 ***********************************************************************/

DEFUN ("window-vscroll", Fwindow_vscroll, Swindow_vscroll, 0, 2, 0,
       doc: /* Return the amount by which WINDOW is scrolled vertically.
Use the selected window if WINDOW is nil or omitted.
Normally, value is a multiple of the canonical character height of WINDOW;
optional second arg PIXELS-P means value is measured in pixels.  */)
  (Lisp_Object window, Lisp_Object pixels_p)
{
  Lisp_Object result;
  struct frame *f;
  struct window *w;

  if (NILP (window))
    window = selected_window;
  else
    CHECK_WINDOW (window);
  w = XWINDOW (window);
  f = XFRAME (w->frame);

  if (FRAME_WINDOW_P (f))
    result = (NILP (pixels_p)
	      ? FRAME_CANON_Y_FROM_PIXEL_Y (f, -w->vscroll)
	      : make_number (-w->vscroll));
  else
    result = make_number (0);
  return result;
}


DEFUN ("set-window-vscroll", Fset_window_vscroll, Sset_window_vscroll,
       2, 3, 0,
       doc: /* Set amount by which WINDOW should be scrolled vertically to VSCROLL.
WINDOW nil means use the selected window.  Normally, VSCROLL is a
non-negative multiple of the canonical character height of WINDOW;
optional third arg PIXELS-P non-nil means that VSCROLL is in pixels.
If PIXELS-P is nil, VSCROLL may have to be rounded so that it
corresponds to an integral number of pixels.  The return value is the
result of this rounding.
If PIXELS-P is non-nil, the return value is VSCROLL.  */)
  (Lisp_Object window, Lisp_Object vscroll, Lisp_Object pixels_p)
{
  struct window *w;
  struct frame *f;

  if (NILP (window))
    window = selected_window;
  else
    CHECK_WINDOW (window);
  CHECK_NUMBER_OR_FLOAT (vscroll);

  w = XWINDOW (window);
  f = XFRAME (w->frame);

  if (FRAME_WINDOW_P (f))
    {
      int old_dy = w->vscroll;

      w->vscroll = - (NILP (pixels_p)
		      ? FRAME_LINE_HEIGHT (f) * XFLOATINT (vscroll)
		      : XFLOATINT (vscroll));
      w->vscroll = min (w->vscroll, 0);

      if (w->vscroll != old_dy)
	{
	  /* Adjust glyph matrix of the frame if the virtual display
	     area becomes larger than before.  */
	  if (w->vscroll < 0 && w->vscroll < old_dy)
	    adjust_glyphs (f);

	  /* Prevent redisplay shortcuts.  */
	  XBUFFER (w->buffer)->prevent_redisplay_optimizations_p = 1;
	}
    }

  return Fwindow_vscroll (window, pixels_p);
}


/* Call FN for all leaf windows on frame F.  FN is called with the
   first argument being a pointer to the leaf window, and with
   additional argument USER_DATA.  Stops when FN returns 0.  */

static void
foreach_window (struct frame *f, int (*fn) (struct window *, void *),
		void *user_data)
{
  /* delete_frame may set FRAME_ROOT_WINDOW (f) to Qnil.  */
  if (WINDOWP (FRAME_ROOT_WINDOW (f)))
    foreach_window_1 (XWINDOW (FRAME_ROOT_WINDOW (f)), fn, user_data);
}


/* Helper function for foreach_window.  Call FN for all leaf windows
   reachable from W.  FN is called with the first argument being a
   pointer to the leaf window, and with additional argument USER_DATA.
   Stop when FN returns 0.  Value is 0 if stopped by FN.  */

static int
foreach_window_1 (struct window *w, int (*fn) (struct window *, void *), void *user_data)
{
  int cont;

  for (cont = 1; w && cont;)
    {
      if (!NILP (w->hchild))
 	cont = foreach_window_1 (XWINDOW (w->hchild), fn, user_data);
      else if (!NILP (w->vchild))
 	cont = foreach_window_1 (XWINDOW (w->vchild), fn, user_data);
      else
	cont = fn (w, user_data);

      w = NILP (w->next) ? 0 : XWINDOW (w->next);
    }

  return cont;
}


/* Freeze or unfreeze the window start of W unless it is a
   mini-window or the selected window.  FREEZE_P non-null means freeze
   the window start.  */

static int
freeze_window_start (struct window *w, void *freeze_p)
{
  if (MINI_WINDOW_P (w)
      || (WINDOWP (selected_window) /* Can be nil in corner cases.  */
         && (w == XWINDOW (selected_window)
             || (MINI_WINDOW_P (XWINDOW (selected_window))
                 && ! NILP (Vminibuf_scroll_window)
                 && w == XWINDOW (Vminibuf_scroll_window)))))
    freeze_p = NULL;

  w->frozen_window_start_p = freeze_p != NULL;
  return 1;
}


/* Freeze or unfreeze the window starts of all leaf windows on frame
   F, except the selected window and a mini-window.  FREEZE_P non-zero
   means freeze the window start.  */

void
freeze_window_starts (struct frame *f, int freeze_p)
{
  foreach_window (f, freeze_window_start, (void *) (freeze_p ? f : 0));
}


/***********************************************************************
			    Initialization
 ***********************************************************************/

/* Return 1 if window configurations CONFIGURATION1 and CONFIGURATION2
   describe the same state of affairs.  This is used by Fequal.

   ignore_positions non-zero means ignore non-matching scroll positions
   and the like.

   This ignores a couple of things like the dedicatedness status of
   window, nested and the like.  This might have to be fixed.  */

int
compare_window_configurations (Lisp_Object configuration1, Lisp_Object configuration2, int ignore_positions)
{
  register struct save_window_data *d1, *d2;
  struct Lisp_Vector *sws1, *sws2;
  int i;

  CHECK_WINDOW_CONFIGURATION (configuration1);
  CHECK_WINDOW_CONFIGURATION (configuration2);

  d1 = (struct save_window_data *) XVECTOR (configuration1);
  d2 = (struct save_window_data *) XVECTOR (configuration2);
  sws1 = XVECTOR (d1->saved_windows);
  sws2 = XVECTOR (d2->saved_windows);

  /* Frame settings must match.  */
  if (d1->frame_cols != d2->frame_cols
      || d1->frame_lines != d2->frame_lines
      || d1->frame_menu_bar_lines != d2->frame_menu_bar_lines
      || !EQ (d1->selected_frame, d2->selected_frame)
      || !EQ (d1->current_buffer, d2->current_buffer)
      || (!ignore_positions
	  && (!EQ (d1->minibuf_scroll_window, d2->minibuf_scroll_window)
	      || !EQ (d1->minibuf_selected_window, d2->minibuf_selected_window)))
      || !EQ (d1->focus_frame, d2->focus_frame)
      /* Verify that the two configurations have the same number of windows.  */
      || sws1->size != sws2->size)
    return 0;

  for (i = 0; i < sws1->size; i++)
    {
      struct saved_window *sw1, *sw2;
      int w1_is_current, w2_is_current;

      sw1 = SAVED_WINDOW_N (sws1, i);
      sw2 = SAVED_WINDOW_N (sws2, i);

      if (
	   /* The "current" windows in the two configurations must
	      correspond to each other.  */
	  EQ (d1->current_window, sw1->window)
	  != EQ (d2->current_window, sw2->window)
	  /* Windows' buffers must match.  */
	  || !EQ (sw1->buffer, sw2->buffer)
	  || !EQ (sw1->left_col, sw2->left_col)
	  || !EQ (sw1->top_line, sw2->top_line)
	  || !EQ (sw1->total_cols, sw2->total_cols)
	  || !EQ (sw1->total_lines, sw2->total_lines)
	  || !EQ (sw1->display_table, sw2->display_table)
	  /* The next two disjuncts check the window structure for
	     equality.  */
	  || !EQ (sw1->parent, sw2->parent)
	  || !EQ (sw1->prev, sw2->prev)
	  || (!ignore_positions
	      && (!EQ (sw1->hscroll, sw2->hscroll)
		  || !EQ (sw1->min_hscroll, sw2->min_hscroll)
		  || !EQ (sw1->start_at_line_beg, sw2->start_at_line_beg)
		  || NILP (Fequal (sw1->start, sw2->start))
		  || NILP (Fequal (sw1->pointm, sw2->pointm))
		  || NILP (Fequal (sw1->mark, sw2->mark))))
	  || !EQ (sw1->left_margin_cols, sw2->left_margin_cols)
	  || !EQ (sw1->right_margin_cols, sw2->right_margin_cols)
	  || !EQ (sw1->left_fringe_width, sw2->left_fringe_width)
	  || !EQ (sw1->right_fringe_width, sw2->right_fringe_width)
	  || !EQ (sw1->fringes_outside_margins, sw2->fringes_outside_margins)
	  || !EQ (sw1->scroll_bar_width, sw2->scroll_bar_width)
	  || !EQ (sw1->vertical_scroll_bar_type, sw2->vertical_scroll_bar_type))
	return 0;
    }

  return 1;
}

DEFUN ("compare-window-configurations", Fcompare_window_configurations,
       Scompare_window_configurations, 2, 2, 0,
       doc: /* Compare two window configurations as regards the structure of windows.
This function ignores details such as the values of point and mark
and scrolling positions.  */)
  (Lisp_Object x, Lisp_Object y)
{
  if (compare_window_configurations (x, y, 1))
    return Qt;
  return Qnil;
}

void
init_window_once (void)
{
  struct frame *f = make_initial_frame ();
  XSETFRAME (selected_frame, f);
  Vterminal_frame = selected_frame;
  minibuf_window = f->minibuffer_window;
  selected_window = f->selected_window;
  last_nonminibuf_frame = f;

  window_initialized = 1;
}

void
init_window (void)
{
  Vwindow_list = Qnil;
}

void
syms_of_window (void)
{
  Qscroll_up = intern_c_string ("scroll-up");
  staticpro (&Qscroll_up);

  Qscroll_down = intern_c_string ("scroll-down");
  staticpro (&Qscroll_down);

  Qscroll_command = intern_c_string ("scroll-command");
  staticpro (&Qscroll_command);

  Fput (Qscroll_up, Qscroll_command, Qt);
  Fput (Qscroll_down, Qscroll_command, Qt);

  staticpro (&Qwindow_configuration_change_hook);
  Qwindow_configuration_change_hook
    = intern_c_string ("window-configuration-change-hook");

  Qwindowp = intern_c_string ("windowp");
  staticpro (&Qwindowp);

  Qwindow_configuration_p = intern_c_string ("window-configuration-p");
  staticpro (&Qwindow_configuration_p);

  Qwindow_live_p = intern_c_string ("window-live-p");
  staticpro (&Qwindow_live_p);

  Qwindow_deletable_p = intern_c_string ("window-deletable-p");
  staticpro (&Qwindow_deletable_p);

  Qdelete_window = intern_c_string ("delete-window");
  staticpro (&Qdelete_window);

  Qresize_root_window = intern_c_string ("resize-root-window");
  staticpro (&Qresize_root_window);

  Qresize_root_window_vertically = intern_c_string ("resize-root-window-vertically");
  staticpro (&Qresize_root_window_vertically);

  Qset = intern_c_string ("set");
  staticpro (&Qset);

  Qsafe = intern_c_string ("safe");
  staticpro (&Qsafe);

  Qdisplay_buffer = intern_c_string ("display-buffer");
  staticpro (&Qdisplay_buffer);

  Qreplace_buffer_in_windows = intern_c_string ("replace-buffer-in-windows");
  staticpro (&Qreplace_buffer_in_windows);

  Qrecord_window_buffer = intern_c_string ("record-window-buffer");
  staticpro (&Qrecord_window_buffer);

  Qget_mru_window = intern_c_string ("get-mru-window");
  staticpro (&Qget_mru_window);

  Qtemp_buffer_show_hook = intern_c_string ("temp-buffer-show-hook");
  staticpro (&Qtemp_buffer_show_hook);

  Qabove = intern_c_string ("above");
  staticpro (&Qabove);

  Qbelow = intern_c_string ("below");
  staticpro (&Qbelow);

  Qnest = intern_c_string ("nest");
  staticpro (&Qnest);

  Qresize = intern_c_string ("resize");
  staticpro (&Qresize);

  Qgroup = intern_c_string ("group");
  staticpro (&Qgroup);

  staticpro (&Vwindow_list);

  minibuf_selected_window = Qnil;
  staticpro (&minibuf_selected_window);

  window_scroll_pixel_based_preserve_x = -1;
  window_scroll_pixel_based_preserve_y = -1;
  window_scroll_preserve_hpos = -1;
  window_scroll_preserve_vpos = -1;

  DEFVAR_LISP ("temp-buffer-show-function", Vtemp_buffer_show_function,
	       doc: /* Non-nil means call as function to display a help buffer.
The function is called with one argument, the buffer to be displayed.
Used by `with-output-to-temp-buffer'.
If this function is used, then it must do the entire job of showing
the buffer; `temp-buffer-show-hook' is not run unless this function runs it.  */);
  Vtemp_buffer_show_function = Qnil;

<<<<<<< HEAD
  DEFVAR_LISP ("temp-buffer-show-specifiers", &Vtemp_buffer_show_specifiers,
	       doc: /* Buffer display specifiers used by `with-output-to-temp-buffer'.
These specifiers are passed by `with-output-to-temp-buffer' as second
argument to `display-buffer'.  Applications should only let-bind this
around a call to `with-output-to-temp-buffer'.

For a description of buffer display specifiers see the variable
`display-buffer-names'.  */);
  Vtemp_buffer_show_specifiers = Qnil;

  DEFVAR_LISP ("minibuffer-scroll-window", &Vminibuf_scroll_window,
=======
  DEFVAR_LISP ("minibuffer-scroll-window", Vminibuf_scroll_window,
>>>>>>> 06b840e0
	       doc: /* Non-nil means it is the window that C-M-v in minibuffer should scroll.  */);
  Vminibuf_scroll_window = Qnil;

  DEFVAR_BOOL ("mode-line-in-non-selected-windows", mode_line_in_non_selected_windows,
	       doc: /* Non-nil means to use `mode-line-inactive' face in non-selected windows.
If the minibuffer is active, the `minibuffer-scroll-window' mode line
is displayed in the `mode-line' face.  */);
  mode_line_in_non_selected_windows = 1;

  DEFVAR_LISP ("other-window-scroll-buffer", Vother_window_scroll_buffer,
	       doc: /* If non-nil, this is a buffer and \\[scroll-other-window] should scroll its window.  */);
  Vother_window_scroll_buffer = Qnil;

<<<<<<< HEAD
  DEFVAR_BOOL ("auto-window-vscroll", &auto_window_vscroll_p,
	       doc: /* Non-nil means to automatically adjust `window-vscroll' to view tall lines.  */);
  auto_window_vscroll_p = 1;

  DEFVAR_INT ("next-screen-context-lines", &next_screen_context_lines,
	      doc: /* Number of lines of continuity when scrolling by screenfuls.  */);
  next_screen_context_lines = 2;

  DEFVAR_LISP ("scroll-preserve-screen-position",
	       &Vscroll_preserve_screen_position,
	       doc: /* Controls if scroll commands move point to keep its screen position unchanged.
=======
  DEFVAR_BOOL ("auto-window-vscroll", auto_window_vscroll_p,
	       doc: /* *Non-nil means to automatically adjust `window-vscroll' to view tall lines.  */);
  auto_window_vscroll_p = 1;

  DEFVAR_INT ("next-screen-context-lines", next_screen_context_lines,
	      doc: /* *Number of lines of continuity when scrolling by screenfuls.  */);
  next_screen_context_lines = 2;

  DEFVAR_INT ("window-min-height", window_min_height,
	      doc: /* Allow deleting windows less than this tall.
The value is measured in line units.  If a window wants a modeline it
is counted as one line.

Emacs honors settings of this variable when enlarging or shrinking
windows vertically.  A value less than 1 is invalid.  */);
  window_min_height = 4;

  DEFVAR_INT ("window-min-width", window_min_width,
	      doc: /* Allow deleting windows less than this wide.
The value is measured in characters and includes any fringes or
the scrollbar.

Emacs honors settings of this variable when enlarging or shrinking
windows horizontally.  A value less than 2 is invalid.  */);
  window_min_width = 10;

  DEFVAR_LISP ("scroll-preserve-screen-position",
	       Vscroll_preserve_screen_position,
	       doc: /* *Controls if scroll commands move point to keep its screen position unchanged.
>>>>>>> 06b840e0
A value of nil means point does not keep its screen position except
at the scroll margin or window boundary respectively.
A value of t means point keeps its screen position if the scroll
command moved it vertically out of the window, e.g. when scrolling
by full screens.
Any other value means point always keeps its screen position.
Scroll commands should have the `scroll-command' property
on their symbols to be controlled by this variable.  */);
  Vscroll_preserve_screen_position = Qnil;

  DEFVAR_LISP ("window-point-insertion-type", Vwindow_point_insertion_type,
	       doc: /* Type of marker to use for `window-point'.  */);
  Vwindow_point_insertion_type = Qnil;

  DEFVAR_LISP ("window-configuration-change-hook",
	       Vwindow_configuration_change_hook,
	       doc: /* Functions to call when window configuration changes.
The buffer-local part is run once per window, with the relevant window
selected; while the global part is run only once for the modified frame,
with the relevant frame selected.  */);
  Vwindow_configuration_change_hook = Qnil;

  DEFVAR_LISP ("recenter-redisplay", Vrecenter_redisplay,
	       doc: /* If non-nil, then the `recenter' command with a nil argument
will redraw the entire frame; the special value `tty' causes the
frame to be redrawn only if it is a tty frame.  */);
  Vrecenter_redisplay = Qtty;

  DEFVAR_LISP ("window-splits", &Vwindow_splits,
	       doc: /* Non-nil means splitting windows is handled specially.
If this variable is nil, splitting a window WINDOW will create a new
parent window only if WINDOW has no parent window or WINDOW shall be
split in another direction than the combination WINDOW is part of.
Resizing WINDOW preferably resizes WINDOW's right sibling.  Deleting
WINDOW will preferably return space to WINDOW's left sibling.

If this variable equals `nest', splitting WINDOW always creates a new
parent window.  Consequently, any frame's window tree is a binary tree
and every window has at most one (left or right) sibling.  Resizing
WINDOW will preferably resize WINDOW's sibling.  Deleting WINDOW will
preferably return space to WINDOW's sibling.

If this variable equals `resize', splitting, resizing and deleting
WINDOW will try to resize all windows in the same combination as WINDOW
first.  This setting allows to split windows that are otherwise too
small or of fixed size.  */);
  Vwindow_splits = Qnil;

  defsubr (&Sselected_window);
  defsubr (&Sminibuffer_window);
  defsubr (&Swindow_minibuffer_p);
  defsubr (&Swindowp);
  defsubr (&Swindow_live_p);
  defsubr (&Swindow_frame);
  defsubr (&Sframe_root_window);
  defsubr (&Sframe_first_window);
  defsubr (&Sframe_selected_window);
  defsubr (&Sset_frame_selected_window);
  defsubr (&Spos_visible_in_window_p);
  defsubr (&Swindow_line_height);
  defsubr (&Swindow_clone_number);
  defsubr (&Swindow_buffer);
  defsubr (&Swindow_parent);
  defsubr (&Swindow_vchild);
  defsubr (&Swindow_hchild);
  defsubr (&Swindow_next);
  defsubr (&Swindow_prev);
  defsubr (&Swindow_nested);
  defsubr (&Sset_window_nested);
  defsubr (&Swindow_use_time);
  defsubr (&Swindow_top_line);
  defsubr (&Swindow_left_column);
  defsubr (&Swindow_total_size);
  defsubr (&Swindow_normal_size);
  defsubr (&Swindow_new_total_size);
  defsubr (&Swindow_new_normal_size);
  defsubr (&Sresize_window_total);
  defsubr (&Sresize_window_normal);
  defsubr (&Sresize_window_apply);
  defsubr (&Swindow_body_size);
  defsubr (&Swindow_hscroll);
  defsubr (&Sset_window_hscroll);
  defsubr (&Swindow_redisplay_end_trigger);
  defsubr (&Sset_window_redisplay_end_trigger);
  defsubr (&Swindow_edges);
  defsubr (&Swindow_pixel_edges);
  defsubr (&Swindow_absolute_pixel_edges);
  defsubr (&Swindow_inside_edges);
  defsubr (&Swindow_inside_pixel_edges);
  defsubr (&Swindow_inside_absolute_pixel_edges);
  defsubr (&Scoordinates_in_window_p);
  defsubr (&Swindow_at);
  defsubr (&Swindow_point);
  defsubr (&Swindow_start);
  defsubr (&Swindow_end);
  defsubr (&Sset_window_point);
  defsubr (&Sset_window_start);
  defsubr (&Swindow_dedicated_p);
  defsubr (&Sset_window_dedicated_p);
  defsubr (&Swindow_display_table);
  defsubr (&Sset_window_display_table);
  defsubr (&Snext_window);
  defsubr (&Sprevious_window);
  defsubr (&Sget_buffer_window);
  defsubr (&Sdelete_other_windows_internal);
  defsubr (&Sdelete_window_internal);
  defsubr (&Sresize_mini_window_internal);
  defsubr (&Sset_window_buffer);
  defsubr (&Sset_window_clone_number);
  defsubr (&Srun_window_configuration_change_hook);
  defsubr (&Sselect_window);
  defsubr (&Sforce_window_update);
  defsubr (&Ssplit_window_internal);
  defsubr (&Sscroll_up);
  defsubr (&Sscroll_down);
  defsubr (&Sscroll_left);
  defsubr (&Sscroll_right);
  defsubr (&Sother_window_for_scrolling);
  defsubr (&Sscroll_other_window);
  defsubr (&Sminibuffer_selected_window);
  defsubr (&Srecenter);
  defsubr (&Swindow_text_height);
  defsubr (&Smove_to_window_line);
  defsubr (&Swindow_configuration_p);
  defsubr (&Swindow_configuration_frame);
  defsubr (&Sset_window_configuration);
  defsubr (&Scurrent_window_configuration);
  defsubr (&Ssave_window_excursion);
  defsubr (&Sset_window_margins);
  defsubr (&Swindow_margins);
  defsubr (&Sset_window_fringes);
  defsubr (&Swindow_fringes);
  defsubr (&Sset_window_scroll_bars);
  defsubr (&Swindow_scroll_bars);
  defsubr (&Swindow_vscroll);
  defsubr (&Sset_window_vscroll);
  defsubr (&Scompare_window_configurations);
  defsubr (&Swindow_list);
  defsubr (&Swindow_list_1);
  defsubr (&Swindow_prev_buffers);
  defsubr (&Sset_window_prev_buffers);
  defsubr (&Swindow_next_buffers);
  defsubr (&Sset_window_next_buffers);
  defsubr (&Swindow_parameters);
  defsubr (&Swindow_parameter);
  defsubr (&Sset_window_parameter);
}

void
keys_of_window (void)
{
  initial_define_key (control_x_map, '<', "scroll-left");
  initial_define_key (control_x_map, '>', "scroll-right");

  initial_define_key (global_map, Ctl ('V'), "scroll-up-command");
  initial_define_key (meta_map, Ctl ('V'), "scroll-other-window");
  initial_define_key (meta_map, 'v', "scroll-down-command");
}
<|MERGE_RESOLUTION|>--- conflicted
+++ resolved
@@ -81,11 +81,8 @@
                              int (* fn) (struct window *, void *),
                              void *);
 static Lisp_Object window_list_1 (Lisp_Object, Lisp_Object, Lisp_Object);
-<<<<<<< HEAD
 static void resize_window_apply (struct window *, int);
-=======
 static Lisp_Object select_window (Lisp_Object, Lisp_Object, int);
->>>>>>> 06b840e0
 
 /* This is the window in which the terminal's cursor should
    be left when nothing is being done with it.  This must
@@ -111,40 +108,9 @@
    shown as the selected window when the minibuffer is selected.  */
 Lisp_Object minibuf_selected_window;
 
-<<<<<<< HEAD
-/* Non-nil means it is the window for C-M-v to scroll
-   when the mini-buffer is selected.  */
-Lisp_Object Vminibuf_scroll_window;
-
-/* Non-nil means this is the buffer whose window C-M-v should scroll.  */
-Lisp_Object Vother_window_scroll_buffer;
-
-/* Non-nil means it's function to call to display temp buffers.  */
-Lisp_Object Vtemp_buffer_show_function;
-
-/* Pass as second argument to `display-buffer'.  */
-Lisp_Object Vtemp_buffer_show_specifiers;
-
-/* Non-zero means line and page scrolling on tall lines (with images)
-   does partial scrolling by modifying window-vscroll.  */
-int auto_window_vscroll_p;
-
-/* Non-zero means to use mode-line-inactive face in all windows but the
-   selected-window and the minibuffer-scroll-window when the
-   minibuffer is active.  */
-int mode_line_in_non_selected_windows;
-
-=======
->>>>>>> 06b840e0
 /* Hook run at end of temp_output_buffer_show.  */
 Lisp_Object Qtemp_buffer_show_hook;
 
-<<<<<<< HEAD
-/* Number of lines of continuity in scrolling by screenfuls.  */
-EMACS_INT next_screen_context_lines;
-
-=======
->>>>>>> 06b840e0
 /* Incremented for each window created.  */
 static int sequence_number;
 
@@ -153,20 +119,9 @@
 
 /* Hook to run when window config changes.  */
 static Lisp_Object Qwindow_configuration_change_hook;
-<<<<<<< HEAD
-static Lisp_Object Vwindow_configuration_change_hook;
-
-/* Non-nil means scroll commands try to put point
-   at the same screen height as previously.  */
-Lisp_Object Vscroll_preserve_screen_position;
-
-/* Non-nil means that text is inserted before window's markers.  */
-Lisp_Object Vwindow_point_insertion_type;
-=======
 /* Incremented by 1 whenever a window is deleted.  */
 
 int window_deletion_count;
->>>>>>> 06b840e0
 
 /* Used by the function window_scroll_pixel_based */
 static int window_scroll_pixel_based_preserve_x;
@@ -175,22 +130,6 @@
 /* Same for window_scroll_line_based.  */
 static int window_scroll_preserve_hpos;
 static int window_scroll_preserve_vpos;
-
-<<<<<<< HEAD
-/* Whether splitting/deleting is handled specially. */
-Lisp_Object Vwindow_splits;
-
-/* If non-nil, then the `recenter' command with a nil argument causes
-   the entire frame to be redrawn; the special value `tty' causes the
-   frame to be redrawn only if it is a tty frame.  */
-static Lisp_Object Vrecenter_redisplay;
-=======
-#if 0 /* This isn't used anywhere.  */
-/* Nonzero means we can split a frame even if it is "unsplittable".  */
-static int inhibit_frame_unsplittable;
-#endif
-
->>>>>>> 06b840e0
  
 static struct window *
@@ -436,7 +375,7 @@
       record_buffer (w->buffer);
     }
 
-  XBUFFER (w->buffer)->last_selected_window = window;
+  BVAR (XBUFFER (w->buffer), last_selected_window) = window;
 
   /* Go to the point recorded in the window.
      This is important when the buffer is in more
@@ -2914,246 +2853,6 @@
   if (box_cols - margin_cols >= MIN_SAFE_WINDOW_WIDTH)
     return 1;
 
-<<<<<<< HEAD
-=======
-      if (width_p)
-	{
-	  /* A horizontal combination is fixed-width if all of if its
-	     children are.  */
-	  while (c && window_fixed_size_p (c, width_p, 0))
-	    c = WINDOWP (c->next) ? XWINDOW (c->next) : NULL;
-	  fixed_p = c == NULL;
-	}
-      else
-	{
-	  /* A horizontal combination is fixed-height if one of if its
-	     children is.  */
-	  while (c && !window_fixed_size_p (c, width_p, 0))
-	    c = WINDOWP (c->next) ? XWINDOW (c->next) : NULL;
-	  fixed_p = c != NULL;
-	}
-    }
-  else if (!NILP (w->vchild))
-    {
-      c = XWINDOW (w->vchild);
-
-      if (width_p)
-	{
-	  /* A vertical combination is fixed-width if one of if its
-	     children is.  */
-	  while (c && !window_fixed_size_p (c, width_p, 0))
-	    c = WINDOWP (c->next) ? XWINDOW (c->next) : NULL;
-	  fixed_p = c != NULL;
-	}
-      else
-	{
-	  /* A vertical combination is fixed-height if all of if its
-	     children are.  */
-	  while (c && window_fixed_size_p (c, width_p, 0))
-	    c = WINDOWP (c->next) ? XWINDOW (c->next) : NULL;
-	  fixed_p = c == NULL;
-	}
-    }
-  else if (BUFFERP (w->buffer))
-    {
-      struct buffer *old = current_buffer;
-      Lisp_Object val;
-
-      current_buffer = XBUFFER (w->buffer);
-      val = find_symbol_value (Qwindow_size_fixed);
-      current_buffer = old;
-
-      fixed_p = 0;
-      if (!EQ (val, Qunbound))
-	{
-	  fixed_p = !NILP (val);
-
-	  if (fixed_p
-	      && ((EQ (val, Qheight) && width_p)
-		  || (EQ (val, Qwidth) && !width_p)))
-	    fixed_p = 0;
-	}
-
-      /* Can't tell if this one is resizable without looking at
-	 siblings.  If all siblings are fixed-size this one is too.  */
-      if (!fixed_p && check_siblings_p && WINDOWP (w->parent))
-	{
-	  Lisp_Object child;
-
-	  for (child = w->prev; WINDOWP (child); child = XWINDOW (child)->prev)
-	    if (!window_fixed_size_p (XWINDOW (child), width_p, 0))
-	      break;
-
-	  if (NILP (child))
-	    for (child = w->next; WINDOWP (child); child = XWINDOW (child)->next)
-	      if (!window_fixed_size_p (XWINDOW (child), width_p, 0))
-		break;
-
-	  if (NILP (child))
-	    fixed_p = 1;
-	}
-    }
-  else
-    fixed_p = 1;
-
-  return fixed_p;
-}
-
-/* Return minimum size of leaf window W.  WIDTH_P non-zero means return
-   the minimum width of W, WIDTH_P zero means return the minimum height
-   of W.  SAFE_P non-zero means ignore window-min-height|width but just
-   return values that won't crash Emacs and don't hide components like
-   fringes, scrollbars, or modelines.  If WIDTH_P is zero and W is the
-   minibuffer window, always return 1.  */
-
-static int
-window_min_size_2 (struct window *w, int width_p, int safe_p)
-{
-  /* We should consider buffer-local values of window_min_height and
-     window_min_width here.  */
-  if (width_p)
-    {
-      int safe_size = (MIN_SAFE_WINDOW_WIDTH
-		       + WINDOW_FRINGE_COLS (w)
-		       + WINDOW_SCROLL_BAR_COLS (w));
-
-      return safe_p ? safe_size : max (window_min_width, safe_size);
-    }
-  else if (MINI_WINDOW_P (w))
-    return 1;
-  else
-    {
-      int safe_size = (MIN_SAFE_WINDOW_HEIGHT
-		       + ((BUFFERP (w->buffer)
-			   && !NILP (BVAR (XBUFFER (w->buffer), mode_line_format)))
-			  ? 1 : 0));
-
-      return safe_p ? safe_size : max (window_min_height, safe_size);
-    }
-}
-
-/* Return minimum size of window W, not taking fixed-width windows into
-   account.  WIDTH_P non-zero means return the minimum width, otherwise
-   return the minimum height.  SAFE_P non-zero means ignore
-   window-min-height|width but just return values that won't crash Emacs
-   and don't hide components like fringes, scrollbars, or modelines.  If
-   W is a combination window, compute the minimum size from the minimum
-   sizes of W's children.  */
-
-static int
-window_min_size_1 (struct window *w, int width_p, int safe_p)
-{
-  struct window *c;
-  int size;
-
-  if (!NILP (w->hchild))
-    {
-      /* W is a horizontal combination.  */
-      c = XWINDOW (w->hchild);
-      size = 0;
-
-      if (width_p)
-	{
-	  /* The minimum width of a horizontal combination is the sum of
-	     the minimum widths of its children.  */
-	  while (c)
-	    {
-	      size += window_min_size_1 (c, 1, safe_p);
-	      c = WINDOWP (c->next) ? XWINDOW (c->next) : NULL;
-	    }
-	}
-      else
-	{
-	  /* The minimum height of a horizontal combination is the
-	     maximum of the minimum heights of its children.  */
-	  while (c)
-	    {
-	      size = max (window_min_size_1 (c, 0, safe_p), size);
-	      c = WINDOWP (c->next) ? XWINDOW (c->next) : NULL;
-	    }
-	}
-    }
-  else if (!NILP (w->vchild))
-    {
-      /* W is a vertical combination.  */
-      c = XWINDOW (w->vchild);
-      size = 0;
-
-      if (width_p)
-	{
-	  /* The minimum width of a vertical combination is the maximum
-	     of the minimum widths of its children.  */
-	  while (c)
-	    {
-	      size = max (window_min_size_1 (c, 1, safe_p), size);
-	      c = WINDOWP (c->next) ? XWINDOW (c->next) : NULL;
-	    }
-	}
-      else
-	{
-	  /* The minimum height of a vertical combination is the sum of
-	     the minimum height of its children.  */
-	  while (c)
-	    {
-	      size += window_min_size_1 (c, 0, safe_p);
-	      c = WINDOWP (c->next) ? XWINDOW (c->next) : NULL;
-	    }
-	}
-    }
-  else
-    /* W is a leaf window.  */
-    size = window_min_size_2 (w, width_p, safe_p);
-
-  return size;
-}
-
-/* Return the minimum size of window W, taking fixed-size windows into
-   account.  WIDTH_P non-zero means return the minimum width, otherwise
-   return the minimum height.  SAFE_P non-zero means ignore
-   window-min-height|width but just return values that won't crash Emacs
-   and don't hide components like fringes, scrollbars, or modelines.
-   IGNORE_FIXED_P non-zero means ignore if W is fixed-size.  Set *FIXED
-   to 1 if W is fixed-size unless FIXED is null.  */
-
-static int
-window_min_size (struct window *w, int width_p, int safe_p, int ignore_fixed_p, int *fixed)
-{
-  int size, fixed_p;
-
-  if (ignore_fixed_p)
-    fixed_p = 0;
-  else
-    fixed_p = window_fixed_size_p (w, width_p, 1);
-
-  if (fixed)
-    *fixed = fixed_p;
-
-  if (fixed_p)
-    size = WINDOW_TOTAL_SIZE (w, width_p);
-  else
-    size = window_min_size_1 (w, width_p, safe_p);
-
-  return size;
-}
-
-
-/* Adjust the margins of window W if text area is too small.
-   Return 1 if window width is ok after adjustment; 0 if window
-   is still too narrow.  */
-
-static int
-adjust_window_margins (struct window *w)
-{
-  int box_cols = (WINDOW_TOTAL_COLS (w)
-		  - WINDOW_FRINGE_COLS (w)
-		  - WINDOW_SCROLL_BAR_COLS (w));
-  int margin_cols = (WINDOW_LEFT_MARGIN_COLS (w)
-		     + WINDOW_RIGHT_MARGIN_COLS (w));
-
-  if (box_cols - margin_cols >= MIN_SAFE_WINDOW_WIDTH)
-    return 1;
-
->>>>>>> 06b840e0
   if (margin_cols < 0 || box_cols < MIN_SAFE_WINDOW_WIDTH)
     return 0;
 
@@ -3407,13 +3106,12 @@
   else if (!EQ (tem, Qt))
     /* w->buffer is t when the window is first being set up.  */
     {
-<<<<<<< HEAD
       if (!EQ (tem, buffer))
 	{
 	  if (EQ (w->dedicated, Qt))
 	    /* WINDOW is strongly dedicated to its buffer, signal an
 	       error.  */
-	    error ("Window is dedicated to `%s'", SDATA (XBUFFER (tem)->name));
+	    error ("Window is dedicated to `%s'", SDATA (BVAR (XBUFFER (tem), name)));
 	  else
 	    /* WINDOW is weakly dedicated to its buffer, reset
 	       dedicatedness.  */
@@ -3421,14 +3119,6 @@
 
 	  call1 (Qrecord_window_buffer, window);
 	}
-=======
-      if (EQ (tem, buffer))
-	return Qnil;
-      else if (EQ (w->dedicated, Qt))
-	error ("Window is dedicated to `%s'", SDATA (BVAR (XBUFFER (tem), name)));
-      else
-	w->dedicated = Qnil;
->>>>>>> 06b840e0
 
       unshow_buffer (w);
     }
@@ -3437,123 +3127,6 @@
 
   return Qnil;
 }
-<<<<<<< HEAD
-=======
-
-/* If select_window is called with inhibit_point_swap non-zero it will
-   not store point of the old selected window's buffer back into that
-   window's pointm slot.  This is needed by Fset_window_configuration to
-   avoid that the display routine is called with selected_window set to
-   Qnil causing a subsequent crash.  */
-
-static Lisp_Object
-select_window (Lisp_Object window, Lisp_Object norecord, int inhibit_point_swap)
-{
-  register struct window *w;
-  register struct window *ow;
-  struct frame *sf;
-
-  CHECK_LIVE_WINDOW (window);
-
-  w = XWINDOW (window);
-  w->frozen_window_start_p = 0;
-
-  if (NILP (norecord))
-    {
-      ++window_select_count;
-      XSETFASTINT (w->use_time, window_select_count);
-      record_buffer (w->buffer);
-    }
-
-  if (EQ (window, selected_window) && !inhibit_point_swap)
-    return window;
-
-  sf = SELECTED_FRAME ();
-  if (XFRAME (WINDOW_FRAME (w)) != sf)
-    {
-      XFRAME (WINDOW_FRAME (w))->selected_window = window;
-      /* Use this rather than Fhandle_switch_frame
-	 so that FRAME_FOCUS_FRAME is moved appropriately as we
-	 move around in the state where a minibuffer in a separate
-	 frame is active.  */
-      Fselect_frame (WINDOW_FRAME (w), norecord);
-      /* Fselect_frame called us back so we've done all the work already.  */
-      eassert (EQ (window, selected_window));
-      return window;
-    }
-  else
-    sf->selected_window = window;
-
-  /* Store the current buffer's actual point into the
-     old selected window.  It belongs to that window,
-     and when the window is not selected, must be in the window.  */
-  if (!inhibit_point_swap)
-    {
-      ow = XWINDOW (selected_window);
-      if (! NILP (ow->buffer))
-	set_marker_both (ow->pointm, ow->buffer,
-			 BUF_PT (XBUFFER (ow->buffer)),
-			 BUF_PT_BYTE (XBUFFER (ow->buffer)));
-    }
-
-  selected_window = window;
-
-  Fset_buffer (w->buffer);
-
-  BVAR (XBUFFER (w->buffer), last_selected_window) = window;
-
-  /* Go to the point recorded in the window.
-     This is important when the buffer is in more
-     than one window.  It also matters when
-     redisplay_window has altered point after scrolling,
-     because it makes the change only in the window.  */
-  {
-    register EMACS_INT new_point = marker_position (w->pointm);
-    if (new_point < BEGV)
-      SET_PT (BEGV);
-    else if (new_point > ZV)
-      SET_PT (ZV);
-    else
-      SET_PT (new_point);
-  }
-
-  windows_or_buffers_changed++;
-  return window;
-}
-
-
-/* Note that selected_window can be nil when this is called from
-   Fset_window_configuration.  */
-
-DEFUN ("select-window", Fselect_window, Sselect_window, 1, 2, 0,
-       doc: /* Select WINDOW.  Most editing will apply to WINDOW's buffer.
-If WINDOW is not already selected, make WINDOW's buffer current
-and make WINDOW the frame's selected window.  Return WINDOW.
-Optional second arg NORECORD non-nil means do not put this buffer
-at the front of the list of recently selected ones and do not
-make this window the most recently selected one.
-
-Note that the main editor command loop selects the buffer of the
-selected window before each command.  */)
-     (register Lisp_Object window, Lisp_Object norecord)
-{
-  return select_window (window, norecord, 0);
-}
-
-static Lisp_Object
-select_window_norecord (Lisp_Object window)
-{
-  return WINDOW_LIVE_P (window)
-    ? Fselect_window (window, Qt) : selected_window;
-}
-
-static Lisp_Object
-select_frame_norecord (Lisp_Object frame)
-{
-  return FRAME_LIVE_P (XFRAME (frame))
-    ? Fselect_frame (frame, Qt) : selected_frame;
-}
->>>>>>> 06b840e0
  
 Lisp_Object
@@ -6026,14 +5599,14 @@
 	  if (NILP (p->buffer))
 	    /* An internal window.  */
 	    w->buffer = p->buffer;
-	  else if (!NILP (XBUFFER (p->buffer)->name))
+	  else if (!NILP (BVAR (XBUFFER (p->buffer), name)))
 	    /* If saved buffer is alive, install it.  */
 	    {
 	      w->buffer = p->buffer;
 	      w->start_at_line_beg = p->start_at_line_beg;
 	      set_marker_restricted (w->start, p->start, w->buffer);
 	      set_marker_restricted (w->pointm, p->pointm, w->buffer);
-	      Fset_marker (XBUFFER (w->buffer)->mark,
+	      Fset_marker (BVAR (XBUFFER (w->buffer), mark),
 			   p->mark, w->buffer);
 
 	      /* As documented in Fcurrent_window_configuration, don't
@@ -6043,7 +5616,7 @@
 		  && XBUFFER (p->buffer) == current_buffer)
 		Fgoto_char (w->pointm);
 	    }
-	  else if (NILP (w->buffer) || NILP (XBUFFER (w->buffer)->name))
+	  else if (NILP (w->buffer) || NILP (BVAR (XBUFFER (w->buffer), name)))
 	    /* Else unless window has a live buffer, get one.  */
 	    {
 	      w->buffer = Fcdr (Fcar (Vbuffer_alist));
@@ -6062,7 +5635,6 @@
 	    /* Keeping window's old buffer; make sure the markers
 	       are real.  */
 	    {
-<<<<<<< HEAD
 	      /* Set window markers at start of visible range.  */
 	      if (XMARKER (w->start)->buffer == 0)
 		set_marker_restricted (w->start, make_number (0),
@@ -6072,57 +5644,10 @@
 					    BUF_PT (XBUFFER (w->buffer)),
 					    BUF_PT_BYTE (XBUFFER (w->buffer)));
 	      w->start_at_line_beg = Qt;
-=======
-	      if (!NILP (BVAR (XBUFFER (p->buffer), name)))
-		/* If saved buffer is alive, install it.  */
-		{
-		  w->buffer = p->buffer;
-		  w->start_at_line_beg = p->start_at_line_beg;
-		  set_marker_restricted (w->start, p->start, w->buffer);
-		  set_marker_restricted (w->pointm, p->pointm, w->buffer);
-		  Fset_marker (BVAR (XBUFFER (w->buffer), mark),
-			       p->mark, w->buffer);
-
-		  /* As documented in Fcurrent_window_configuration, don't
-		     restore the location of point in the buffer which was
-		     current when the window configuration was recorded.  */
-		  if (!EQ (p->buffer, new_current_buffer)
-		      && XBUFFER (p->buffer) == current_buffer)
-		    Fgoto_char (w->pointm);
-		}
-	      else if (NILP (w->buffer) || NILP (BVAR (XBUFFER (w->buffer), name)))
-		/* Else unless window has a live buffer, get one.  */
-		{
-		  w->buffer = Fcdr (Fcar (Vbuffer_alist));
-		  /* This will set the markers to beginning of visible
-		     range.  */
-		  set_marker_restricted (w->start, make_number (0), w->buffer);
-		  set_marker_restricted (w->pointm, make_number (0),w->buffer);
-		  w->start_at_line_beg = Qt;
-		}
-	      else
-		/* Keeping window's old buffer; make sure the markers
-		   are real.  */
-		{
-		  /* Set window markers at start of visible range.  */
-		  if (XMARKER (w->start)->buffer == 0)
-		    set_marker_restricted (w->start, make_number (0),
-					   w->buffer);
-		  if (XMARKER (w->pointm)->buffer == 0)
-		    set_marker_restricted_both (w->pointm, w->buffer,
-						BUF_PT (XBUFFER (w->buffer)),
-						BUF_PT_BYTE (XBUFFER (w->buffer)));
-		  w->start_at_line_beg = Qt;
-		}
->>>>>>> 06b840e0
 	    }
 	}
 
       FRAME_ROOT_WINDOW (f) = data->root_window;
-<<<<<<< HEAD
-=======
-
->>>>>>> 06b840e0
       /* Arrange *not* to restore point in the buffer that was
 	 current when the window configuration was saved.  */
       if (EQ (XWINDOW (data->current_window)->buffer, new_current_buffer))
@@ -6130,21 +5655,12 @@
 			       make_number (old_point),
 			       XWINDOW (data->current_window)->buffer);
 
-<<<<<<< HEAD
-      /* In the following call to `select-window, prevent "swapping out
+      /* In the following call to `select-window', prevent "swapping out
 	 point" in the old selected window using the buffer that has
 	 been restored into it.  We already swapped out that point from
 	 that window's old buffer.  */
       select_window (data->current_window, Qnil, 1);
-      XBUFFER (XWINDOW (selected_window)->buffer)->last_selected_window
-=======
-      /* In the following call to `select-window, prevent "swapping
-	 out point" in the old selected window using the buffer that
-	 has been restored into it.  We already swapped out that point
-	 from that window's old buffer.  */
-      select_window (data->current_window, Qnil, 1);
       BVAR (XBUFFER (XWINDOW (selected_window)->buffer), last_selected_window)
->>>>>>> 06b840e0
 	= selected_window;
 
       if (NILP (data->focus_frame)
@@ -7031,8 +6547,7 @@
 the buffer; `temp-buffer-show-hook' is not run unless this function runs it.  */);
   Vtemp_buffer_show_function = Qnil;
 
-<<<<<<< HEAD
-  DEFVAR_LISP ("temp-buffer-show-specifiers", &Vtemp_buffer_show_specifiers,
+  DEFVAR_LISP ("temp-buffer-show-specifiers", Vtemp_buffer_show_specifiers,
 	       doc: /* Buffer display specifiers used by `with-output-to-temp-buffer'.
 These specifiers are passed by `with-output-to-temp-buffer' as second
 argument to `display-buffer'.  Applications should only let-bind this
@@ -7042,10 +6557,7 @@
 `display-buffer-names'.  */);
   Vtemp_buffer_show_specifiers = Qnil;
 
-  DEFVAR_LISP ("minibuffer-scroll-window", &Vminibuf_scroll_window,
-=======
   DEFVAR_LISP ("minibuffer-scroll-window", Vminibuf_scroll_window,
->>>>>>> 06b840e0
 	       doc: /* Non-nil means it is the window that C-M-v in minibuffer should scroll.  */);
   Vminibuf_scroll_window = Qnil;
 
@@ -7059,49 +6571,17 @@
 	       doc: /* If non-nil, this is a buffer and \\[scroll-other-window] should scroll its window.  */);
   Vother_window_scroll_buffer = Qnil;
 
-<<<<<<< HEAD
-  DEFVAR_BOOL ("auto-window-vscroll", &auto_window_vscroll_p,
+  DEFVAR_BOOL ("auto-window-vscroll", auto_window_vscroll_p,
 	       doc: /* Non-nil means to automatically adjust `window-vscroll' to view tall lines.  */);
   auto_window_vscroll_p = 1;
 
-  DEFVAR_INT ("next-screen-context-lines", &next_screen_context_lines,
+  DEFVAR_INT ("next-screen-context-lines", next_screen_context_lines,
 	      doc: /* Number of lines of continuity when scrolling by screenfuls.  */);
   next_screen_context_lines = 2;
 
   DEFVAR_LISP ("scroll-preserve-screen-position",
-	       &Vscroll_preserve_screen_position,
+	       Vscroll_preserve_screen_position,
 	       doc: /* Controls if scroll commands move point to keep its screen position unchanged.
-=======
-  DEFVAR_BOOL ("auto-window-vscroll", auto_window_vscroll_p,
-	       doc: /* *Non-nil means to automatically adjust `window-vscroll' to view tall lines.  */);
-  auto_window_vscroll_p = 1;
-
-  DEFVAR_INT ("next-screen-context-lines", next_screen_context_lines,
-	      doc: /* *Number of lines of continuity when scrolling by screenfuls.  */);
-  next_screen_context_lines = 2;
-
-  DEFVAR_INT ("window-min-height", window_min_height,
-	      doc: /* Allow deleting windows less than this tall.
-The value is measured in line units.  If a window wants a modeline it
-is counted as one line.
-
-Emacs honors settings of this variable when enlarging or shrinking
-windows vertically.  A value less than 1 is invalid.  */);
-  window_min_height = 4;
-
-  DEFVAR_INT ("window-min-width", window_min_width,
-	      doc: /* Allow deleting windows less than this wide.
-The value is measured in characters and includes any fringes or
-the scrollbar.
-
-Emacs honors settings of this variable when enlarging or shrinking
-windows horizontally.  A value less than 2 is invalid.  */);
-  window_min_width = 10;
-
-  DEFVAR_LISP ("scroll-preserve-screen-position",
-	       Vscroll_preserve_screen_position,
-	       doc: /* *Controls if scroll commands move point to keep its screen position unchanged.
->>>>>>> 06b840e0
 A value of nil means point does not keep its screen position except
 at the scroll margin or window boundary respectively.
 A value of t means point keeps its screen position if the scroll
@@ -7130,7 +6610,7 @@
 frame to be redrawn only if it is a tty frame.  */);
   Vrecenter_redisplay = Qtty;
 
-  DEFVAR_LISP ("window-splits", &Vwindow_splits,
+  DEFVAR_LISP ("window-splits", Vwindow_splits,
 	       doc: /* Non-nil means splitting windows is handled specially.
 If this variable is nil, splitting a window WINDOW will create a new
 parent window only if WINDOW has no parent window or WINDOW shall be
