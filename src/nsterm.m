/* NeXT/Open/GNUstep / MacOSX communication module.

Copyright (C) 1989, 1993-1994, 2005-2006, 2008-2014 Free Software
Foundation, Inc.

This file is part of GNU Emacs.

GNU Emacs is free software: you can redistribute it and/or modify
it under the terms of the GNU General Public License as published by
the Free Software Foundation, either version 3 of the License, or
(at your option) any later version.

GNU Emacs is distributed in the hope that it will be useful,
but WITHOUT ANY WARRANTY; without even the implied warranty of
MERCHANTABILITY or FITNESS FOR A PARTICULAR PURPOSE.  See the
GNU General Public License for more details.

You should have received a copy of the GNU General Public License
along with GNU Emacs.  If not, see <http://www.gnu.org/licenses/>.  */

/*
Originally by Carl Edman
Updated by Christian Limpach (chris@nice.ch)
OpenStep/Rhapsody port by Scott Bender (sbender@harmony-ds.com)
MacOSX/Aqua port by Christophe de Dinechin (descubes@earthlink.net)
GNUstep port and post-20 update by Adrian Robert (arobert@cogsci.ucsd.edu)
*/

/* This should be the first include, as it may set up #defines affecting
   interpretation of even the system includes. */
#include <config.h>

#include <fcntl.h>
#include <math.h>
#include <pthread.h>
#include <sys/types.h>
#include <time.h>
#include <signal.h>
#include <unistd.h>

#include <c-ctype.h>
#include <c-strcase.h>
#include <ftoastr.h>

#include "lisp.h"
#include "blockinput.h"
#include "sysselect.h"
#include "nsterm.h"
#include "systime.h"
#include "character.h"
#include "fontset.h"
#include "composite.h"
#include "ccl.h"

#include "termhooks.h"
#include "termchar.h"
#include "menu.h"
#include "window.h"
#include "keyboard.h"
#include "buffer.h"
#include "font.h"

#ifdef NS_IMPL_GNUSTEP
#include "process.h"
#endif

#ifdef NS_IMPL_COCOA
#include "macfont.h"
#endif

/* call tracing */
#if 0
int term_trace_num = 0;
#define NSTRACE(x)        fprintf (stderr, "%s:%d: [%d] " #x "\n",         \
                                __FILE__, __LINE__, ++term_trace_num)
#else
#define NSTRACE(x)
#endif

/* Detailed tracing. "S" means "size" and "LL" stands for "lower left". */
#if 0
int term_trace_num = 0;
#define NSTRACE_SIZE(str,size) fprintf (stderr,                         \
                                   "%s:%d: [%d]   " str                 \
                                   " (S:%.0f x %.0f)\n", \
                                   __FILE__, __LINE__, ++term_trace_num,\
                                   size.height,                       \
                                   size.width)
#define NSTRACE_RECT(s,r) fprintf (stderr,                              \
                                   "%s:%d: [%d]   " s                   \
                                   " (LL:%.0f x %.0f -> S:%.0f x %.0f)\n", \
                                   __FILE__, __LINE__, ++term_trace_num,\
                                   r.origin.x,                          \
                                   r.origin.y,                          \
                                   r.size.height,                       \
                                   r.size.width)
#else
#define NSTRACE_SIZE(str,size)
#define NSTRACE_RECT(s,r)
#endif

extern NSString *NSMenuDidBeginTrackingNotification;

/* ==========================================================================

   NSColor, EmacsColor category.

   ========================================================================== */
@implementation NSColor (EmacsColor)
+ (NSColor *)colorForEmacsRed:(CGFloat)red green:(CGFloat)green
                         blue:(CGFloat)blue alpha:(CGFloat)alpha
{
#ifdef NS_IMPL_COCOA
#if MAC_OS_X_VERSION_MAX_ALLOWED >= MAC_OS_X_VERSION_10_7
  if (ns_use_srgb_colorspace)
      return [NSColor colorWithSRGBRed: red
                                 green: green
                                  blue: blue
                                 alpha: alpha];
#endif
#endif
  return [NSColor colorWithCalibratedRed: red
                                   green: green
                                    blue: blue
                                   alpha: alpha];
}

- (NSColor *)colorUsingDefaultColorSpace
{
#ifdef NS_IMPL_COCOA
#if MAC_OS_X_VERSION_MAX_ALLOWED >= MAC_OS_X_VERSION_10_7
  if (ns_use_srgb_colorspace)
    return [self colorUsingColorSpace: [NSColorSpace sRGBColorSpace]];
#endif
#endif
  return [self colorUsingColorSpaceName: NSCalibratedRGBColorSpace];
}

@end

/* ==========================================================================

    Local declarations

   ========================================================================== */

/* Convert a symbol indexed with an NSxxx value to a value as defined
   in keyboard.c (lispy_function_key). I hope this is a correct way
   of doing things... */
static unsigned convert_ns_to_X_keysym[] =
{
  NSHomeFunctionKey,            0x50,
  NSLeftArrowFunctionKey,       0x51,
  NSUpArrowFunctionKey,         0x52,
  NSRightArrowFunctionKey,      0x53,
  NSDownArrowFunctionKey,       0x54,
  NSPageUpFunctionKey,          0x55,
  NSPageDownFunctionKey,        0x56,
  NSEndFunctionKey,             0x57,
  NSBeginFunctionKey,           0x58,
  NSSelectFunctionKey,          0x60,
  NSPrintFunctionKey,           0x61,
  NSClearLineFunctionKey,       0x0B,
  NSExecuteFunctionKey,         0x62,
  NSInsertFunctionKey,          0x63,
  NSUndoFunctionKey,            0x65,
  NSRedoFunctionKey,            0x66,
  NSMenuFunctionKey,            0x67,
  NSFindFunctionKey,            0x68,
  NSHelpFunctionKey,            0x6A,
  NSBreakFunctionKey,           0x6B,

  NSF1FunctionKey,              0xBE,
  NSF2FunctionKey,              0xBF,
  NSF3FunctionKey,              0xC0,
  NSF4FunctionKey,              0xC1,
  NSF5FunctionKey,              0xC2,
  NSF6FunctionKey,              0xC3,
  NSF7FunctionKey,              0xC4,
  NSF8FunctionKey,              0xC5,
  NSF9FunctionKey,              0xC6,
  NSF10FunctionKey,             0xC7,
  NSF11FunctionKey,             0xC8,
  NSF12FunctionKey,             0xC9,
  NSF13FunctionKey,             0xCA,
  NSF14FunctionKey,             0xCB,
  NSF15FunctionKey,             0xCC,
  NSF16FunctionKey,             0xCD,
  NSF17FunctionKey,             0xCE,
  NSF18FunctionKey,             0xCF,
  NSF19FunctionKey,             0xD0,
  NSF20FunctionKey,             0xD1,
  NSF21FunctionKey,             0xD2,
  NSF22FunctionKey,             0xD3,
  NSF23FunctionKey,             0xD4,
  NSF24FunctionKey,             0xD5,

  NSBackspaceCharacter,         0x08,  /* 8: Not on some KBs. */
  NSDeleteCharacter,            0xFF,  /* 127: Big 'delete' key upper right. */
  NSDeleteFunctionKey,          0x9F,  /* 63272: Del forw key off main array. */

  NSTabCharacter,		0x09,
  0x19,				0x09,  /* left tab->regular since pass shift */
  NSCarriageReturnCharacter,	0x0D,
  NSNewlineCharacter,		0x0D,
  NSEnterCharacter,		0x8D,

  0x41|NSNumericPadKeyMask,	0xAE,  /* KP_Decimal */
  0x43|NSNumericPadKeyMask,	0xAA,  /* KP_Multiply */
  0x45|NSNumericPadKeyMask,	0xAB,  /* KP_Add */
  0x4B|NSNumericPadKeyMask,	0xAF,  /* KP_Divide */
  0x4E|NSNumericPadKeyMask,	0xAD,  /* KP_Subtract */
  0x51|NSNumericPadKeyMask,	0xBD,  /* KP_Equal */
  0x52|NSNumericPadKeyMask,	0xB0,  /* KP_0 */
  0x53|NSNumericPadKeyMask,	0xB1,  /* KP_1 */
  0x54|NSNumericPadKeyMask,	0xB2,  /* KP_2 */
  0x55|NSNumericPadKeyMask,	0xB3,  /* KP_3 */
  0x56|NSNumericPadKeyMask,	0xB4,  /* KP_4 */
  0x57|NSNumericPadKeyMask,	0xB5,  /* KP_5 */
  0x58|NSNumericPadKeyMask,	0xB6,  /* KP_6 */
  0x59|NSNumericPadKeyMask,	0xB7,  /* KP_7 */
  0x5B|NSNumericPadKeyMask,	0xB8,  /* KP_8 */
  0x5C|NSNumericPadKeyMask,	0xB9,  /* KP_9 */

  0x1B,				0x1B   /* escape */
};

static Lisp_Object Qmodifier_value;
Lisp_Object Qalt, Qcontrol, Qhyper, Qmeta, Qsuper;
extern Lisp_Object Qcursor_color, Qcursor_type, Qns;

static Lisp_Object QUTF8_STRING;
static Lisp_Object Qcocoa, Qgnustep;
static Lisp_Object Qfile, Qurl;

/* On OS X picks up the default NSGlobalDomain AppleAntiAliasingThreshold,
   the maximum font size to NOT antialias.  On GNUstep there is currently
   no way to control this behavior. */
float ns_antialias_threshold;

NSArray *ns_send_types =0, *ns_return_types =0, *ns_drag_types =0;
NSString *ns_app_name = @"Emacs";  /* default changed later */

/* Display variables */
struct ns_display_info *x_display_list; /* Chain of existing displays */
long context_menu_value = 0;

/* display update */
static struct frame *ns_updating_frame;
static NSView *focus_view = NULL;
static int ns_window_num = 0;
#ifdef NS_IMPL_GNUSTEP
static NSRect uRect;
#endif
static BOOL gsaved = NO;
static BOOL ns_fake_keydown = NO;
#ifdef NS_IMPL_COCOA
static BOOL ns_menu_bar_is_hidden = NO;
#endif
/*static int debug_lock = 0; */

/* event loop */
static BOOL send_appdefined = YES;
#define NO_APPDEFINED_DATA (-8)
static int last_appdefined_event_data = NO_APPDEFINED_DATA;
static NSTimer *timed_entry = 0;
static NSTimer *scroll_repeat_entry = nil;
static fd_set select_readfds, select_writefds;
enum { SELECT_HAVE_READ = 1, SELECT_HAVE_WRITE = 2, SELECT_HAVE_TMO = 4 };
static int select_nfds = 0, select_valid = 0;
static struct timespec select_timeout = { 0, 0 };
static int selfds[2] = { -1, -1 };
static pthread_mutex_t select_mutex;
static int apploopnr = 0;
static NSAutoreleasePool *outerpool;
static struct input_event *emacs_event = NULL;
static struct input_event *q_event_ptr = NULL;
static int n_emacs_events_pending = 0;
static NSMutableArray *ns_pending_files, *ns_pending_service_names,
  *ns_pending_service_args;
static BOOL ns_do_open_file = NO;
static BOOL ns_last_use_native_fullscreen;

/* Non-zero means that a HELP_EVENT has been generated since Emacs
   start.  */

static BOOL any_help_event_p = NO;

static struct {
  struct input_event *q;
  int nr, cap;
} hold_event_q = {
  NULL, 0, 0
};

#ifdef NS_IMPL_COCOA
/*
 * State for pending menu activation:
 * MENU_NONE     Normal state
 * MENU_PENDING  A menu has been clicked on, but has been canceled so we can
 *               run lisp to update the menu.
 * MENU_OPENING  Menu is up to date, and the click event is redone so the menu
 *               will open.
 */
#define MENU_NONE 0
#define MENU_PENDING 1
#define MENU_OPENING 2
static int menu_will_open_state = MENU_NONE;

/* Saved position for menu click.  */
static CGPoint menu_mouse_point;
#endif

/* Convert modifiers in a NeXTstep event to emacs style modifiers.  */
#define NS_FUNCTION_KEY_MASK 0x800000
#define NSLeftControlKeyMask    (0x000001 | NSControlKeyMask)
#define NSRightControlKeyMask   (0x002000 | NSControlKeyMask)
#define NSLeftCommandKeyMask    (0x000008 | NSCommandKeyMask)
#define NSRightCommandKeyMask   (0x000010 | NSCommandKeyMask)
#define NSLeftAlternateKeyMask  (0x000020 | NSAlternateKeyMask)
#define NSRightAlternateKeyMask (0x000040 | NSAlternateKeyMask)
#define EV_MODIFIERS2(flags)                          \
    (((flags & NSHelpKeyMask) ?           \
           hyper_modifier : 0)                        \
     | (!EQ (ns_right_alternate_modifier, Qleft) && \
        ((flags & NSRightAlternateKeyMask) \
         == NSRightAlternateKeyMask) ? \
           parse_solitary_modifier (ns_right_alternate_modifier) : 0) \
     | ((flags & NSAlternateKeyMask) ?                 \
           parse_solitary_modifier (ns_alternate_modifier) : 0)   \
     | ((flags & NSShiftKeyMask) ?     \
           shift_modifier : 0)                        \
     | (!EQ (ns_right_control_modifier, Qleft) && \
        ((flags & NSRightControlKeyMask) \
         == NSRightControlKeyMask) ? \
           parse_solitary_modifier (ns_right_control_modifier) : 0) \
     | ((flags & NSControlKeyMask) ?      \
           parse_solitary_modifier (ns_control_modifier) : 0)     \
     | ((flags & NS_FUNCTION_KEY_MASK) ?  \
           parse_solitary_modifier (ns_function_modifier) : 0)    \
     | (!EQ (ns_right_command_modifier, Qleft) && \
        ((flags & NSRightCommandKeyMask) \
         == NSRightCommandKeyMask) ? \
           parse_solitary_modifier (ns_right_command_modifier) : 0) \
     | ((flags & NSCommandKeyMask) ?      \
           parse_solitary_modifier (ns_command_modifier):0))
#define EV_MODIFIERS(e) EV_MODIFIERS2 ([e modifierFlags])

#define EV_UDMODIFIERS(e)                                      \
    ((([e type] == NSLeftMouseDown) ? down_modifier : 0)       \
     | (([e type] == NSRightMouseDown) ? down_modifier : 0)    \
     | (([e type] == NSOtherMouseDown) ? down_modifier : 0)    \
     | (([e type] == NSLeftMouseDragged) ? down_modifier : 0)  \
     | (([e type] == NSRightMouseDragged) ? down_modifier : 0) \
     | (([e type] == NSOtherMouseDragged) ? down_modifier : 0) \
     | (([e type] == NSLeftMouseUp)   ? up_modifier   : 0)     \
     | (([e type] == NSRightMouseUp)   ? up_modifier   : 0)    \
     | (([e type] == NSOtherMouseUp)   ? up_modifier   : 0))

#define EV_BUTTON(e)                                                         \
    ((([e type] == NSLeftMouseDown) || ([e type] == NSLeftMouseUp)) ? 0 :    \
      (([e type] == NSRightMouseDown) || ([e type] == NSRightMouseUp)) ? 2 : \
     [e buttonNumber] - 1)

/* Convert the time field to a timestamp in milliseconds. */
#define EV_TIMESTAMP(e) ([e timestamp] * 1000)

/* This is a piece of code which is common to all the event handling
   methods.  Maybe it should even be a function.  */
#define EV_TRAILER(e)                                                   \
  {                                                                     \
    XSETFRAME (emacs_event->frame_or_window, emacsframe);               \
    EV_TRAILER2 (e);                                                    \
  }

#define EV_TRAILER2(e)                                                  \
  {                                                                     \
      if (e) emacs_event->timestamp = EV_TIMESTAMP (e);                 \
      if (q_event_ptr)                                                  \
        {                                                               \
          n_emacs_events_pending++;                                     \
          kbd_buffer_store_event_hold (emacs_event, q_event_ptr);       \
        }                                                               \
      else                                                              \
        hold_event (emacs_event);                                       \
      EVENT_INIT (*emacs_event);                                        \
      ns_send_appdefined (-1);                                          \
    }

/* TODO: get rid of need for these forward declarations */
static void ns_condemn_scroll_bars (struct frame *f);
static void ns_judge_scroll_bars (struct frame *f);
void x_set_frame_alpha (struct frame *f);


/* ==========================================================================

    Utilities

   ========================================================================== */

void
ns_init_events (struct input_event* ev)
{
  EVENT_INIT (*ev);
  emacs_event = ev;
}

void
ns_finish_events ()
{
  emacs_event = NULL;
}

static void
hold_event (struct input_event *event)
{
  if (hold_event_q.nr == hold_event_q.cap)
    {
      if (hold_event_q.cap == 0) hold_event_q.cap = 10;
      else hold_event_q.cap *= 2;
      hold_event_q.q =
        xrealloc (hold_event_q.q, hold_event_q.cap * sizeof *hold_event_q.q);
    }

  hold_event_q.q[hold_event_q.nr++] = *event;
  /* Make sure ns_read_socket is called, i.e. we have input.  */
  raise (SIGIO);
  send_appdefined = YES;
}

static Lisp_Object
append2 (Lisp_Object list, Lisp_Object item)
/* --------------------------------------------------------------------------
   Utility to append to a list
   -------------------------------------------------------------------------- */
{
  Lisp_Object array[2];
  array[0] = list;
  array[1] = list1 (item);
  return Fnconc (2, &array[0]);
}


const char *
ns_etc_directory (void)
/* If running as a self-contained app bundle, return as a string the
   filename of the etc directory, if present; else nil.  */
{
  NSBundle *bundle = [NSBundle mainBundle];
  NSString *resourceDir = [bundle resourcePath];
  NSString *resourcePath;
  NSFileManager *fileManager = [NSFileManager defaultManager];
  BOOL isDir;

  resourcePath = [resourceDir stringByAppendingPathComponent: @"etc"];
  if ([fileManager fileExistsAtPath: resourcePath isDirectory: &isDir])
    {
      if (isDir) return [resourcePath UTF8String];
    }
  return NULL;
}


const char *
ns_exec_path (void)
/* If running as a self-contained app bundle, return as a path string
   the filenames of the libexec and bin directories, ie libexec:bin.
   Otherwise, return nil.
   Normally, Emacs does not add its own bin/ directory to the PATH.
   However, a self-contained NS build has a different layout, with
   bin/ and libexec/ subdirectories in the directory that contains
   Emacs.app itself.
   We put libexec first, because init_callproc_1 uses the first
   element to initialize exec-directory.  An alternative would be
   for init_callproc to check for invocation-directory/libexec.
*/
{
  NSBundle *bundle = [NSBundle mainBundle];
  NSString *resourceDir = [bundle resourcePath];
  NSString *binDir = [bundle bundlePath];
  NSString *resourcePath, *resourcePaths;
  NSRange range;
  NSString *pathSeparator = [NSString stringWithFormat: @"%c", SEPCHAR];
  NSFileManager *fileManager = [NSFileManager defaultManager];
  NSArray *paths;
  NSEnumerator *pathEnum;
  BOOL isDir;

  range = [resourceDir rangeOfString: @"Contents"];
  if (range.location != NSNotFound)
    {
      binDir = [binDir stringByAppendingPathComponent: @"Contents"];
#ifdef NS_IMPL_COCOA
      binDir = [binDir stringByAppendingPathComponent: @"MacOS"];
#endif
    }

  paths = [binDir stringsByAppendingPaths:
                [NSArray arrayWithObjects: @"libexec", @"bin", nil]];
  pathEnum = [paths objectEnumerator];
  resourcePaths = @"";

  while ((resourcePath = [pathEnum nextObject]))
    {
      if ([fileManager fileExistsAtPath: resourcePath isDirectory: &isDir])
        if (isDir)
          {
            if ([resourcePaths length] > 0)
              resourcePaths
                = [resourcePaths stringByAppendingString: pathSeparator];
            resourcePaths
              = [resourcePaths stringByAppendingString: resourcePath];
          }
    }
  if ([resourcePaths length] > 0) return [resourcePaths UTF8String];

  return NULL;
}


const char *
ns_load_path (void)
/* If running as a self-contained app bundle, return as a path string
   the filenames of the site-lisp and lisp directories.
   Ie, site-lisp:lisp.  Otherwise, return nil.  */
{
  NSBundle *bundle = [NSBundle mainBundle];
  NSString *resourceDir = [bundle resourcePath];
  NSString *resourcePath, *resourcePaths;
  NSString *pathSeparator = [NSString stringWithFormat: @"%c", SEPCHAR];
  NSFileManager *fileManager = [NSFileManager defaultManager];
  BOOL isDir;
  NSArray *paths = [resourceDir stringsByAppendingPaths:
                              [NSArray arrayWithObjects:
                                         @"site-lisp", @"lisp", nil]];
  NSEnumerator *pathEnum = [paths objectEnumerator];
  resourcePaths = @"";

  /* Hack to skip site-lisp.  */
  if (no_site_lisp) resourcePath = [pathEnum nextObject];

  while ((resourcePath = [pathEnum nextObject]))
    {
      if ([fileManager fileExistsAtPath: resourcePath isDirectory: &isDir])
        if (isDir)
          {
            if ([resourcePaths length] > 0)
              resourcePaths
                = [resourcePaths stringByAppendingString: pathSeparator];
            resourcePaths
              = [resourcePaths stringByAppendingString: resourcePath];
          }
    }
  if ([resourcePaths length] > 0) return [resourcePaths UTF8String];

  return NULL;
}

static void
ns_timeout (int usecs)
/* --------------------------------------------------------------------------
     Blocking timer utility used by ns_ring_bell
   -------------------------------------------------------------------------- */
{
  struct timespec wakeup = timespec_add (current_timespec (),
					 make_timespec (0, usecs * 1000));

  /* Keep waiting until past the time wakeup.  */
  while (1)
    {
      struct timespec timeout, now = current_timespec ();
      if (timespec_cmp (wakeup, now) <= 0)
	break;
      timeout = timespec_sub (wakeup, now);

      /* Try to wait that long--but we might wake up sooner.  */
      pselect (0, NULL, NULL, NULL, &timeout, NULL);
    }
}


void
ns_release_object (void *obj)
/* --------------------------------------------------------------------------
    Release an object (callable from C)
   -------------------------------------------------------------------------- */
{
    [(id)obj release];
}


void
ns_retain_object (void *obj)
/* --------------------------------------------------------------------------
    Retain an object (callable from C)
   -------------------------------------------------------------------------- */
{
    [(id)obj retain];
}


void *
ns_alloc_autorelease_pool (void)
/* --------------------------------------------------------------------------
     Allocate a pool for temporary objects (callable from C)
   -------------------------------------------------------------------------- */
{
  return [[NSAutoreleasePool alloc] init];
}


void
ns_release_autorelease_pool (void *pool)
/* --------------------------------------------------------------------------
     Free a pool and temporary objects it refers to (callable from C)
   -------------------------------------------------------------------------- */
{
  ns_release_object (pool);
}



/* ==========================================================================

    Focus (clipping) and screen update

   ========================================================================== */

//
// Window constraining
// -------------------
//
// To ensure that the windows are not placed under the menu bar, they
// are typically moved by the call-back constrainFrameRect. However,
// by overriding it, it's possible to inhibit this, leaving the window
// in it's original position.
//
// It's possible to hide the menu bar. However, technically, it's only
// possible to hide it when the application is active. To ensure that
// this work properly, the menu bar and window constraining are
// deferred until the application becomes active.
//
// Even though it's not possible to manually move a window above the
// top of the screen, it is allowed if it's done programmatically,
// when the menu is hidden. This allows the editable area to cover the
// full screen height.
//
// Test cases
// ----------
//
// Use the following extra files:
//
//    init.el:
//       ;; Hide menu and place frame slightly above the top of the screen.
//       (setq ns-auto-hide-menu-bar t)
//       (set-frame-position (selected-frame) 0 -20)
//
// Test 1:
//
//    emacs -Q -l init.el
//
//    Result: No menu bar, and the title bar should be above the screen.
//
// Test 2:
//
//    emacs -Q
//
//    Result: Menu bar visible, frame placed immediately below the menu.
//

static void
ns_constrain_all_frames (void)
{
  Lisp_Object tail, frame;

  FOR_EACH_FRAME (tail, frame)
    {
      struct frame *f = XFRAME (frame);
      if (FRAME_NS_P (f))
        {
          NSView *view = FRAME_NS_VIEW (f);
          /* This no-op will trigger the default window placing
           * constraint system. */
          [[view window] setFrameOrigin:[[view window] frame].origin];
        }
    }
}


/* True, if the menu bar should be hidden.  */

static BOOL
ns_menu_bar_should_be_hidden (void)
{
  return !NILP (ns_auto_hide_menu_bar)
    && [NSApp respondsToSelector:@selector(setPresentationOptions:)];
}


/* Show or hide the menu bar, based on user setting.  */

static void
ns_update_auto_hide_menu_bar (void)
{
#ifdef NS_IMPL_COCOA
  block_input ();

  NSTRACE (ns_update_auto_hide_menu_bar);

  if (NSApp != nil && [NSApp isActive])
    {
      // Note, "setPresentationOptions" triggers an error unless the
      // application is active.
      BOOL menu_bar_should_be_hidden = ns_menu_bar_should_be_hidden ();

      if (menu_bar_should_be_hidden != ns_menu_bar_is_hidden)
        {
          NSApplicationPresentationOptions options
            = NSApplicationPresentationDefault;

          if (menu_bar_should_be_hidden)
            options |= NSApplicationPresentationAutoHideMenuBar
              | NSApplicationPresentationAutoHideDock;

          [NSApp setPresentationOptions: options];

          ns_menu_bar_is_hidden = menu_bar_should_be_hidden;

          if (!ns_menu_bar_is_hidden)
            {
              ns_constrain_all_frames ();
            }
        }
    }

  unblock_input ();
#endif
}


static void
ns_update_begin (struct frame *f)
/* --------------------------------------------------------------------------
   Prepare for a grouped sequence of drawing calls
   external (RIF) call; whole frame, called before update_window_begin
   -------------------------------------------------------------------------- */
{
  EmacsView *view = FRAME_NS_VIEW (f);
  NSTRACE (ns_update_begin);

  ns_update_auto_hide_menu_bar ();

#ifdef NS_IMPL_COCOA
  if ([view isFullscreen] && [view fsIsNative])
  {
    // Fix reappearing tool bar in fullscreen for OSX 10.7
    BOOL tbar_visible = FRAME_EXTERNAL_TOOL_BAR (f) ? YES : NO;
    NSToolbar *toolbar = [FRAME_NS_VIEW (f) toolbar];
    if (! tbar_visible != ! [toolbar isVisible])
      [toolbar setVisible: tbar_visible];
  }
#endif

  ns_updating_frame = f;
  [view lockFocus];

  /* drawRect may have been called for say the minibuffer, and then clip path
     is for the minibuffer.  But the display engine may draw more because
     we have set the frame as garbaged.  So reset clip path to the whole
     view.  */
#ifdef NS_IMPL_COCOA
  {
    NSBezierPath *bp;
    NSRect r = [view frame];
    NSRect cr = [[view window] frame];
    /* If a large frame size is set, r may be larger than the window frame
       before constrained.  In that case don't change the clip path, as we
       will clear in to the tool bar and title bar.  */
    if (r.size.height
        + FRAME_NS_TITLEBAR_HEIGHT (f)
        + FRAME_TOOLBAR_HEIGHT (f) <= cr.size.height)
      {
        bp = [[NSBezierPath bezierPathWithRect: r] retain];
        [bp setClip];
        [bp release];
      }
  }
#endif

#ifdef NS_IMPL_GNUSTEP
  uRect = NSMakeRect (0, 0, 0, 0);
#endif
}


static void
ns_update_window_begin (struct window *w)
/* --------------------------------------------------------------------------
   Prepare for a grouped sequence of drawing calls
   external (RIF) call; for one window, called after update_begin
   -------------------------------------------------------------------------- */
{
  struct frame *f = XFRAME (WINDOW_FRAME (w));
  Mouse_HLInfo *hlinfo = MOUSE_HL_INFO (f);

  NSTRACE (ns_update_window_begin);
  w->output_cursor = w->cursor;

  block_input ();

  if (f == hlinfo->mouse_face_mouse_frame)
    {
      /* Don't do highlighting for mouse motion during the update.  */
      hlinfo->mouse_face_defer = 1;

        /* If the frame needs to be redrawn,
           simply forget about any prior mouse highlighting.  */
      if (FRAME_GARBAGED_P (f))
        hlinfo->mouse_face_window = Qnil;

      /* (further code for mouse faces ifdef'd out in other terms elided) */
    }

  unblock_input ();
}


static void
ns_update_window_end (struct window *w, bool cursor_on_p,
                      bool mouse_face_overwritten_p)
/* --------------------------------------------------------------------------
   Finished a grouped sequence of drawing calls
   external (RIF) call; for one window called before update_end
   -------------------------------------------------------------------------- */
{
  /* note: this fn is nearly identical in all terms */
  if (!w->pseudo_window_p)
    {
      block_input ();

      if (cursor_on_p)
	display_and_set_cursor (w, 1,
				w->output_cursor.hpos, w->output_cursor.vpos,
				w->output_cursor.x, w->output_cursor.y);

      if (draw_window_fringes (w, 1))
	{
	  if (WINDOW_RIGHT_DIVIDER_WIDTH (w))
	    x_draw_right_divider (w);
	  else
	    x_draw_vertical_border (w);
	}

      unblock_input ();
    }

  /* If a row with mouse-face was overwritten, arrange for
     frame_up_to_date to redisplay the mouse highlight.  */
  if (mouse_face_overwritten_p)
    reset_mouse_highlight (MOUSE_HL_INFO (XFRAME (w->frame)));

  NSTRACE (update_window_end);
}


static void
ns_update_end (struct frame *f)
/* --------------------------------------------------------------------------
   Finished a grouped sequence of drawing calls
   external (RIF) call; for whole frame, called after update_window_end
   -------------------------------------------------------------------------- */
{
  EmacsView *view = FRAME_NS_VIEW (f);

/*   if (f == MOUSE_HL_INFO (f)->mouse_face_mouse_frame) */
  MOUSE_HL_INFO (f)->mouse_face_defer = 0;

  block_input ();

  [view unlockFocus];
  [[view window] flushWindow];

  unblock_input ();
  ns_updating_frame = NULL;
  NSTRACE (ns_update_end);
}

static void
ns_focus (struct frame *f, NSRect *r, int n)
/* --------------------------------------------------------------------------
   Internal: Focus on given frame.  During small local updates this is used to
     draw, however during large updates, ns_update_begin and ns_update_end are
     called to wrap the whole thing, in which case these calls are stubbed out.
     Except, on GNUstep, we accumulate the rectangle being drawn into, because
     the back end won't do this automatically, and will just end up flushing
     the entire window.
   -------------------------------------------------------------------------- */
{
//  NSTRACE (ns_focus);
/* static int c =0;
   fprintf (stderr, "focus: %d", c++);
   if (r) fprintf (stderr, " (%.0f, %.0f : %.0f x %.0f)", r->origin.x, r->origin.y, r->size.width, r->size.height);
   fprintf (stderr, "\n"); */

  if (f != ns_updating_frame)
    {
      NSView *view = FRAME_NS_VIEW (f);
      if (view != focus_view)
        {
          if (focus_view != NULL)
            {
              [focus_view unlockFocus];
              [[focus_view window] flushWindow];
/*debug_lock--; */
            }

          if (view)
            [view lockFocus];
          focus_view = view;
/*if (view) debug_lock++; */
        }
    }

  /* clipping */
  if (r)
    {
      [[NSGraphicsContext currentContext] saveGraphicsState];
      if (n == 2)
        NSRectClipList (r, 2);
      else
        NSRectClip (*r);
      gsaved = YES;
    }
}


static void
ns_unfocus (struct frame *f)
/* --------------------------------------------------------------------------
     Internal: Remove focus on given frame
   -------------------------------------------------------------------------- */
{
//  NSTRACE (ns_unfocus);

  if (gsaved)
    {
      [[NSGraphicsContext currentContext] restoreGraphicsState];
      gsaved = NO;
    }

  if (f != ns_updating_frame)
    {
      if (focus_view != NULL)
        {
          [focus_view unlockFocus];
          [[focus_view window] flushWindow];
          focus_view = NULL;
/*debug_lock--; */
        }
    }
}


static void
ns_clip_to_row (struct window *w, struct glyph_row *row,
		enum glyph_row_area area, BOOL gc)
/* --------------------------------------------------------------------------
     Internal (but parallels other terms): Focus drawing on given row
   -------------------------------------------------------------------------- */
{
  struct frame *f = XFRAME (WINDOW_FRAME (w));
  NSRect clip_rect;
  int window_x, window_y, window_width;

  window_box (w, area, &window_x, &window_y, &window_width, 0);

  clip_rect.origin.x = window_x;
  clip_rect.origin.y = WINDOW_TO_FRAME_PIXEL_Y (w, max (0, row->y));
  clip_rect.origin.y = max (clip_rect.origin.y, window_y);
  clip_rect.size.width = window_width;
  clip_rect.size.height = row->visible_height;

  ns_focus (f, &clip_rect, 1);
}


static void
ns_ring_bell (struct frame *f)
/* --------------------------------------------------------------------------
     "Beep" routine
   -------------------------------------------------------------------------- */
{
  NSTRACE (ns_ring_bell);
  if (visible_bell)
    {
      NSAutoreleasePool *pool;
      struct frame *frame = SELECTED_FRAME ();
      NSView *view;

      block_input ();
      pool = [[NSAutoreleasePool alloc] init];

      view = FRAME_NS_VIEW (frame);
      if (view != nil)
        {
          NSRect r, surr;
          NSPoint dim = NSMakePoint (128, 128);

          r = [view bounds];
          r.origin.x += (r.size.width - dim.x) / 2;
          r.origin.y += (r.size.height - dim.y) / 2;
          r.size.width = dim.x;
          r.size.height = dim.y;
          surr = NSInsetRect (r, -2, -2);
          ns_focus (frame, &surr, 1);
          [[view window] cacheImageInRect: [view convertRect: surr toView:nil]];
          [ns_lookup_indexed_color (NS_FACE_FOREGROUND
                                      (FRAME_DEFAULT_FACE (frame)), frame) set];
          NSRectFill (r);
          [[view window] flushWindow];
          ns_timeout (150000);
          [[view window] restoreCachedImage];
          [[view window] flushWindow];
          ns_unfocus (frame);
        }
      [pool release];
      unblock_input ();
    }
  else
    {
      NSBeep ();
    }
}

/* ==========================================================================

    Frame / window manager related functions

   ========================================================================== */


static void
ns_raise_frame (struct frame *f)
/* --------------------------------------------------------------------------
     Bring window to foreground and make it active
   -------------------------------------------------------------------------- */
{
  NSView *view;
  check_window_system (f);
  view = FRAME_NS_VIEW (f);
  block_input ();
  if (FRAME_VISIBLE_P (f))
    [[view window] makeKeyAndOrderFront: NSApp];
  unblock_input ();
}


static void
ns_lower_frame (struct frame *f)
/* --------------------------------------------------------------------------
     Send window to back
   -------------------------------------------------------------------------- */
{
  NSView *view;
  check_window_system (f);
  view = FRAME_NS_VIEW (f);
  block_input ();
  [[view window] orderBack: NSApp];
  unblock_input ();
}


static void
ns_frame_raise_lower (struct frame *f, int raise)
/* --------------------------------------------------------------------------
     External (hook)
   -------------------------------------------------------------------------- */
{
  NSTRACE (ns_frame_raise_lower);

  if (raise)
    ns_raise_frame (f);
  else
    ns_lower_frame (f);
}


static void
ns_frame_rehighlight (struct frame *frame)
/* --------------------------------------------------------------------------
     External (hook): called on things like window switching within frame
   -------------------------------------------------------------------------- */
{
  struct ns_display_info *dpyinfo = FRAME_DISPLAY_INFO (frame);
  struct frame *old_highlight = dpyinfo->x_highlight_frame;

  NSTRACE (ns_frame_rehighlight);
  if (dpyinfo->x_focus_frame)
    {
      dpyinfo->x_highlight_frame
	= (FRAMEP (FRAME_FOCUS_FRAME (dpyinfo->x_focus_frame))
           ? XFRAME (FRAME_FOCUS_FRAME (dpyinfo->x_focus_frame))
           : dpyinfo->x_focus_frame);
      if (!FRAME_LIVE_P (dpyinfo->x_highlight_frame))
        {
          fset_focus_frame (dpyinfo->x_focus_frame, Qnil);
          dpyinfo->x_highlight_frame = dpyinfo->x_focus_frame;
        }
    }
  else
      dpyinfo->x_highlight_frame = 0;

  if (dpyinfo->x_highlight_frame &&
         dpyinfo->x_highlight_frame != old_highlight)
    {
      if (old_highlight)
	{
          x_update_cursor (old_highlight, 1);
	  x_set_frame_alpha (old_highlight);
	}
      if (dpyinfo->x_highlight_frame)
	{
          x_update_cursor (dpyinfo->x_highlight_frame, 1);
          x_set_frame_alpha (dpyinfo->x_highlight_frame);
	}
    }
}


void
x_make_frame_visible (struct frame *f)
/* --------------------------------------------------------------------------
     External: Show the window (X11 semantics)
   -------------------------------------------------------------------------- */
{
  NSTRACE (x_make_frame_visible);
  /* XXX: at some points in past this was not needed, as the only place that
     called this (frame.c:Fraise_frame ()) also called raise_lower;
     if this ends up the case again, comment this out again. */
  if (!FRAME_VISIBLE_P (f))
    {
      EmacsView *view = (EmacsView *)FRAME_NS_VIEW (f);

      SET_FRAME_VISIBLE (f, 1);
      ns_raise_frame (f);

      /* Making a new frame from a fullscreen frame will make the new frame
         fullscreen also.  So skip handleFS as this will print an error.  */
      if ([view fsIsNative] && f->want_fullscreen == FULLSCREEN_BOTH
          && [view isFullscreen])
        return;

      if (f->want_fullscreen != FULLSCREEN_NONE)
        {
          block_input ();
          [view handleFS];
          unblock_input ();
        }
    }
}


void
x_make_frame_invisible (struct frame *f)
/* --------------------------------------------------------------------------
     External: Hide the window (X11 semantics)
   -------------------------------------------------------------------------- */
{
  NSView *view;
  NSTRACE (x_make_frame_invisible);
  check_window_system (f);
  view = FRAME_NS_VIEW (f);
  [[view window] orderOut: NSApp];
  SET_FRAME_VISIBLE (f, 0);
  SET_FRAME_ICONIFIED (f, 0);
}


void
x_iconify_frame (struct frame *f)
/* --------------------------------------------------------------------------
     External: Iconify window
   -------------------------------------------------------------------------- */
{
  NSView *view;
  struct ns_display_info *dpyinfo;

  NSTRACE (x_iconify_frame);
  check_window_system (f);
  view = FRAME_NS_VIEW (f);
  dpyinfo = FRAME_DISPLAY_INFO (f);

  if (dpyinfo->x_highlight_frame == f)
    dpyinfo->x_highlight_frame = 0;

  if ([[view window] windowNumber] <= 0)
    {
      /* the window is still deferred.  Make it very small, bring it
         on screen and order it out. */
      NSRect s = { { 100, 100}, {0, 0} };
      NSRect t;
      t = [[view window] frame];
      [[view window] setFrame: s display: NO];
      [[view window] orderBack: NSApp];
      [[view window] orderOut: NSApp];
      [[view window] setFrame: t display: NO];
    }
  [[view window] miniaturize: NSApp];
}

/* Free X resources of frame F.  */

void
x_free_frame_resources (struct frame *f)
{
  NSView *view;
  struct ns_display_info *dpyinfo;
  Mouse_HLInfo *hlinfo;

  NSTRACE (x_free_frame_resources);
  check_window_system (f);
  view = FRAME_NS_VIEW (f);
  dpyinfo = FRAME_DISPLAY_INFO (f);
  hlinfo = MOUSE_HL_INFO (f);

  [(EmacsView *)view setWindowClosing: YES]; /* may not have been informed */

  block_input ();

  free_frame_menubar (f);
  free_frame_faces (f);

  if (f == dpyinfo->x_focus_frame)
    dpyinfo->x_focus_frame = 0;
  if (f == dpyinfo->x_highlight_frame)
    dpyinfo->x_highlight_frame = 0;
  if (f == hlinfo->mouse_face_mouse_frame)
    reset_mouse_highlight (hlinfo);

  if (f->output_data.ns->miniimage != nil)
    [f->output_data.ns->miniimage release];

  [[view window] close];
  [view release];

  xfree (f->output_data.ns);

  unblock_input ();
}

void
x_destroy_window (struct frame *f)
/* --------------------------------------------------------------------------
     External: Delete the window
   -------------------------------------------------------------------------- */
{
  NSTRACE (x_destroy_window);
  check_window_system (f);
  x_free_frame_resources (f);
  ns_window_num--;
}


void
x_set_offset (struct frame *f, int xoff, int yoff, int change_grav)
/* --------------------------------------------------------------------------
     External: Position the window
   -------------------------------------------------------------------------- */
{
  NSView *view = FRAME_NS_VIEW (f);
  NSArray *screens = [NSScreen screens];
  NSScreen *fscreen = [screens objectAtIndex: 0];
  NSScreen *screen = [[view window] screen];

  NSTRACE (x_set_offset);

  block_input ();

  f->left_pos = xoff;
  f->top_pos = yoff;

  if (view != nil && screen && fscreen)
    {
      f->left_pos = f->size_hint_flags & XNegative
        ? [screen visibleFrame].size.width + f->left_pos - FRAME_PIXEL_WIDTH (f)
        : f->left_pos;
      /* We use visibleFrame here to take menu bar into account.
	 Ideally we should also adjust left/top with visibleFrame.origin.  */

      f->top_pos = f->size_hint_flags & YNegative
        ? ([screen visibleFrame].size.height + f->top_pos
           - FRAME_PIXEL_HEIGHT (f) - FRAME_NS_TITLEBAR_HEIGHT (f)
           - FRAME_TOOLBAR_HEIGHT (f))
        : f->top_pos;
#ifdef NS_IMPL_GNUSTEP
      if (f->left_pos < 100)
        f->left_pos = 100;  /* don't overlap menu */
#endif
      /* Constrain the setFrameTopLeftPoint so we don't move behind the
         menu bar.  */
      [[view window] setFrameTopLeftPoint:
                       NSMakePoint (SCREENMAXBOUND (f->left_pos),
                                    SCREENMAXBOUND ([fscreen frame].size.height
                                                    - NS_TOP_POS (f)))];
      f->size_hint_flags &= ~(XNegative|YNegative);
    }

  unblock_input ();
}


void
x_set_window_size (struct frame *f,
                   int change_grav,
                   int width,
                   int height,
                   bool pixelwise)
/* --------------------------------------------------------------------------
     Adjust window pixel size based on given character grid size
     Impl is a bit more complex than other terms, need to do some
     internal clipping.
   -------------------------------------------------------------------------- */
{
  EmacsView *view = FRAME_NS_VIEW (f);
  NSWindow *window = [view window];
  NSRect wr = [window frame];
  int tb = FRAME_EXTERNAL_TOOL_BAR (f);
  int pixelwidth, pixelheight;
  int rows, cols;

  NSTRACE (x_set_window_size);

  if (view == nil)
    return;

/*fprintf (stderr, "\tsetWindowSize: %d x %d, pixelwise %d, font size %d x %d\n", width, height, pixelwise, FRAME_COLUMN_WIDTH (f), FRAME_LINE_HEIGHT (f));*/

  block_input ();

  if (pixelwise)
    {
      pixelwidth = FRAME_TEXT_TO_PIXEL_WIDTH (f, width);
      pixelheight = FRAME_TEXT_TO_PIXEL_HEIGHT (f, height);
      cols = FRAME_PIXEL_WIDTH_TO_TEXT_COLS (f, pixelwidth);
      rows = FRAME_PIXEL_HEIGHT_TO_TEXT_LINES (f, pixelheight);
    }
  else
    {
      pixelwidth =  FRAME_TEXT_COLS_TO_PIXEL_WIDTH   (f, width);
      pixelheight = FRAME_TEXT_LINES_TO_PIXEL_HEIGHT (f, height);
      cols = width;
      rows = height;
    }

  /* If we have a toolbar, take its height into account. */
  if (tb && ! [view isFullscreen])
    {
    /* NOTE: previously this would generate wrong result if toolbar not
             yet displayed and fixing toolbar_height=32 helped, but
             now (200903) seems no longer needed */
    FRAME_TOOLBAR_HEIGHT (f) =
      NSHeight ([window frameRectForContentRect: NSMakeRect (0, 0, 0, 0)])
        - FRAME_NS_TITLEBAR_HEIGHT (f);
#ifdef NS_IMPL_GNUSTEP
      FRAME_TOOLBAR_HEIGHT (f) -= 3;
#endif
    }
  else
    FRAME_TOOLBAR_HEIGHT (f) = 0;

  wr.size.width = pixelwidth + f->border_width;
  wr.size.height = pixelheight;
  if (! [view isFullscreen])
    wr.size.height += FRAME_NS_TITLEBAR_HEIGHT (f)
      + FRAME_TOOLBAR_HEIGHT (f);

  /* Do not try to constrain to this screen.  We may have multiple
     screens, and want Emacs to span those.  Constraining to screen
     prevents that, and that is not nice to the user.  */
 if (f->output_data.ns->zooming)
   f->output_data.ns->zooming = 0;
 else
   wr.origin.y += FRAME_PIXEL_HEIGHT (f) - pixelheight;

  [view setRows: rows andColumns: cols];
  [window setFrame: wr display: YES];

  /* This is a trick to compensate for Emacs' managing the scrollbar area
     as a fixed number of standard character columns.  Instead of leaving
     blank space for the extra, we chopped it off above.  Now for
     left-hand scrollbars, we shift all rendering to the left by the
     difference between the real width and Emacs' imagined one.  For
     right-hand bars, don't worry about it since the extra is never used.
     (Obviously doesn't work for vertically split windows tho..) */
  {
    NSPoint origin = FRAME_HAS_VERTICAL_SCROLL_BARS_ON_LEFT (f)
      ? NSMakePoint (FRAME_SCROLL_BAR_COLS (f) * FRAME_COLUMN_WIDTH (f)
                     - NS_SCROLL_BAR_WIDTH (f), 0)
      : NSMakePoint (0, 0);
    [view setFrame: NSMakeRect (0, 0, pixelwidth, pixelheight)];
    [view setBoundsOrigin: origin];
  }

  change_frame_size (f, width, height, 0, 1, 0, pixelwise);
/*  SET_FRAME_GARBAGED (f); // this short-circuits expose call in drawRect */

  mark_window_cursors_off (XWINDOW (f->root_window));
  cancel_mouse_face (f);

  unblock_input ();

  do_pending_window_change (0);
}


static void
ns_fullscreen_hook (struct frame *f)
{
  EmacsView *view = (EmacsView *)FRAME_NS_VIEW (f);

  if (!FRAME_VISIBLE_P (f))
    return;

   if (! [view fsIsNative] && f->want_fullscreen == FULLSCREEN_BOTH)
    {
      /* Old style fs don't initiate correctly if created from
         init/default-frame alist, so use a timer (not nice...).
      */
      [NSTimer scheduledTimerWithTimeInterval: 0.5 target: view
                                     selector: @selector (handleFS)
                                     userInfo: nil repeats: NO];
      return;
    }

  block_input ();
  [view handleFS];
  unblock_input ();
}

/* ==========================================================================

    Color management

   ========================================================================== */


NSColor *
ns_lookup_indexed_color (unsigned long idx, struct frame *f)
{
  struct ns_color_table *color_table = FRAME_DISPLAY_INFO (f)->color_table;
  if (idx < 1 || idx >= color_table->avail)
    return nil;
  return color_table->colors[idx];
}


unsigned long
ns_index_color (NSColor *color, struct frame *f)
{
  struct ns_color_table *color_table = FRAME_DISPLAY_INFO (f)->color_table;
  ptrdiff_t idx;
  ptrdiff_t i;

  if (!color_table->colors)
    {
      color_table->size = NS_COLOR_CAPACITY;
      color_table->avail = 1; /* skip idx=0 as marker */
      color_table->colors = xmalloc (color_table->size * sizeof (NSColor *));
      color_table->colors[0] = nil;
      color_table->empty_indices = [[NSMutableSet alloc] init];
    }

  /* Do we already have this color?  */
  for (i = 1; i < color_table->avail; i++)
    if (color_table->colors[i] && [color_table->colors[i] isEqual: color])
      return i;

  if ([color_table->empty_indices count] > 0)
    {
      NSNumber *index = [color_table->empty_indices anyObject];
      [color_table->empty_indices removeObject: index];
      idx = [index unsignedLongValue];
    }
  else
    {
      if (color_table->avail == color_table->size)
	color_table->colors =
	  xpalloc (color_table->colors, &color_table->size, 1,
		   min (ULONG_MAX, PTRDIFF_MAX), sizeof *color_table->colors);
      idx = color_table->avail++;
    }

  color_table->colors[idx] = color;
  [color retain];
/*fprintf(stderr, "color_table: allocated %d\n",idx);*/
  return idx;
}


void
ns_free_indexed_color (unsigned long idx, struct frame *f)
{
  struct ns_color_table *color_table;
  NSColor *color;
  NSNumber *index;

  if (!f)
    return;

  color_table = FRAME_DISPLAY_INFO (f)->color_table;

  if (idx <= 0 || idx >= color_table->size) {
    message1 ("ns_free_indexed_color: Color index out of range.\n");
    return;
  }

  index = [NSNumber numberWithUnsignedInt: idx];
  if ([color_table->empty_indices containsObject: index]) {
    message1 ("ns_free_indexed_color: attempt to free already freed color.\n");
    return;
  }

  color = color_table->colors[idx];
  [color release];
  color_table->colors[idx] = nil;
  [color_table->empty_indices addObject: index];
/*fprintf(stderr, "color_table: FREED %d\n",idx);*/
}


static int
ns_get_color (const char *name, NSColor **col)
/* --------------------------------------------------------------------------
     Parse a color name
   -------------------------------------------------------------------------- */
/* On *Step, we attempt to mimic the X11 platform here, down to installing an
   X11 rgb.txt-compatible color list in Emacs.clr (see ns_term_init()).
   See: http://thread.gmane.org/gmane.emacs.devel/113050/focus=113272). */
{
  NSColor *new = nil;
  static char hex[20];
  int scaling;
  float r = -1.0, g, b;
  NSString *nsname = [NSString stringWithUTF8String: name];

/*fprintf (stderr, "ns_get_color: '%s'\n", name); */
  block_input ();

  if ([nsname isEqualToString: @"ns_selection_bg_color"])
    {
#ifdef NS_IMPL_COCOA
      NSString *defname = [[NSUserDefaults standardUserDefaults]
                            stringForKey: @"AppleHighlightColor"];
      if (defname != nil)
        nsname = defname;
      else
#endif
      if ((new = [NSColor selectedTextBackgroundColor]) != nil)
        {
          *col = [new colorUsingDefaultColorSpace];
          unblock_input ();
          return 0;
        }
      else
        nsname = NS_SELECTION_BG_COLOR_DEFAULT;

      name = [nsname UTF8String];
    }
  else if ([nsname isEqualToString: @"ns_selection_fg_color"])
    {
      /* NOTE: OSX applications normally don't set foreground selection, but
         text may be unreadable if we don't.
      */
      if ((new = [NSColor selectedTextColor]) != nil)
        {
          *col = [new colorUsingDefaultColorSpace];
          unblock_input ();
          return 0;
        }

      nsname = NS_SELECTION_FG_COLOR_DEFAULT;
      name = [nsname UTF8String];
    }

  /* First, check for some sort of numeric specification. */
  hex[0] = '\0';

  if (name[0] == '0' || name[0] == '1' || name[0] == '.')  /* RGB decimal */
    {
      NSScanner *scanner = [NSScanner scannerWithString: nsname];
      [scanner scanFloat: &r];
      [scanner scanFloat: &g];
      [scanner scanFloat: &b];
    }
  else if (!strncmp(name, "rgb:", 4))  /* A newer X11 format -- rgb:r/g/b */
    scaling = (snprintf (hex, sizeof hex, "%s", name + 4) - 2) / 3;
  else if (name[0] == '#')        /* An old X11 format; convert to newer */
    {
      int len = (strlen(name) - 1);
      int start = (len % 3 == 0) ? 1 : len / 4 + 1;
      int i;
      scaling = strlen(name+start) / 3;
      for (i = 0; i < 3; i++)
	sprintf (hex + i * (scaling + 1), "%.*s/", scaling,
		 name + start + i * scaling);
      hex[3 * (scaling + 1) - 1] = '\0';
    }

  if (hex[0])
    {
      int rr, gg, bb;
      float fscale = scaling == 4 ? 65535.0 : (scaling == 2 ? 255.0 : 15.0);
      if (sscanf (hex, "%x/%x/%x", &rr, &gg, &bb))
        {
          r = rr / fscale;
          g = gg / fscale;
          b = bb / fscale;
        }
    }

  if (r >= 0.0F)
    {
      *col = [NSColor colorForEmacsRed: r green: g blue: b alpha: 1.0];
      unblock_input ();
      return 0;
    }

  /* Otherwise, color is expected to be from a list */
  {
    NSEnumerator *lenum, *cenum;
    NSString *name;
    NSColorList *clist;

#ifdef NS_IMPL_GNUSTEP
    /* XXX: who is wrong, the requestor or the implementation? */
    if ([nsname compare: @"Highlight" options: NSCaseInsensitiveSearch]
        == NSOrderedSame)
      nsname = @"highlightColor";
#endif

    lenum = [[NSColorList availableColorLists] objectEnumerator];
    while ( (clist = [lenum nextObject]) && new == nil)
      {
        cenum = [[clist allKeys] objectEnumerator];
        while ( (name = [cenum nextObject]) && new == nil )
          {
            if ([name compare: nsname
                      options: NSCaseInsensitiveSearch] == NSOrderedSame )
              new = [clist colorWithKey: name];
          }
      }
  }

  if (new)
    *col = [new colorUsingDefaultColorSpace];
  unblock_input ();
  return new ? 0 : 1;
}


int
ns_lisp_to_color (Lisp_Object color, NSColor **col)
/* --------------------------------------------------------------------------
     Convert a Lisp string object to a NS color
   -------------------------------------------------------------------------- */
{
  NSTRACE (ns_lisp_to_color);
  if (STRINGP (color))
    return ns_get_color (SSDATA (color), col);
  else if (SYMBOLP (color))
    return ns_get_color (SSDATA (SYMBOL_NAME (color)), col);
  return 1;
}


Lisp_Object
ns_color_to_lisp (NSColor *col)
/* --------------------------------------------------------------------------
     Convert a color to a lisp string with the RGB equivalent
   -------------------------------------------------------------------------- */
{
  EmacsCGFloat red, green, blue, alpha, gray;
  char buf[1024];
  const char *str;
  NSTRACE (ns_color_to_lisp);

  block_input ();
  if ([[col colorSpaceName] isEqualToString: NSNamedColorSpace])

      if ((str =[[col colorNameComponent] UTF8String]))
        {
          unblock_input ();
          return build_string ((char *)str);
        }

    [[col colorUsingDefaultColorSpace]
        getRed: &red green: &green blue: &blue alpha: &alpha];
  if (red == green && red == blue)
    {
      [[col colorUsingColorSpaceName: NSCalibratedWhiteColorSpace]
            getWhite: &gray alpha: &alpha];
      snprintf (buf, sizeof (buf), "#%2.2lx%2.2lx%2.2lx",
		lrint (gray * 0xff), lrint (gray * 0xff), lrint (gray * 0xff));
      unblock_input ();
      return build_string (buf);
    }

  snprintf (buf, sizeof (buf), "#%2.2lx%2.2lx%2.2lx",
            lrint (red*0xff), lrint (green*0xff), lrint (blue*0xff));

  unblock_input ();
  return build_string (buf);
}


void
ns_query_color(void *col, XColor *color_def, int setPixel)
/* --------------------------------------------------------------------------
         Get ARGB values out of NSColor col and put them into color_def.
         If setPixel, set the pixel to a concatenated version.
         and set color_def pixel to the resulting index.
   -------------------------------------------------------------------------- */
{
  EmacsCGFloat r, g, b, a;

  [((NSColor *)col) getRed: &r green: &g blue: &b alpha: &a];
  color_def->red   = r * 65535;
  color_def->green = g * 65535;
  color_def->blue  = b * 65535;

  if (setPixel == YES)
    color_def->pixel
      = ARGB_TO_ULONG((int)(a*255),
		      (int)(r*255), (int)(g*255), (int)(b*255));
}


bool
ns_defined_color (struct frame *f,
                  const char *name,
                  XColor *color_def,
                  bool alloc,
                  bool makeIndex)
/* --------------------------------------------------------------------------
         Return true if named color found, and set color_def rgb accordingly.
         If makeIndex and alloc are nonzero put the color in the color_table,
         and set color_def pixel to the resulting index.
         If makeIndex is zero, set color_def pixel to ARGB.
         Return false if not found
   -------------------------------------------------------------------------- */
{
  NSColor *col;
  NSTRACE (ns_defined_color);

  block_input ();
  if (ns_get_color (name, &col) != 0) /* Color not found  */
    {
      unblock_input ();
      return 0;
    }
  if (makeIndex && alloc)
    color_def->pixel = ns_index_color (col, f);
  ns_query_color (col, color_def, !makeIndex);
  unblock_input ();
  return 1;
}


void
x_set_frame_alpha (struct frame *f)
/* --------------------------------------------------------------------------
     change the entire-frame transparency
   -------------------------------------------------------------------------- */
{
  struct ns_display_info *dpyinfo = FRAME_DISPLAY_INFO (f);
  double alpha = 1.0;
  double alpha_min = 1.0;

  if (dpyinfo->x_highlight_frame == f)
    alpha = f->alpha[0];
  else
    alpha = f->alpha[1];

  if (FLOATP (Vframe_alpha_lower_limit))
    alpha_min = XFLOAT_DATA (Vframe_alpha_lower_limit);
  else if (INTEGERP (Vframe_alpha_lower_limit))
    alpha_min = (XINT (Vframe_alpha_lower_limit)) / 100.0;

  if (alpha < 0.0)
    return;
  else if (1.0 < alpha)
    alpha = 1.0;
  else if (0.0 <= alpha && alpha < alpha_min && alpha_min <= 1.0)
    alpha = alpha_min;

#ifdef NS_IMPL_COCOA
  {
    EmacsView *view = FRAME_NS_VIEW (f);
  [[view window] setAlphaValue: alpha];
  }
#endif
}


/* ==========================================================================

    Mouse handling

   ========================================================================== */


void
frame_set_mouse_pixel_position (struct frame *f, int pix_x, int pix_y)
/* --------------------------------------------------------------------------
     Programmatically reposition mouse pointer in pixel coordinates
   -------------------------------------------------------------------------- */
{
  NSTRACE (frame_set_mouse_pixel_position);
  ns_raise_frame (f);
#if 0
  /* FIXME: this does not work, and what about GNUstep? */
#ifdef NS_IMPL_COCOA
  [FRAME_NS_VIEW (f) lockFocus];
  PSsetmouse ((float)pix_x, (float)pix_y);
  [FRAME_NS_VIEW (f) unlockFocus];
#endif
#endif
}

static int
note_mouse_movement (struct frame *frame, CGFloat x, CGFloat y)
/*   ------------------------------------------------------------------------
     Called by EmacsView on mouseMovement events.  Passes on
     to emacs mainstream code if we moved off of a rect of interest
     known as last_mouse_glyph.
     ------------------------------------------------------------------------ */
{
  struct ns_display_info *dpyinfo = FRAME_DISPLAY_INFO (frame);
  NSRect *r;

//  NSTRACE (note_mouse_movement);

  dpyinfo->last_mouse_motion_frame = frame;
  r = &dpyinfo->last_mouse_glyph;

  /* Note, this doesn't get called for enter/leave, since we don't have a
     position.  Those are taken care of in the corresponding NSView methods. */

  /* has movement gone beyond last rect we were tracking? */
  if (x < r->origin.x || x >= r->origin.x + r->size.width
      || y < r->origin.y || y >= r->origin.y + r->size.height)
    {
      ns_update_begin (frame);
      frame->mouse_moved = 1;
      note_mouse_highlight (frame, x, y);
      remember_mouse_glyph (frame, x, y, r);
      ns_update_end (frame);
      return 1;
    }

  return 0;
}


static void
ns_mouse_position (struct frame **fp, int insist, Lisp_Object *bar_window,
                   enum scroll_bar_part *part, Lisp_Object *x, Lisp_Object *y,
                   Time *time)
/* --------------------------------------------------------------------------
    External (hook): inform emacs about mouse position and hit parts.
    If a scrollbar is being dragged, set bar_window, part, x, y, time.
    x & y should be position in the scrollbar (the whole bar, not the handle)
    and length of scrollbar respectively
   -------------------------------------------------------------------------- */
{
  id view;
  NSPoint position;
  Lisp_Object frame, tail;
  struct frame *f;
  struct ns_display_info *dpyinfo;

  NSTRACE (ns_mouse_position);

  if (*fp == NULL)
    {
      fprintf (stderr, "Warning: ns_mouse_position () called with null *fp.\n");
      return;
    }

  dpyinfo = FRAME_DISPLAY_INFO (*fp);

  block_input ();

  /* Clear the mouse-moved flag for every frame on this display.  */
  FOR_EACH_FRAME (tail, frame)
    if (FRAME_NS_P (XFRAME (frame))
        && FRAME_NS_DISPLAY (XFRAME (frame)) == FRAME_NS_DISPLAY (*fp))
      XFRAME (frame)->mouse_moved = 0;

  dpyinfo->last_mouse_scroll_bar = nil;
  if (dpyinfo->last_mouse_frame
      && FRAME_LIVE_P (dpyinfo->last_mouse_frame))
    f = dpyinfo->last_mouse_frame;
  else
    f = dpyinfo->x_focus_frame ? dpyinfo->x_focus_frame : SELECTED_FRAME ();

  if (f && FRAME_NS_P (f))
    {
      view = FRAME_NS_VIEW (*fp);

<<<<<<< HEAD
          position = [[view window] mouseLocationOutsideOfEventStream];
          position = [view convertPoint: position fromView: nil];
          remember_mouse_glyph (f, position.x, position.y,
				&dpyinfo->last_mouse_glyph);

          if (bar_window) *bar_window = Qnil;
          if (part) *part = scroll_bar_above_handle;
=======
      position = [[view window] mouseLocationOutsideOfEventStream];
      position = [view convertPoint: position fromView: nil];
      remember_mouse_glyph (f, position.x, position.y,
                            &dpyinfo->last_mouse_glyph);
/*fprintf (stderr, "ns_mouse_position: %.0f, %.0f\n", position.x, position.y); */

      if (bar_window) *bar_window = Qnil;
      if (part) *part = 0; /*scroll_bar_handle; */
>>>>>>> b99e8f83

      if (x) XSETINT (*x, lrint (position.x));
      if (y) XSETINT (*y, lrint (position.y));
      if (time)
        *time = dpyinfo->last_mouse_movement_time;
      *fp = f;
    }

  unblock_input ();
}


static void
ns_frame_up_to_date (struct frame *f)
/* --------------------------------------------------------------------------
    External (hook): Fix up mouse highlighting right after a full update.
    Can't use FRAME_MOUSE_UPDATE due to ns_frame_begin and ns_frame_end calls.
   -------------------------------------------------------------------------- */
{
  NSTRACE (ns_frame_up_to_date);

  if (FRAME_NS_P (f))
    {
      Mouse_HLInfo *hlinfo = MOUSE_HL_INFO (f);
      if (f == hlinfo->mouse_face_mouse_frame)
	{
	  block_input ();
	  ns_update_begin(f);
	  note_mouse_highlight (hlinfo->mouse_face_mouse_frame,
				hlinfo->mouse_face_mouse_x,
				hlinfo->mouse_face_mouse_y);
	  ns_update_end(f);
	  unblock_input ();
	}
    }
}


static void
ns_define_frame_cursor (struct frame *f, Cursor cursor)
/* --------------------------------------------------------------------------
    External (RIF): set frame mouse pointer type.
   -------------------------------------------------------------------------- */
{
  NSTRACE (ns_define_frame_cursor);
  if (FRAME_POINTER_TYPE (f) != cursor)
    {
      EmacsView *view = FRAME_NS_VIEW (f);
      FRAME_POINTER_TYPE (f) = cursor;
      [[view window] invalidateCursorRectsForView: view];
      /* Redisplay assumes this function also draws the changed frame
         cursor, but this function doesn't, so do it explicitly.  */
      x_update_cursor (f, 1);
    }
}



/* ==========================================================================

    Keyboard handling

   ========================================================================== */


static unsigned
ns_convert_key (unsigned code)
/* --------------------------------------------------------------------------
    Internal call used by NSView-keyDown.
   -------------------------------------------------------------------------- */
{
  const unsigned last_keysym = ARRAYELTS (convert_ns_to_X_keysym);
  unsigned keysym;
  /* An array would be faster, but less easy to read. */
  for (keysym = 0; keysym < last_keysym; keysym += 2)
    if (code == convert_ns_to_X_keysym[keysym])
      return 0xFF00 | convert_ns_to_X_keysym[keysym+1];
  return 0;
/* if decide to use keyCode and Carbon table, use this line:
     return code > 0xff ? 0 : 0xFF00 | ns_keycode_to_xkeysym_table[code]; */
}


char *
x_get_keysym_name (int keysym)
/* --------------------------------------------------------------------------
    Called by keyboard.c.  Not sure if the return val is important, except
    that it be unique.
   -------------------------------------------------------------------------- */
{
  static char value[16];
  NSTRACE (x_get_keysym_name);
  sprintf (value, "%d", keysym);
  return value;
}



/* ==========================================================================

    Block drawing operations

   ========================================================================== */


static void
ns_redraw_scroll_bars (struct frame *f)
{
  int i;
  id view;
  NSArray *subviews = [[FRAME_NS_VIEW (f) superview] subviews];
  NSTRACE (ns_redraw_scroll_bars);
  for (i =[subviews count]-1; i >= 0; i--)
    {
      view = [subviews objectAtIndex: i];
      if (![view isKindOfClass: [EmacsScroller class]]) continue;
      [view display];
    }
}


void
ns_clear_frame (struct frame *f)
/* --------------------------------------------------------------------------
      External (hook): Erase the entire frame
   -------------------------------------------------------------------------- */
{
  NSView *view = FRAME_NS_VIEW (f);
  NSRect r;

  NSTRACE (ns_clear_frame);

 /* comes on initial frame because we have
    after-make-frame-functions = select-frame */
 if (!FRAME_DEFAULT_FACE (f))
   return;

  mark_window_cursors_off (XWINDOW (FRAME_ROOT_WINDOW (f)));

  r = [view bounds];

  block_input ();
  ns_focus (f, &r, 1);
  [ns_lookup_indexed_color (NS_FACE_BACKGROUND (FRAME_DEFAULT_FACE (f)), f) set];
  NSRectFill (r);
  ns_unfocus (f);

  /* as of 2006/11 or so this is now needed */
  ns_redraw_scroll_bars (f);
  unblock_input ();
}


static void
ns_clear_frame_area (struct frame *f, int x, int y, int width, int height)
/* --------------------------------------------------------------------------
    External (RIF):  Clear section of frame
   -------------------------------------------------------------------------- */
{
  NSRect r = NSMakeRect (x, y, width, height);
  NSView *view = FRAME_NS_VIEW (f);
  struct face *face = FRAME_DEFAULT_FACE (f);

  if (!view || !face)
    return;

  NSTRACE (ns_clear_frame_area);

  r = NSIntersectionRect (r, [view frame]);
  ns_focus (f, &r, 1);
  [ns_lookup_indexed_color (NS_FACE_BACKGROUND (face), f) set];

  NSRectFill (r);

  ns_unfocus (f);
  return;
}


static void
ns_scroll_run (struct window *w, struct run *run)
/* --------------------------------------------------------------------------
    External (RIF):  Insert or delete n lines at line vpos
   -------------------------------------------------------------------------- */
{
  struct frame *f = XFRAME (w->frame);
  int x, y, width, height, from_y, to_y, bottom_y;

  NSTRACE (ns_scroll_run);

  /* begin copy from other terms */
  /* Get frame-relative bounding box of the text display area of W,
     without mode lines.  Include in this box the left and right
     fringe of W.  */
  window_box (w, ANY_AREA, &x, &y, &width, &height);

  from_y = WINDOW_TO_FRAME_PIXEL_Y (w, run->current_y);
  to_y = WINDOW_TO_FRAME_PIXEL_Y (w, run->desired_y);
  bottom_y = y + height;

  if (to_y < from_y)
    {
      /* Scrolling up.  Make sure we don't copy part of the mode
	 line at the bottom.  */
      if (from_y + run->height > bottom_y)
	height = bottom_y - from_y;
      else
	height = run->height;
    }
  else
    {
      /* Scrolling down.  Make sure we don't copy over the mode line.
	 at the bottom.  */
      if (to_y + run->height > bottom_y)
	height = bottom_y - to_y;
      else
	height = run->height;
    }
  /* end copy from other terms */

  if (height == 0)
      return;

  block_input ();

  x_clear_cursor (w);

  {
    NSRect srcRect = NSMakeRect (x, from_y, width, height);
    NSRect dstRect = NSMakeRect (x, to_y, width, height);
    NSPoint dstOrigin = NSMakePoint (x, to_y);

    ns_focus (f, &dstRect, 1);
    NSCopyBits (0, srcRect , dstOrigin);
    ns_unfocus (f);
  }

  unblock_input ();
}


static void
ns_after_update_window_line (struct window *w, struct glyph_row *desired_row)
/* --------------------------------------------------------------------------
    External (RIF): preparatory to fringe update after text was updated
   -------------------------------------------------------------------------- */
{
  struct frame *f;
  int width, height;

  NSTRACE (ns_after_update_window_line);

  /* begin copy from other terms */
  eassert (w);

  if (!desired_row->mode_line_p && !w->pseudo_window_p)
    desired_row->redraw_fringe_bitmaps_p = 1;

  /* When a window has disappeared, make sure that no rest of
     full-width rows stays visible in the internal border.  */
  if (windows_or_buffers_changed
      && desired_row->full_width_p
      && (f = XFRAME (w->frame),
	  width = FRAME_INTERNAL_BORDER_WIDTH (f),
	  width != 0)
      && (height = desired_row->visible_height,
	  height > 0))
    {
      int y = WINDOW_TO_FRAME_PIXEL_Y (w, max (0, desired_row->y));

      block_input ();
      ns_clear_frame_area (f, 0, y, width, height);
      ns_clear_frame_area (f,
                           FRAME_PIXEL_WIDTH (f) - width,
                           y, width, height);
      unblock_input ();
    }
}


static void
ns_shift_glyphs_for_insert (struct frame *f,
                           int x, int y, int width, int height,
                           int shift_by)
/* --------------------------------------------------------------------------
    External (RIF): copy an area horizontally, don't worry about clearing src
   -------------------------------------------------------------------------- */
{
  NSRect srcRect = NSMakeRect (x, y, width, height);
  NSRect dstRect = NSMakeRect (x+shift_by, y, width, height);
  NSPoint dstOrigin = dstRect.origin;

  NSTRACE (ns_shift_glyphs_for_insert);

  ns_focus (f, &dstRect, 1);
  NSCopyBits (0, srcRect, dstOrigin);
  ns_unfocus (f);
}



/* ==========================================================================

    Character encoding and metrics

   ========================================================================== */


static void
ns_compute_glyph_string_overhangs (struct glyph_string *s)
/* --------------------------------------------------------------------------
     External (RIF); compute left/right overhang of whole string and set in s
   -------------------------------------------------------------------------- */
{
  struct font *font = s->font;

  if (s->char2b)
    {
      struct font_metrics metrics;
      unsigned int codes[2];
      codes[0] = *(s->char2b);
      codes[1] = *(s->char2b + s->nchars - 1);

      font->driver->text_extents (font, codes, 2, &metrics);
      s->left_overhang = -metrics.lbearing;
      s->right_overhang
	= metrics.rbearing > metrics.width
	? metrics.rbearing - metrics.width : 0;
    }
  else
    {
      s->left_overhang = 0;
      if (EQ (font->driver->type, Qns))
        s->right_overhang = ((struct nsfont_info *)font)->ital ?
          FONT_HEIGHT (font) * 0.2 : 0;
      else
        s->right_overhang = 0;
    }
}



/* ==========================================================================

    Fringe and cursor drawing

   ========================================================================== */


extern int max_used_fringe_bitmap;
static void
ns_draw_fringe_bitmap (struct window *w, struct glyph_row *row,
                      struct draw_fringe_bitmap_params *p)
/* --------------------------------------------------------------------------
    External (RIF); fringe-related
   -------------------------------------------------------------------------- */
{
  struct frame *f = XFRAME (WINDOW_FRAME (w));
  struct face *face = p->face;
  static EmacsImage **bimgs = NULL;
  static int nBimgs = 0;

  /* grow bimgs if needed */
  if (nBimgs < max_used_fringe_bitmap)
    {
      bimgs = xrealloc (bimgs, max_used_fringe_bitmap * sizeof *bimgs);
      memset (bimgs + nBimgs, 0,
	      (max_used_fringe_bitmap - nBimgs) * sizeof *bimgs);
      nBimgs = max_used_fringe_bitmap;
    }

  /* Must clip because of partially visible lines.  */
  ns_clip_to_row (w, row, ANY_AREA, YES);

  if (!p->overlay_p)
    {
      int bx = p->bx, by = p->by, nx = p->nx, ny = p->ny;

      if (bx >= 0 && nx > 0)
        {
          NSRect r = NSMakeRect (bx, by, nx, ny);
          NSRectClip (r);
          [ns_lookup_indexed_color (face->background, f) set];
          NSRectFill (r);
        }
    }

  if (p->which)
    {
      NSRect r = NSMakeRect (p->x, p->y, p->wd, p->h);
      EmacsImage *img = bimgs[p->which - 1];

      if (!img)
        {
          unsigned short *bits = p->bits + p->dh;
          int len = p->h;
          int i;
          unsigned char *cbits = xmalloc (len);

          for (i = 0; i < len; i++)
            cbits[i] = ~(bits[i] & 0xff);
          img = [[EmacsImage alloc] initFromXBM: cbits width: 8 height: p->h
                                           flip: NO];
          bimgs[p->which - 1] = img;
          xfree (cbits);
        }

      NSRectClip (r);
      /* Since we composite the bitmap instead of just blitting it, we need
         to erase the whole background. */
      [ns_lookup_indexed_color(face->background, f) set];
      NSRectFill (r);

      {
        NSColor *bm_color;
        if (!p->cursor_p)
          bm_color = ns_lookup_indexed_color(face->foreground, f);
        else if (p->overlay_p)
          bm_color = ns_lookup_indexed_color(face->background, f);
        else
          bm_color = f->output_data.ns->cursor_color;
        [img setXBMColor: bm_color];
      }

#ifdef NS_IMPL_COCOA
      [img drawInRect: r
              fromRect: NSZeroRect
             operation: NSCompositeSourceOver
              fraction: 1.0
           respectFlipped: YES
                hints: nil];
#else
      {
        NSPoint pt = r.origin;
        pt.y += p->h;
        [img compositeToPoint: pt operation: NSCompositeSourceOver];
      }
#endif
    }
  ns_unfocus (f);
}


static void
ns_draw_window_cursor (struct window *w, struct glyph_row *glyph_row,
		       int x, int y, enum text_cursor_kinds cursor_type,
		       int cursor_width, bool on_p, bool active_p)
/* --------------------------------------------------------------------------
     External call (RIF): draw cursor.
     Note that CURSOR_WIDTH is meaningful only for (h)bar cursors.
   -------------------------------------------------------------------------- */
{
  NSRect r, s;
  int fx, fy, h, cursor_height;
  struct frame *f = WINDOW_XFRAME (w);
  struct glyph *phys_cursor_glyph;
  struct glyph *cursor_glyph;
  struct face *face;
  NSColor *hollow_color = FRAME_BACKGROUND_COLOR (f);

  /* If cursor is out of bounds, don't draw garbage.  This can happen
     in mini-buffer windows when switching between echo area glyphs
     and mini-buffer.  */

  NSTRACE (dumpcursor);

  if (!on_p)
    return;

  w->phys_cursor_type = cursor_type;
  w->phys_cursor_on_p = on_p;

  if (cursor_type == NO_CURSOR)
    {
      w->phys_cursor_width = 0;
      return;
    }

  if ((phys_cursor_glyph = get_phys_cursor_glyph (w)) == NULL)
    {
      if (glyph_row->exact_window_width_line_p
          && w->phys_cursor.hpos >= glyph_row->used[TEXT_AREA])
        {
          glyph_row->cursor_in_fringe_p = 1;
          draw_fringe_bitmap (w, glyph_row, 0);
        }
      return;
    }

  /* We draw the cursor (with NSRectFill), then draw the glyph on top
     (other terminals do it the other way round).  We must set
     w->phys_cursor_width to the cursor width.  For bar cursors, that
     is CURSOR_WIDTH; for box cursors, it is the glyph width.  */
  get_phys_cursor_geometry (w, glyph_row, phys_cursor_glyph, &fx, &fy, &h);

  /* The above get_phys_cursor_geometry call set w->phys_cursor_width
     to the glyph width; replace with CURSOR_WIDTH for (V)BAR cursors. */
  if (cursor_type == BAR_CURSOR)
    {
      if (cursor_width < 1)
	cursor_width = max (FRAME_CURSOR_WIDTH (f), 1);
      w->phys_cursor_width = cursor_width;
    }
  /* If we have an HBAR, "cursor_width" MAY specify height. */
  else if (cursor_type == HBAR_CURSOR)
    {
      cursor_height = (cursor_width < 1) ? lrint (0.25 * h) : cursor_width;
      if (cursor_height > glyph_row->height)
        cursor_height = glyph_row->height;
      if (h > cursor_height) // Cursor smaller than line height, move down
        fy += h - cursor_height;
      h = cursor_height;
    }

  r.origin.x = fx, r.origin.y = fy;
  r.size.height = h;
  r.size.width = w->phys_cursor_width;

  /* TODO: only needed in rare cases with last-resort font in HELLO..
     should we do this more efficiently? */
  ns_clip_to_row (w, glyph_row, ANY_AREA, NO); /* do ns_focus(f, &r, 1); if remove */


  face = FACE_FROM_ID (f, phys_cursor_glyph->face_id);
  if (face && NS_FACE_BACKGROUND (face)
      == ns_index_color (FRAME_CURSOR_COLOR (f), f))
    {
      [ns_lookup_indexed_color (NS_FACE_FOREGROUND (face), f) set];
      hollow_color = FRAME_CURSOR_COLOR (f);
    }
  else
    [FRAME_CURSOR_COLOR (f) set];

#ifdef NS_IMPL_COCOA
  /* TODO: This makes drawing of cursor plus that of phys_cursor_glyph
           atomic.  Cleaner ways of doing this should be investigated.
           One way would be to set a global variable DRAWING_CURSOR
  	   when making the call to draw_phys..(), don't focus in that
  	   case, then move the ns_unfocus() here after that call. */
  NSDisableScreenUpdates ();
#endif

  switch (cursor_type)
    {
    case NO_CURSOR:
      break;
    case FILLED_BOX_CURSOR:
      NSRectFill (r);
      break;
    case HOLLOW_BOX_CURSOR:
      NSRectFill (r);
      [hollow_color set];
      NSRectFill (NSInsetRect (r, 1, 1));
      [FRAME_CURSOR_COLOR (f) set];
      break;
    case HBAR_CURSOR:
      NSRectFill (r);
      break;
    case BAR_CURSOR:
      s = r;
      /* If the character under cursor is R2L, draw the bar cursor
         on the right of its glyph, rather than on the left.  */
      cursor_glyph = get_phys_cursor_glyph (w);
      if ((cursor_glyph->resolved_level & 1) != 0)
        s.origin.x += cursor_glyph->pixel_width - s.size.width;

      NSRectFill (s);
      break;
    }
  ns_unfocus (f);

  /* draw the character under the cursor */
  if (cursor_type != NO_CURSOR)
    draw_phys_cursor_glyph (w, glyph_row, DRAW_CURSOR);

#ifdef NS_IMPL_COCOA
  NSEnableScreenUpdates ();
#endif

}


static void
ns_draw_vertical_window_border (struct window *w, int x, int y0, int y1)
/* --------------------------------------------------------------------------
     External (RIF): Draw a vertical line.
   -------------------------------------------------------------------------- */
{
  struct frame *f = XFRAME (WINDOW_FRAME (w));
  struct face *face;
  NSRect r = NSMakeRect (x, y0, 1, y1-y0);

  NSTRACE (ns_draw_vertical_window_border);

  face = FACE_FROM_ID (f, VERTICAL_BORDER_FACE_ID);
  if (face)
      [ns_lookup_indexed_color(face->foreground, f) set];

  ns_focus (f, &r, 1);
  NSRectFill(r);
  ns_unfocus (f);
}


static void
ns_draw_window_divider (struct window *w, int x0, int x1, int y0, int y1)
/* --------------------------------------------------------------------------
     External (RIF): Draw a window divider.
   -------------------------------------------------------------------------- */
{
  struct frame *f = XFRAME (WINDOW_FRAME (w));
  struct face *face;
  NSRect r = NSMakeRect (x0, y0, x1-x0, y1-y0);

  NSTRACE (ns_draw_window_divider);

  face = FACE_FROM_ID (f, WINDOW_DIVIDER_FACE_ID);
  if (face)
      [ns_lookup_indexed_color(face->foreground, f) set];

  ns_focus (f, &r, 1);
  NSRectFill(r);
  ns_unfocus (f);
}

static void
ns_show_hourglass (struct frame *f)
{
  /* TODO: add NSProgressIndicator to all frames.  */
}

static void
ns_hide_hourglass (struct frame *f)
{
  /* TODO: remove NSProgressIndicator from all frames.  */
}

/* ==========================================================================

    Glyph drawing operations

   ========================================================================== */

static int
ns_get_glyph_string_clip_rect (struct glyph_string *s, NativeRectangle *nr)
/* --------------------------------------------------------------------------
    Wrapper utility to account for internal border width on full-width lines,
    and allow top full-width rows to hit the frame top.  nr should be pointer
    to two successive NSRects.  Number of rects actually used is returned.
   -------------------------------------------------------------------------- */
{
  int n = get_glyph_string_clip_rects (s, nr, 2);
  return n;
}

/* --------------------------------------------------------------------
   Draw a wavy line under glyph string s. The wave fills wave_height
   pixels from y.

                    x          wave_length = 2
                                 --
                y    *   *   *   *   *
                     |* * * * * * * * *
    wave_height = 3  | *   *   *   *
  --------------------------------------------------------------------- */

static void
ns_draw_underwave (struct glyph_string *s, EmacsCGFloat width, EmacsCGFloat x)
{
  int wave_height = 3, wave_length = 2;
  int y, dx, dy, odd, xmax;
  NSPoint a, b;
  NSRect waveClip;

  dx = wave_length;
  dy = wave_height - 1;
  y =  s->ybase - wave_height + 3;
  xmax = x + width;

  /* Find and set clipping rectangle */
  waveClip = NSMakeRect (x, y, width, wave_height);
  [[NSGraphicsContext currentContext] saveGraphicsState];
  NSRectClip (waveClip);

  /* Draw the waves */
  a.x = x - ((int)(x) % dx) + (EmacsCGFloat) 0.5;
  b.x = a.x + dx;
  odd = (int)(a.x/dx) % 2;
  a.y = b.y = y + 0.5;

  if (odd)
    a.y += dy;
  else
    b.y += dy;

  while (a.x <= xmax)
    {
      [NSBezierPath strokeLineFromPoint:a toPoint:b];
      a.x = b.x, a.y = b.y;
      b.x += dx, b.y = y + 0.5 + odd*dy;
      odd = !odd;
    }

  /* Restore previous clipping rectangle(s) */
  [[NSGraphicsContext currentContext] restoreGraphicsState];
}



void
ns_draw_text_decoration (struct glyph_string *s, struct face *face,
                         NSColor *defaultCol, CGFloat width, CGFloat x)
/* --------------------------------------------------------------------------
   Draw underline, overline, and strike-through on glyph string s.
   -------------------------------------------------------------------------- */
{
  if (s->for_overlaps)
    return;

  /* Do underline. */
  if (face->underline_p)
    {
      if (s->face->underline_type == FACE_UNDER_WAVE)
        {
          if (face->underline_defaulted_p)
            [defaultCol set];
          else
            [ns_lookup_indexed_color (face->underline_color, s->f) set];

          ns_draw_underwave (s, width, x);
        }
      else if (s->face->underline_type == FACE_UNDER_LINE)
        {

          NSRect r;
          unsigned long thickness, position;

          /* If the prev was underlined, match its appearance. */
          if (s->prev && s->prev->face->underline_p
	      && s->prev->face->underline_type == FACE_UNDER_LINE
              && s->prev->underline_thickness > 0)
            {
              thickness = s->prev->underline_thickness;
              position = s->prev->underline_position;
            }
          else
            {
              struct font *font;
              unsigned long descent;

              font=s->font;
              descent = s->y + s->height - s->ybase;

              /* Use underline thickness of font, defaulting to 1. */
              thickness = (font && font->underline_thickness > 0)
                ? font->underline_thickness : 1;

              /* Determine the offset of underlining from the baseline. */
              if (x_underline_at_descent_line)
                position = descent - thickness;
              else if (x_use_underline_position_properties
                       && font && font->underline_position >= 0)
                position = font->underline_position;
              else if (font)
                position = lround (font->descent / 2);
              else
                position = underline_minimum_offset;

              position = max (position, underline_minimum_offset);

              /* Ensure underlining is not cropped. */
              if (descent <= position)
                {
                  position = descent - 1;
                  thickness = 1;
                }
              else if (descent < position + thickness)
                thickness = 1;
            }

          s->underline_thickness = thickness;
          s->underline_position = position;

          r = NSMakeRect (x, s->ybase + position, width, thickness);

          if (face->underline_defaulted_p)
            [defaultCol set];
          else
            [ns_lookup_indexed_color (face->underline_color, s->f) set];
          NSRectFill (r);
        }
    }
  /* Do overline. We follow other terms in using a thickness of 1
     and ignoring overline_margin. */
  if (face->overline_p)
    {
      NSRect r;
      r = NSMakeRect (x, s->y, width, 1);

      if (face->overline_color_defaulted_p)
        [defaultCol set];
      else
        [ns_lookup_indexed_color (face->overline_color, s->f) set];
      NSRectFill (r);
    }

  /* Do strike-through.  We follow other terms for thickness and
     vertical position.*/
  if (face->strike_through_p)
    {
      NSRect r;
      unsigned long dy;

      dy = lrint ((s->height - 1) / 2);
      r = NSMakeRect (x, s->y + dy, width, 1);

      if (face->strike_through_color_defaulted_p)
        [defaultCol set];
      else
        [ns_lookup_indexed_color (face->strike_through_color, s->f) set];
      NSRectFill (r);
    }
}

static void
ns_draw_box (NSRect r, CGFloat thickness, NSColor *col,
             char left_p, char right_p)
/* --------------------------------------------------------------------------
    Draw an unfilled rect inside r, optionally leaving left and/or right open.
    Note we can't just use an NSDrawRect command, because of the possibility
    of some sides not being drawn, and because the rect will be filled.
   -------------------------------------------------------------------------- */
{
  NSRect s = r;
  [col set];

  /* top, bottom */
  s.size.height = thickness;
  NSRectFill (s);
  s.origin.y += r.size.height - thickness;
  NSRectFill (s);

  s.size.height = r.size.height;
  s.origin.y = r.origin.y;

  /* left, right (optional) */
  s.size.width = thickness;
  if (left_p)
    NSRectFill (s);
  if (right_p)
    {
      s.origin.x += r.size.width - thickness;
      NSRectFill (s);
    }
}


static void
ns_draw_relief (NSRect r, int thickness, char raised_p,
               char top_p, char bottom_p, char left_p, char right_p,
               struct glyph_string *s)
/* --------------------------------------------------------------------------
    Draw a relief rect inside r, optionally leaving some sides open.
    Note we can't just use an NSDrawBezel command, because of the possibility
    of some sides not being drawn, and because the rect will be filled.
   -------------------------------------------------------------------------- */
{
  static NSColor *baseCol = nil, *lightCol = nil, *darkCol = nil;
  NSColor *newBaseCol = nil;
  NSRect sr = r;

  NSTRACE (ns_draw_relief);

  /* set up colors */

  if (s->face->use_box_color_for_shadows_p)
    {
      newBaseCol = ns_lookup_indexed_color (s->face->box_color, s->f);
    }
/*     else if (s->first_glyph->type == IMAGE_GLYPH
	   && s->img->pixmap
   	   && !IMAGE_BACKGROUND_TRANSPARENT (s->img, s->f, 0))
       {
         newBaseCol = IMAGE_BACKGROUND  (s->img, s->f, 0);
       } */
  else
    {
      newBaseCol = ns_lookup_indexed_color (s->face->background, s->f);
    }

  if (newBaseCol == nil)
    newBaseCol = [NSColor grayColor];

  if (newBaseCol != baseCol)  /* TODO: better check */
    {
      [baseCol release];
      baseCol = [newBaseCol retain];
      [lightCol release];
      lightCol = [[baseCol highlightWithLevel: 0.2] retain];
      [darkCol release];
      darkCol = [[baseCol shadowWithLevel: 0.3] retain];
    }

  [(raised_p ? lightCol : darkCol) set];

  /* TODO: mitering. Using NSBezierPath doesn't work because of color switch. */

  /* top */
  sr.size.height = thickness;
  if (top_p) NSRectFill (sr);

  /* left */
  sr.size.height = r.size.height;
  sr.size.width = thickness;
  if (left_p) NSRectFill (sr);

  [(raised_p ? darkCol : lightCol) set];

  /* bottom */
  sr.size.width = r.size.width;
  sr.size.height = thickness;
  sr.origin.y += r.size.height - thickness;
  if (bottom_p) NSRectFill (sr);

  /* right */
  sr.size.height = r.size.height;
  sr.origin.y = r.origin.y;
  sr.size.width = thickness;
  sr.origin.x += r.size.width - thickness;
  if (right_p) NSRectFill (sr);
}


static void
ns_dumpglyphs_box_or_relief (struct glyph_string *s)
/* --------------------------------------------------------------------------
      Function modeled after x_draw_glyph_string_box ().
      Sets up parameters for drawing.
   -------------------------------------------------------------------------- */
{
  int right_x, last_x;
  char left_p, right_p;
  struct glyph *last_glyph;
  NSRect r;
  int thickness;
  struct face *face;

  if (s->hl == DRAW_MOUSE_FACE)
    {
      face = FACE_FROM_ID (s->f, MOUSE_HL_INFO (s->f)->mouse_face_face_id);
      if (!face)
        face = FACE_FROM_ID (s->f, MOUSE_FACE_ID);
    }
  else
    face = s->face;

  thickness = face->box_line_width;

  NSTRACE (ns_dumpglyphs_box_or_relief);

  last_x = ((s->row->full_width_p && !s->w->pseudo_window_p)
	    ? WINDOW_RIGHT_EDGE_X (s->w)
	    : window_box_right (s->w, s->area));
  last_glyph = (s->cmp || s->img
                ? s->first_glyph : s->first_glyph + s->nchars-1);

  right_x = ((s->row->full_width_p && s->extends_to_end_of_line_p
	      ? last_x - 1 : min (last_x, s->x + s->background_width) - 1));

  left_p = (s->first_glyph->left_box_line_p
	    || (s->hl == DRAW_MOUSE_FACE
		&& (s->prev == NULL || s->prev->hl != s->hl)));
  right_p = (last_glyph->right_box_line_p
	     || (s->hl == DRAW_MOUSE_FACE
		 && (s->next == NULL || s->next->hl != s->hl)));

  r = NSMakeRect (s->x, s->y, right_x - s->x + 1, s->height);

  /* TODO: Sometimes box_color is 0 and this seems wrong; should investigate. */
  if (s->face->box == FACE_SIMPLE_BOX && s->face->box_color)
    {
      ns_draw_box (r, abs (thickness),
                   ns_lookup_indexed_color (face->box_color, s->f),
                  left_p, right_p);
    }
  else
    {
      ns_draw_relief (r, abs (thickness), s->face->box == FACE_RAISED_BOX,
                     1, 1, left_p, right_p, s);
    }
}


static void
ns_maybe_dumpglyphs_background (struct glyph_string *s, char force_p)
/* --------------------------------------------------------------------------
      Modeled after x_draw_glyph_string_background, which draws BG in
      certain cases.  Others are left to the text rendering routine.
   -------------------------------------------------------------------------- */
{
  NSTRACE (ns_maybe_dumpglyphs_background);

  if (!s->background_filled_p/* || s->hl == DRAW_MOUSE_FACE*/)
    {
      int box_line_width = max (s->face->box_line_width, 0);
      if (FONT_HEIGHT (s->font) < s->height - 2 * box_line_width
          || s->font_not_found_p || s->extends_to_end_of_line_p || force_p)
	{
          struct face *face;
          if (s->hl == DRAW_MOUSE_FACE)
            {
              face = FACE_FROM_ID (s->f,
				   MOUSE_HL_INFO (s->f)->mouse_face_face_id);
              if (!face)
                face = FACE_FROM_ID (s->f, MOUSE_FACE_ID);
            }
          else
            face = FACE_FROM_ID (s->f, s->first_glyph->face_id);
          if (!face->stipple)
            [(NS_FACE_BACKGROUND (face) != 0
              ? ns_lookup_indexed_color (NS_FACE_BACKGROUND (face), s->f)
              : FRAME_BACKGROUND_COLOR (s->f)) set];
          else
            {
              struct ns_display_info *dpyinfo = FRAME_DISPLAY_INFO (s->f);
              [[dpyinfo->bitmaps[face->stipple-1].img stippleMask] set];
            }

          if (s->hl != DRAW_CURSOR)
            {
              NSRect r = NSMakeRect (s->x, s->y + box_line_width,
                                    s->background_width,
                                    s->height-2*box_line_width);
              NSRectFill (r);
            }

	  s->background_filled_p = 1;
	}
    }
}


static void
ns_dumpglyphs_image (struct glyph_string *s, NSRect r)
/* --------------------------------------------------------------------------
      Renders an image and associated borders.
   -------------------------------------------------------------------------- */
{
  EmacsImage *img = s->img->pixmap;
  int box_line_vwidth = max (s->face->box_line_width, 0);
  int x = s->x, y = s->ybase - image_ascent (s->img, s->face, &s->slice);
  int bg_x, bg_y, bg_height;
  int th;
  char raised_p;
  NSRect br;
  struct face *face;
  NSColor *tdCol;

  NSTRACE (ns_dumpglyphs_image);

  if (s->face->box != FACE_NO_BOX
      && s->first_glyph->left_box_line_p && s->slice.x == 0)
    x += abs (s->face->box_line_width);

  bg_x = x;
  bg_y =  s->slice.y == 0 ? s->y : s->y + box_line_vwidth;
  bg_height = s->height;
  /* other terms have this, but was causing problems w/tabbar mode */
  /* - 2 * box_line_vwidth; */

  if (s->slice.x == 0) x += s->img->hmargin;
  if (s->slice.y == 0) y += s->img->vmargin;

  /* Draw BG: if we need larger area than image itself cleared, do that,
     otherwise, since we composite the image under NS (instead of mucking
     with its background color), we must clear just the image area. */
  if (s->hl == DRAW_MOUSE_FACE)
    {
      face = FACE_FROM_ID (s->f, MOUSE_HL_INFO (s->f)->mouse_face_face_id);
      if (!face)
       face = FACE_FROM_ID (s->f, MOUSE_FACE_ID);
    }
  else
    face = FACE_FROM_ID (s->f, s->first_glyph->face_id);

  [ns_lookup_indexed_color (NS_FACE_BACKGROUND (face), s->f) set];

  if (bg_height > s->slice.height || s->img->hmargin || s->img->vmargin
      || s->img->mask || s->img->pixmap == 0 || s->width != s->background_width)
    {
      br = NSMakeRect (bg_x, bg_y, s->background_width, bg_height);
      s->background_filled_p = 1;
    }
  else
    {
      br = NSMakeRect (x, y, s->slice.width, s->slice.height);
    }

  NSRectFill (br);

  /* Draw the image.. do we need to draw placeholder if img ==nil? */
  if (img != nil)
    {
#ifdef NS_IMPL_COCOA
      NSRect dr = NSMakeRect (x, y, s->slice.width, s->slice.height);
      NSRect ir = NSMakeRect (s->slice.x, s->slice.y,
                              s->slice.width, s->slice.height);
      [img drawInRect: dr
             fromRect: ir
             operation: NSCompositeSourceOver
              fraction: 1.0
           respectFlipped: YES
                hints: nil];
#else
      [img compositeToPoint: NSMakePoint (x, y + s->slice.height)
                  operation: NSCompositeSourceOver];
#endif
    }

  if (s->hl == DRAW_CURSOR)
    {
    [FRAME_CURSOR_COLOR (s->f) set];
    if (s->w->phys_cursor_type == FILLED_BOX_CURSOR)
      tdCol = ns_lookup_indexed_color (NS_FACE_BACKGROUND (face), s->f);
    else
      /* Currently on NS img->mask is always 0. Since
         get_window_cursor_type specifies a hollow box cursor when on
         a non-masked image we never reach this clause. But we put it
         in in anticipation of better support for image masks on
         NS. */
      tdCol = ns_lookup_indexed_color (NS_FACE_FOREGROUND (face), s->f);
    }
  else
    {
      tdCol = ns_lookup_indexed_color (NS_FACE_FOREGROUND (face), s->f);
    }

  /* Draw underline, overline, strike-through. */
  ns_draw_text_decoration (s, face, tdCol, br.size.width, br.origin.x);

  /* Draw relief, if requested */
  if (s->img->relief || s->hl ==DRAW_IMAGE_RAISED || s->hl ==DRAW_IMAGE_SUNKEN)
    {
      if (s->hl == DRAW_IMAGE_SUNKEN || s->hl == DRAW_IMAGE_RAISED)
        {
          th = tool_bar_button_relief >= 0 ?
            tool_bar_button_relief : DEFAULT_TOOL_BAR_BUTTON_RELIEF;
          raised_p = (s->hl == DRAW_IMAGE_RAISED);
        }
      else
        {
          th = abs (s->img->relief);
          raised_p = (s->img->relief > 0);
        }

      r.origin.x = x - th;
      r.origin.y = y - th;
      r.size.width = s->slice.width + 2*th-1;
      r.size.height = s->slice.height + 2*th-1;
      ns_draw_relief (r, th, raised_p,
                      s->slice.y == 0,
                      s->slice.y + s->slice.height == s->img->height,
                      s->slice.x == 0,
                      s->slice.x + s->slice.width == s->img->width, s);
    }

  /* If there is no mask, the background won't be seen,
     so draw a rectangle on the image for the cursor.
     Do this for all images, getting transparency right is not reliable.  */
  if (s->hl == DRAW_CURSOR)
    {
      int thickness = abs (s->img->relief);
      if (thickness == 0) thickness = 1;
      ns_draw_box (br, thickness, FRAME_CURSOR_COLOR (s->f), 1, 1);
    }
}


static void
ns_dumpglyphs_stretch (struct glyph_string *s)
{
  NSRect r[2];
  int n, i;
  struct face *face;
  NSColor *fgCol, *bgCol;

  if (!s->background_filled_p)
    {
      n = ns_get_glyph_string_clip_rect (s, r);
      *r = NSMakeRect (s->x, s->y, s->background_width, s->height);

      ns_focus (s->f, r, n);

      if (s->hl == DRAW_MOUSE_FACE)
       {
         face = FACE_FROM_ID (s->f, MOUSE_HL_INFO (s->f)->mouse_face_face_id);
         if (!face)
           face = FACE_FROM_ID (s->f, MOUSE_FACE_ID);
       }
      else
       face = FACE_FROM_ID (s->f, s->first_glyph->face_id);

      bgCol = ns_lookup_indexed_color (NS_FACE_BACKGROUND (face), s->f);
      fgCol = ns_lookup_indexed_color (NS_FACE_FOREGROUND (face), s->f);

      for (i = 0; i < n; ++i)
        {
          if (!s->row->full_width_p)
            {
	      int overrun, leftoverrun;

              /* truncate to avoid overwriting fringe and/or scrollbar */
	      overrun = max (0, (s->x + s->background_width)
			     - (WINDOW_BOX_RIGHT_EDGE_X (s->w)
				- WINDOW_RIGHT_FRINGE_WIDTH (s->w)));
              r[i].size.width -= overrun;

	      /* truncate to avoid overwriting to left of the window box */
	      leftoverrun = (WINDOW_BOX_LEFT_EDGE_X (s->w)
			     + WINDOW_LEFT_FRINGE_WIDTH (s->w)) - s->x;

	      if (leftoverrun > 0)
		{
		  r[i].origin.x += leftoverrun;
		  r[i].size.width -= leftoverrun;
		}

              /* XXX: Try to work between problem where a stretch glyph on
                 a partially-visible bottom row will clear part of the
                 modeline, and another where list-buffers headers and similar
                 rows erroneously have visible_height set to 0.  Not sure
                 where this is coming from as other terms seem not to show. */
              r[i].size.height = min (s->height, s->row->visible_height);
            }

          [bgCol set];

          /* NOTE: under NS this is NOT used to draw cursors, but we must avoid
             overwriting cursor (usually when cursor on a tab) */
          if (s->hl == DRAW_CURSOR)
            {
              CGFloat x, width;

              x = r[i].origin.x;
              width = s->w->phys_cursor_width;
              r[i].size.width -= width;
              r[i].origin.x += width;

              NSRectFill (r[i]);

              /* Draw overlining, etc. on the cursor. */
              if (s->w->phys_cursor_type == FILLED_BOX_CURSOR)
                ns_draw_text_decoration (s, face, bgCol, width, x);
              else
                ns_draw_text_decoration (s, face, fgCol, width, x);
            }
          else
            {
              NSRectFill (r[i]);
            }

          /* Draw overlining, etc. on the stretch glyph (or the part
             of the stretch glyph after the cursor). */
          ns_draw_text_decoration (s, face, fgCol, r[i].size.width,
                                   r[i].origin.x);
        }
      ns_unfocus (s->f);
      s->background_filled_p = 1;
    }
}


static void
ns_draw_glyph_string (struct glyph_string *s)
/* --------------------------------------------------------------------------
      External (RIF): Main draw-text call.
   -------------------------------------------------------------------------- */
{
  /* TODO (optimize): focus for box and contents draw */
  NSRect r[2];
  int n, flags;
  char box_drawn_p = 0;
  struct font *font = s->face->font;
  if (! font) font = FRAME_FONT (s->f);

  NSTRACE (ns_draw_glyph_string);

  if (s->next && s->right_overhang && !s->for_overlaps/*&&s->hl!=DRAW_CURSOR*/)
    {
      int width;
      struct glyph_string *next;

      for (width = 0, next = s->next;
	   next && width < s->right_overhang;
	   width += next->width, next = next->next)
	if (next->first_glyph->type != IMAGE_GLYPH)
          {
            if (next->first_glyph->type != STRETCH_GLYPH)
              {
                n = ns_get_glyph_string_clip_rect (s->next, r);
                ns_focus (s->f, r, n);
                ns_maybe_dumpglyphs_background (s->next, 1);
                ns_unfocus (s->f);
              }
            else
              {
                ns_dumpglyphs_stretch (s->next);
              }
            next->num_clips = 0;
          }
    }

  if (!s->for_overlaps && s->face->box != FACE_NO_BOX
        && (s->first_glyph->type == CHAR_GLYPH
	    || s->first_glyph->type == COMPOSITE_GLYPH))
    {
      n = ns_get_glyph_string_clip_rect (s, r);
      ns_focus (s->f, r, n);
      ns_maybe_dumpglyphs_background (s, 1);
      ns_dumpglyphs_box_or_relief (s);
      ns_unfocus (s->f);
      box_drawn_p = 1;
    }

  switch (s->first_glyph->type)
    {

    case IMAGE_GLYPH:
      n = ns_get_glyph_string_clip_rect (s, r);
      ns_focus (s->f, r, n);
      ns_dumpglyphs_image (s, r[0]);
      ns_unfocus (s->f);
      break;

    case STRETCH_GLYPH:
      ns_dumpglyphs_stretch (s);
      break;

    case CHAR_GLYPH:
    case COMPOSITE_GLYPH:
      n = ns_get_glyph_string_clip_rect (s, r);
      ns_focus (s->f, r, n);

      if (s->for_overlaps || (s->cmp_from > 0
			      && ! s->first_glyph->u.cmp.automatic))
        s->background_filled_p = 1;
      else
        ns_maybe_dumpglyphs_background
          (s, s->first_glyph->type == COMPOSITE_GLYPH);

      flags = s->hl == DRAW_CURSOR ? NS_DUMPGLYPH_CURSOR :
        (s->hl == DRAW_MOUSE_FACE ? NS_DUMPGLYPH_MOUSEFACE :
         (s->for_overlaps ? NS_DUMPGLYPH_FOREGROUND :
          NS_DUMPGLYPH_NORMAL));

      if (s->hl == DRAW_CURSOR && s->w->phys_cursor_type == FILLED_BOX_CURSOR)
        {
          unsigned long tmp = NS_FACE_BACKGROUND (s->face);
          NS_FACE_BACKGROUND (s->face) = NS_FACE_FOREGROUND (s->face);
          NS_FACE_FOREGROUND (s->face) = tmp;
        }

      {
        BOOL isComposite = s->first_glyph->type == COMPOSITE_GLYPH;
        int end = isComposite ? s->cmp_to : s->nchars;

        font->driver->draw
          (s, s->cmp_from, end, s->x, s->ybase,
           (flags == NS_DUMPGLYPH_NORMAL && !s->background_filled_p)
           || flags == NS_DUMPGLYPH_MOUSEFACE);

      }

      {
        NSColor *col = (NS_FACE_FOREGROUND (s->face) != 0
                        ? ns_lookup_indexed_color (NS_FACE_FOREGROUND (s->face),
                                                   s->f)
                        : FRAME_FOREGROUND_COLOR (s->f));
        [col set];

        /* Draw underline, overline, strike-through. */
        ns_draw_text_decoration (s, s->face, col, s->width, s->x);
      }

      if (s->hl == DRAW_CURSOR && s->w->phys_cursor_type == FILLED_BOX_CURSOR)
        {
          unsigned long tmp = NS_FACE_BACKGROUND (s->face);
          NS_FACE_BACKGROUND (s->face) = NS_FACE_FOREGROUND (s->face);
          NS_FACE_FOREGROUND (s->face) = tmp;
        }

      ns_unfocus (s->f);
      break;

    case GLYPHLESS_GLYPH:
      n = ns_get_glyph_string_clip_rect (s, r);
      ns_focus (s->f, r, n);

      if (s->for_overlaps || (s->cmp_from > 0
			      && ! s->first_glyph->u.cmp.automatic))
        s->background_filled_p = 1;
      else
        ns_maybe_dumpglyphs_background
          (s, s->first_glyph->type == COMPOSITE_GLYPH);
      /* ... */
      /* Not yet implemented.  */
      /* ... */
      ns_unfocus (s->f);
      break;

    default:
      emacs_abort ();
    }

  /* Draw box if not done already. */
  if (!s->for_overlaps && !box_drawn_p && s->face->box != FACE_NO_BOX)
    {
      n = ns_get_glyph_string_clip_rect (s, r);
      ns_focus (s->f, r, n);
      ns_dumpglyphs_box_or_relief (s);
      ns_unfocus (s->f);
    }

  s->num_clips = 0;
}



/* ==========================================================================

    Event loop

   ========================================================================== */


static void
ns_send_appdefined (int value)
/* --------------------------------------------------------------------------
    Internal: post an appdefined event which EmacsApp-sendEvent will
              recognize and take as a command to halt the event loop.
   -------------------------------------------------------------------------- */
{
  /*NSTRACE (ns_send_appdefined); */

#ifdef NS_IMPL_GNUSTEP
  // GNUstep needs postEvent to happen on the main thread.
  if (! [[NSThread currentThread] isMainThread])
    {
      EmacsApp *app = (EmacsApp *)NSApp;
      app->nextappdefined = value;
      [app performSelectorOnMainThread:@selector (sendFromMainThread:)
                            withObject:nil
                         waitUntilDone:YES];
      return;
    }
#endif

  /* Only post this event if we haven't already posted one.  This will end
       the [NXApp run] main loop after having processed all events queued at
       this moment.  */
  if (send_appdefined)
    {
      NSEvent *nxev;

      /* We only need one NX_APPDEFINED event to stop NXApp from running.  */
      send_appdefined = NO;

      /* Don't need wakeup timer any more */
      if (timed_entry)
        {
          [timed_entry invalidate];
          [timed_entry release];
          timed_entry = nil;
        }

      nxev = [NSEvent otherEventWithType: NSApplicationDefined
                                location: NSMakePoint (0, 0)
                           modifierFlags: 0
                               timestamp: 0
                            windowNumber: [[NSApp mainWindow] windowNumber]
                                 context: [NSApp context]
                                 subtype: 0
                                   data1: value
                                   data2: 0];

      /* Post an application defined event on the event queue.  When this is
         received the [NXApp run] will return, thus having processed all
         events which are currently queued.  */
      [NSApp postEvent: nxev atStart: NO];
    }
}

#ifdef HAVE_NATIVE_FS
static void
check_native_fs ()
{
  Lisp_Object frame, tail;

  if (ns_last_use_native_fullscreen == ns_use_native_fullscreen)
    return;

  ns_last_use_native_fullscreen = ns_use_native_fullscreen;

  FOR_EACH_FRAME (tail, frame)
    {
      struct frame *f = XFRAME (frame);
      if (FRAME_NS_P (f))
        {
          EmacsView *view = FRAME_NS_VIEW (f);
          [view updateCollectionBehavior];
        }
    }
}
#endif

/* GNUstep does not have cancelTracking.  */
#ifdef NS_IMPL_COCOA
/* Check if menu open should be canceled or continued as normal.  */
void
ns_check_menu_open (NSMenu *menu)
{
  /* Click in menu bar? */
  NSArray *a = [[NSApp mainMenu] itemArray];
  int i;
  BOOL found = NO;

  if (menu == nil) // Menu tracking ended.
    {
      if (menu_will_open_state == MENU_OPENING)
        menu_will_open_state = MENU_NONE;
      return;
    }

  for (i = 0; ! found && i < [a count]; i++)
    found = menu == [[a objectAtIndex:i] submenu];
  if (found)
    {
      if (menu_will_open_state == MENU_NONE && emacs_event)
        {
          NSEvent *theEvent = [NSApp currentEvent];
          struct frame *emacsframe = SELECTED_FRAME ();

          [menu cancelTracking];
          menu_will_open_state = MENU_PENDING;
          emacs_event->kind = MENU_BAR_ACTIVATE_EVENT;
          EV_TRAILER (theEvent);

          CGEventRef ourEvent = CGEventCreate (NULL);
          menu_mouse_point = CGEventGetLocation (ourEvent);
          CFRelease (ourEvent);
        }
      else if (menu_will_open_state == MENU_OPENING)
        {
          menu_will_open_state = MENU_NONE;
        }
    }
}

/* Redo saved menu click if state is MENU_PENDING.  */
void
ns_check_pending_open_menu ()
{
  if (menu_will_open_state == MENU_PENDING)
    {
      CGEventSourceRef source
        = CGEventSourceCreate (kCGEventSourceStateHIDSystemState);

      CGEventRef event = CGEventCreateMouseEvent (source,
                                                  kCGEventLeftMouseDown,
                                                  menu_mouse_point,
                                                  kCGMouseButtonLeft);
      CGEventSetType (event, kCGEventLeftMouseDown);
      CGEventPost (kCGHIDEventTap, event);
      CFRelease (event);
      CFRelease (source);

      menu_will_open_state = MENU_OPENING;
    }
}
#endif /* NS_IMPL_COCOA */

static void
unwind_apploopnr (Lisp_Object not_used)
{
  --apploopnr;
  n_emacs_events_pending = 0;
  ns_finish_events ();
  q_event_ptr = NULL;
}

static int
ns_read_socket (struct terminal *terminal, struct input_event *hold_quit)
/* --------------------------------------------------------------------------
     External (hook): Post an event to ourself and keep reading events until
     we read it back again.  In effect process all events which were waiting.
     From 21+ we have to manage the event buffer ourselves.
   -------------------------------------------------------------------------- */
{
  struct input_event ev;
  int nevents;

/* NSTRACE (ns_read_socket); */

#ifdef HAVE_NATIVE_FS
  check_native_fs ();
#endif

  if ([NSApp modalWindow] != nil)
    return -1;

  if (hold_event_q.nr > 0)
    {
      int i;
      for (i = 0; i < hold_event_q.nr; ++i)
        kbd_buffer_store_event_hold (&hold_event_q.q[i], hold_quit);
      hold_event_q.nr = 0;
      return i;
    }

  block_input ();
  n_emacs_events_pending = 0;
  ns_init_events (&ev);
  q_event_ptr = hold_quit;

  /* we manage autorelease pools by allocate/reallocate each time around
     the loop; strict nesting is occasionally violated but seems not to
     matter.. earlier methods using full nesting caused major memory leaks */
  [outerpool release];
  outerpool = [[NSAutoreleasePool alloc] init];

  /* If have pending open-file requests, attend to the next one of those. */
  if (ns_pending_files && [ns_pending_files count] != 0
      && [(EmacsApp *)NSApp openFile: [ns_pending_files objectAtIndex: 0]])
    {
      [ns_pending_files removeObjectAtIndex: 0];
    }
  /* Deal with pending service requests. */
  else if (ns_pending_service_names && [ns_pending_service_names count] != 0
    && [(EmacsApp *)
         NSApp fulfillService: [ns_pending_service_names objectAtIndex: 0]
                      withArg: [ns_pending_service_args objectAtIndex: 0]])
    {
      [ns_pending_service_names removeObjectAtIndex: 0];
      [ns_pending_service_args removeObjectAtIndex: 0];
    }
  else
    {
      ptrdiff_t specpdl_count = SPECPDL_INDEX ();
      /* Run and wait for events.  We must always send one NX_APPDEFINED event
         to ourself, otherwise [NXApp run] will never exit.  */
      send_appdefined = YES;
      ns_send_appdefined (-1);

      if (++apploopnr != 1)
        {
          emacs_abort ();
        }
      record_unwind_protect (unwind_apploopnr, Qt);
      [NSApp run];
      unbind_to (specpdl_count, Qnil);  /* calls unwind_apploopnr */
    }

  nevents = n_emacs_events_pending;
  n_emacs_events_pending = 0;
  ns_finish_events ();
  q_event_ptr = NULL;
  unblock_input ();

  return nevents;
}


int
ns_select (int nfds, fd_set *readfds, fd_set *writefds,
	   fd_set *exceptfds, struct timespec const *timeout,
	   sigset_t const *sigmask)
/* --------------------------------------------------------------------------
     Replacement for select, checking for events
   -------------------------------------------------------------------------- */
{
  int result;
  int t, k, nr = 0;
  struct input_event event;
  char c;

/*  NSTRACE (ns_select); */

#ifdef HAVE_NATIVE_FS
  check_native_fs ();
#endif

  if (hold_event_q.nr > 0)
    {
      /* We already have events pending. */
      raise (SIGIO);
      errno = EINTR;
      return -1;
    }

  for (k = 0; k < nfds+1; k++)
    {
      if (readfds && FD_ISSET(k, readfds)) ++nr;
      if (writefds && FD_ISSET(k, writefds)) ++nr;
    }

  if (NSApp == nil
      || (timeout && timeout->tv_sec == 0 && timeout->tv_nsec == 0))
    return pselect (nfds, readfds, writefds, exceptfds, timeout, sigmask);

  [outerpool release];
  outerpool = [[NSAutoreleasePool alloc] init];


  send_appdefined = YES;
  if (nr > 0)
    {
      pthread_mutex_lock (&select_mutex);
      select_nfds = nfds;
      select_valid = 0;
      if (readfds)
        {
          select_readfds = *readfds;
          select_valid += SELECT_HAVE_READ;
        }
      if (writefds)
        {
          select_writefds = *writefds;
          select_valid += SELECT_HAVE_WRITE;
        }

      if (timeout)
        {
          select_timeout = *timeout;
          select_valid += SELECT_HAVE_TMO;
        }

      pthread_mutex_unlock (&select_mutex);

      /* Inform fd_handler that select should be called */
      c = 'g';
      emacs_write_sig (selfds[1], &c, 1);
    }
  else if (nr == 0 && timeout)
    {
      /* No file descriptor, just a timeout, no need to wake fd_handler  */
      double time = timespectod (*timeout);
      timed_entry = [[NSTimer scheduledTimerWithTimeInterval: time
                                                      target: NSApp
                                                    selector:
                                  @selector (timeout_handler:)
                                                    userInfo: 0
                                                     repeats: NO]
                      retain];
    }
  else /* No timeout and no file descriptors, can this happen?  */
    {
      /* Send appdefined so we exit from the loop */
      ns_send_appdefined (-1);
    }

  block_input ();
  ns_init_events (&event);
  if (++apploopnr != 1)
    {
      emacs_abort ();
    }

  {
    ptrdiff_t specpdl_count = SPECPDL_INDEX ();
    record_unwind_protect (unwind_apploopnr, Qt);
    [NSApp run];
    unbind_to (specpdl_count, Qnil);  /* calls unwind_apploopnr */
  }

  ns_finish_events ();
  if (nr > 0 && readfds)
    {
      c = 's';
      emacs_write_sig (selfds[1], &c, 1);
    }
  unblock_input ();

  t = last_appdefined_event_data;

  if (t != NO_APPDEFINED_DATA)
    {
      last_appdefined_event_data = NO_APPDEFINED_DATA;

      if (t == -2)
        {
          /* The NX_APPDEFINED event we received was a timeout. */
          result = 0;
        }
      else if (t == -1)
        {
          /* The NX_APPDEFINED event we received was the result of
             at least one real input event arriving.  */
          errno = EINTR;
          result = -1;
        }
      else
        {
          /* Received back from select () in fd_handler; copy the results */
          pthread_mutex_lock (&select_mutex);
          if (readfds) *readfds = select_readfds;
          if (writefds) *writefds = select_writefds;
          pthread_mutex_unlock (&select_mutex);
          result = t;
        }
    }
  else
    {
      errno = EINTR;
      result = -1;
    }

  return result;
}



/* ==========================================================================

    Scrollbar handling

   ========================================================================== */


static void
ns_set_vertical_scroll_bar (struct window *window,
                           int portion, int whole, int position)
/* --------------------------------------------------------------------------
      External (hook): Update or add scrollbar
   -------------------------------------------------------------------------- */
{
  Lisp_Object win;
  NSRect r, v;
  struct frame *f = XFRAME (WINDOW_FRAME (window));
  EmacsView *view = FRAME_NS_VIEW (f);
  EmacsScroller *bar;
  int window_y, window_height;
  int top, left, height, width;

  /* optimization; display engine sends WAY too many of these.. */
  if (!NILP (window->vertical_scroll_bar))
    {
      bar = XNS_SCROLL_BAR (window->vertical_scroll_bar);
      if ([bar checkSamePosition: position portion: portion whole: whole])
        {
          if (view->scrollbarsNeedingUpdate == 0)
            {
              if (!windows_or_buffers_changed)
                  return;
            }
          else
            view->scrollbarsNeedingUpdate--;
        }
    }

  NSTRACE (ns_set_vertical_scroll_bar);

  /* Get dimensions.  */
  window_box (window, ANY_AREA, 0, &window_y, 0, &window_height);
  top = window_y;
  height = window_height;
  width = WINDOW_CONFIG_SCROLL_BAR_COLS (window) * FRAME_COLUMN_WIDTH (f);
  left = WINDOW_SCROLL_BAR_AREA_X (window);

  r = NSMakeRect (left, top, width, height);
  /* the parent view is flipped, so we need to flip y value */
  v = [view frame];
  r.origin.y = (v.size.height - r.size.height - r.origin.y);

  XSETWINDOW (win, window);
  block_input ();

  /* we want at least 5 lines to display a scrollbar */
  if (WINDOW_TOTAL_LINES (window) < 5)
    {
      if (!NILP (window->vertical_scroll_bar))
        {
          bar = XNS_SCROLL_BAR (window->vertical_scroll_bar);
          [bar removeFromSuperview];
          wset_vertical_scroll_bar (window, Qnil);
        }
      ns_clear_frame_area (f, left, top, width, height);
      unblock_input ();
      return;
    }

  if (NILP (window->vertical_scroll_bar))
    {
      if (width > 0 && height > 0)
	ns_clear_frame_area (f, left, top, width, height);

      bar = [[EmacsScroller alloc] initFrame: r window: win];
      wset_vertical_scroll_bar (window, make_save_ptr (bar));
    }
  else
    {
      NSRect oldRect;
      bar = XNS_SCROLL_BAR (window->vertical_scroll_bar);
      oldRect = [bar frame];
      r.size.width = oldRect.size.width;
      if (FRAME_LIVE_P (f) && !NSEqualRects (oldRect, r))
        {
          if (oldRect.origin.x != r.origin.x)
              ns_clear_frame_area (f, left, top, width, height);
          [bar setFrame: r];
        }
    }

  [bar setPosition: position portion: portion whole: whole];
  unblock_input ();
}


static void
ns_set_horizontal_scroll_bar (struct window *window,
			      int portion, int whole, int position)
/* --------------------------------------------------------------------------
      External (hook): Update or add scrollbar
   -------------------------------------------------------------------------- */
{
  Lisp_Object win;
  NSRect r, v;
  struct frame *f = XFRAME (WINDOW_FRAME (window));
  EmacsView *view = FRAME_NS_VIEW (f);
  EmacsScroller *bar;
  int top, height, left, width;
  int window_x, window_width;
  int pixel_width = WINDOW_PIXEL_WIDTH (window);

  /* optimization; display engine sends WAY too many of these.. */
  if (!NILP (window->horizontal_scroll_bar))
    {
      bar = XNS_SCROLL_BAR (window->horizontal_scroll_bar);
      if ([bar checkSamePosition: position portion: portion whole: whole])
        {
          if (view->scrollbarsNeedingUpdate == 0)
            {
              if (!windows_or_buffers_changed)
                  return;
            }
          else
            view->scrollbarsNeedingUpdate--;
        }
    }

  NSTRACE (ns_set_horizontal_scroll_bar);

  /* Get dimensions.  */
  window_box (window, ANY_AREA, 0, &window_x, &window_width, 0);
  left = window_x;
  width = window_width;
  height = WINDOW_CONFIG_SCROLL_BAR_LINES (window) * FRAME_LINE_HEIGHT (f);
  top = WINDOW_SCROLL_BAR_AREA_Y (window);

  r = NSMakeRect (left, top, width, height);
  /* the parent view is flipped, so we need to flip y value */
  v = [view frame];
  /* ??????? PXW/scrollbars !!!!!!!!!!!!!!!!!!!! */
  r.origin.y = (v.size.height - r.size.height - r.origin.y);

  XSETWINDOW (win, window);
  block_input ();

  if (WINDOW_TOTAL_COLS (window) < 5)
    {
      if (!NILP (window->horizontal_scroll_bar))
        {
          bar = XNS_SCROLL_BAR (window->horizontal_scroll_bar);
          [bar removeFromSuperview];
          wset_horizontal_scroll_bar (window, Qnil);
        }
      ns_clear_frame_area (f, left, top, width, height);
      unblock_input ();
      return;
    }

  if (NILP (window->horizontal_scroll_bar))
    {
      if (width > 0 && height > 0)
	ns_clear_frame_area (f, left, top, width, height);

      bar = [[EmacsScroller alloc] initFrame: r window: win];
      wset_horizontal_scroll_bar (window, make_save_ptr (bar));
    }
  else
    {
      NSRect oldRect;
      bar = XNS_SCROLL_BAR (window->horizontal_scroll_bar);
      oldRect = [bar frame];
      r.size.width = oldRect.size.width;
      if (FRAME_LIVE_P (f) && !NSEqualRects (oldRect, r))
        {
          if (oldRect.origin.x != r.origin.x)
              ns_clear_frame_area (f, left, top, width, height);
          [bar setFrame: r];
        }
    }

  [bar setPosition: position portion: portion whole: whole];
  unblock_input ();
}


static void
ns_condemn_scroll_bars (struct frame *f)
/* --------------------------------------------------------------------------
     External (hook): arrange for all frame's scrollbars to be removed
     at next call to judge_scroll_bars, except for those redeemed.
   -------------------------------------------------------------------------- */
{
  int i;
  id view;
  NSArray *subviews = [[FRAME_NS_VIEW (f) superview] subviews];

  NSTRACE (ns_condemn_scroll_bars);

  for (i =[subviews count]-1; i >= 0; i--)
    {
      view = [subviews objectAtIndex: i];
      if ([view isKindOfClass: [EmacsScroller class]])
        [view condemn];
    }
}


static void
ns_redeem_scroll_bar (struct window *window)
/* --------------------------------------------------------------------------
     External (hook): arrange to spare this window's scrollbar
     at next call to judge_scroll_bars.
   -------------------------------------------------------------------------- */
{
  id bar;
  NSTRACE (ns_redeem_scroll_bar);
  if (!NILP (window->vertical_scroll_bar))
    {
      bar = XNS_SCROLL_BAR (window->vertical_scroll_bar);
      [bar reprieve];
    }

  if (!NILP (window->horizontal_scroll_bar))
    {
      bar = XNS_SCROLL_BAR (window->horizontal_scroll_bar);
      [bar reprieve];
    }
}


static void
ns_judge_scroll_bars (struct frame *f)
/* --------------------------------------------------------------------------
     External (hook): destroy all scrollbars on frame that weren't
     redeemed after call to condemn_scroll_bars.
   -------------------------------------------------------------------------- */
{
  int i;
  id view;
  EmacsView *eview = FRAME_NS_VIEW (f);
  NSArray *subviews = [[eview superview] subviews];
  BOOL removed = NO;

  NSTRACE (ns_judge_scroll_bars);
  for (i = [subviews count]-1; i >= 0; --i)
    {
      view = [subviews objectAtIndex: i];
      if (![view isKindOfClass: [EmacsScroller class]]) continue;
      [view judge];
      removed = YES;
    }

  if (removed)
    [eview updateFrameSize: NO];
}

/* ==========================================================================

    Initialization

   ========================================================================== */

int
x_display_pixel_height (struct ns_display_info *dpyinfo)
{
  NSArray *screens = [NSScreen screens];
  NSEnumerator *enumerator = [screens objectEnumerator];
  NSScreen *screen;
  NSRect frame;

  frame = NSZeroRect;
  while ((screen = [enumerator nextObject]) != nil)
    frame = NSUnionRect (frame, [screen frame]);

  return NSHeight (frame);
}

int
x_display_pixel_width (struct ns_display_info *dpyinfo)
{
  NSArray *screens = [NSScreen screens];
  NSEnumerator *enumerator = [screens objectEnumerator];
  NSScreen *screen;
  NSRect frame;

  frame = NSZeroRect;
  while ((screen = [enumerator nextObject]) != nil)
    frame = NSUnionRect (frame, [screen frame]);

  return NSWidth (frame);
}


static Lisp_Object ns_string_to_lispmod (const char *s)
/* --------------------------------------------------------------------------
     Convert modifier name to lisp symbol
   -------------------------------------------------------------------------- */
{
  if (!strncmp (SSDATA (SYMBOL_NAME (Qmeta)), s, 10))
    return Qmeta;
  else if (!strncmp (SSDATA (SYMBOL_NAME (Qsuper)), s, 10))
    return Qsuper;
  else if (!strncmp (SSDATA (SYMBOL_NAME (Qcontrol)), s, 10))
    return Qcontrol;
  else if (!strncmp (SSDATA (SYMBOL_NAME (Qalt)), s, 10))
    return Qalt;
  else if (!strncmp (SSDATA (SYMBOL_NAME (Qhyper)), s, 10))
    return Qhyper;
  else if (!strncmp (SSDATA (SYMBOL_NAME (Qnone)), s, 10))
    return Qnone;
  else
    return Qnil;
}


static void
ns_default (const char *parameter, Lisp_Object *result,
           Lisp_Object yesval, Lisp_Object noval,
           BOOL is_float, BOOL is_modstring)
/* --------------------------------------------------------------------------
      Check a parameter value in user's preferences
   -------------------------------------------------------------------------- */
{
  const char *value = ns_get_defaults_value (parameter);

  if (value)
    {
      double f;
      char *pos;
      if (c_strcasecmp (value, "YES") == 0)
        *result = yesval;
      else if (c_strcasecmp (value, "NO") == 0)
        *result = noval;
      else if (is_float && (f = strtod (value, &pos), pos != value))
        *result = make_float (f);
      else if (is_modstring && value)
        *result = ns_string_to_lispmod (value);
      else fprintf (stderr,
                   "Bad value for default \"%s\": \"%s\"\n", parameter, value);
    }
}


static void
ns_initialize_display_info (struct ns_display_info *dpyinfo)
/* --------------------------------------------------------------------------
      Initialize global info and storage for display.
   -------------------------------------------------------------------------- */
{
    NSScreen *screen = [NSScreen mainScreen];
    NSWindowDepth depth = [screen depth];

    dpyinfo->resx = 72.27; /* used 75.0, but this makes pt == pixel, expected */
    dpyinfo->resy = 72.27;
    dpyinfo->color_p = ![NSDeviceWhiteColorSpace isEqualToString:
                                                  NSColorSpaceFromDepth (depth)]
                && ![NSCalibratedWhiteColorSpace isEqualToString:
                                                 NSColorSpaceFromDepth (depth)];
    dpyinfo->n_planes = NSBitsPerPixelFromDepth (depth);
    dpyinfo->color_table = xmalloc (sizeof *dpyinfo->color_table);
    dpyinfo->color_table->colors = NULL;
    dpyinfo->root_window = 42; /* a placeholder.. */
    dpyinfo->x_highlight_frame = dpyinfo->x_focus_frame = NULL;
    dpyinfo->n_fonts = 0;
    dpyinfo->smallest_font_height = 1;
    dpyinfo->smallest_char_width = 1;

    reset_mouse_highlight (&dpyinfo->mouse_highlight);
}


/* This and next define (many of the) public functions in this file. */
/* x_... are generic versions in xdisp.c that we, and other terms, get away
         with using despite presence in the "system dependent" redisplay
         interface.  In addition, many of the ns_ methods have code that is
         shared with all terms, indicating need for further refactoring. */
extern frame_parm_handler ns_frame_parm_handlers[];
static struct redisplay_interface ns_redisplay_interface =
{
  ns_frame_parm_handlers,
  x_produce_glyphs,
  x_write_glyphs,
  x_insert_glyphs,
  x_clear_end_of_line,
  ns_scroll_run,
  ns_after_update_window_line,
  ns_update_window_begin,
  ns_update_window_end,
  0, /* flush_display */
  x_clear_window_mouse_face,
  x_get_glyph_overhangs,
  x_fix_overlapping_area,
  ns_draw_fringe_bitmap,
  0, /* define_fringe_bitmap */ /* FIXME: simplify ns_draw_fringe_bitmap */
  0, /* destroy_fringe_bitmap */
  ns_compute_glyph_string_overhangs,
  ns_draw_glyph_string,
  ns_define_frame_cursor,
  ns_clear_frame_area,
  ns_draw_window_cursor,
  ns_draw_vertical_window_border,
  ns_draw_window_divider,
  ns_shift_glyphs_for_insert,
  ns_show_hourglass,
  ns_hide_hourglass
};


static void
ns_delete_display (struct ns_display_info *dpyinfo)
{
  /* TODO... */
}


/* This function is called when the last frame on a display is deleted. */
static void
ns_delete_terminal (struct terminal *terminal)
{
  struct ns_display_info *dpyinfo = terminal->display_info.ns;

  /* Protect against recursive calls.  delete_frame in
     delete_terminal calls us back when it deletes our last frame.  */
  if (!terminal->name)
    return;

  block_input ();

  x_destroy_all_bitmaps (dpyinfo);
  ns_delete_display (dpyinfo);
  unblock_input ();
}


static struct terminal *
ns_create_terminal (struct ns_display_info *dpyinfo)
/* --------------------------------------------------------------------------
      Set up use of NS before we make the first connection.
   -------------------------------------------------------------------------- */
{
  struct terminal *terminal;

  NSTRACE (ns_create_terminal);

  terminal = create_terminal (output_ns, &ns_redisplay_interface);

  terminal->display_info.ns = dpyinfo;
  dpyinfo->terminal = terminal;

  terminal->clear_frame_hook = ns_clear_frame;
  terminal->ring_bell_hook = ns_ring_bell;
  terminal->update_begin_hook = ns_update_begin;
  terminal->update_end_hook = ns_update_end;
  terminal->read_socket_hook = ns_read_socket;
  terminal->frame_up_to_date_hook = ns_frame_up_to_date;
  terminal->mouse_position_hook = ns_mouse_position;
  terminal->frame_rehighlight_hook = ns_frame_rehighlight;
  terminal->frame_raise_lower_hook = ns_frame_raise_lower;
  terminal->fullscreen_hook = ns_fullscreen_hook;
  terminal->menu_show_hook = ns_menu_show;
  terminal->popup_dialog_hook = ns_popup_dialog;
  terminal->set_vertical_scroll_bar_hook = ns_set_vertical_scroll_bar;
  terminal->condemn_scroll_bars_hook = ns_condemn_scroll_bars;
  terminal->redeem_scroll_bar_hook = ns_redeem_scroll_bar;
  terminal->judge_scroll_bars_hook = ns_judge_scroll_bars;
  terminal->delete_frame_hook = x_destroy_window;
  terminal->delete_terminal_hook = ns_delete_terminal;
  /* Other hooks are NULL by default.  */

  return terminal;
}


struct ns_display_info *
ns_term_init (Lisp_Object display_name)
/* --------------------------------------------------------------------------
     Start the Application and get things rolling.
   -------------------------------------------------------------------------- */
{
  struct terminal *terminal;
  struct ns_display_info *dpyinfo;
  static int ns_initialized = 0;
  Lisp_Object tmp;

  if (ns_initialized) return x_display_list;
  ns_initialized = 1;

  NSTRACE (ns_term_init);

  [outerpool release];
  outerpool = [[NSAutoreleasePool alloc] init];

  /* count object allocs (About, click icon); on OS X use ObjectAlloc tool */
  /*GSDebugAllocationActive (YES); */
  block_input ();

  baud_rate = 38400;
  Fset_input_interrupt_mode (Qnil);

  if (selfds[0] == -1)
    {
      if (emacs_pipe (selfds) != 0)
        {
          fprintf (stderr, "Failed to create pipe: %s\n",
                   emacs_strerror (errno));
          emacs_abort ();
        }

      fcntl (selfds[0], F_SETFL, O_NONBLOCK|fcntl (selfds[0], F_GETFL));
      FD_ZERO (&select_readfds);
      FD_ZERO (&select_writefds);
      pthread_mutex_init (&select_mutex, NULL);
    }

  ns_pending_files = [[NSMutableArray alloc] init];
  ns_pending_service_names = [[NSMutableArray alloc] init];
  ns_pending_service_args = [[NSMutableArray alloc] init];

/* Start app and create the main menu, window, view.
     Needs to be here because ns_initialize_display_info () uses AppKit classes.
     The view will then ask the NSApp to stop and return to Emacs. */
  [EmacsApp sharedApplication];
  if (NSApp == nil)
    return NULL;
  [NSApp setDelegate: NSApp];

  /* Start the select thread.  */
  [NSThread detachNewThreadSelector:@selector (fd_handler:)
                           toTarget:NSApp
                         withObject:nil];

  /* debugging: log all notifications */
  /*   [[NSNotificationCenter defaultCenter] addObserver: NSApp
                                         selector: @selector (logNotification:)
                                             name: nil object: nil]; */

  dpyinfo = xzalloc (sizeof *dpyinfo);

  ns_initialize_display_info (dpyinfo);
  terminal = ns_create_terminal (dpyinfo);

  terminal->kboard = allocate_kboard (Qns);
  /* Don't let the initial kboard remain current longer than necessary.
     That would cause problems if a file loaded on startup tries to
     prompt in the mini-buffer.  */
  if (current_kboard == initial_kboard)
    current_kboard = terminal->kboard;
  terminal->kboard->reference_count++;

  dpyinfo->next = x_display_list;
  x_display_list = dpyinfo;

  dpyinfo->name_list_element = Fcons (display_name, Qnil);

  terminal->name = xstrdup (SSDATA (display_name));

  unblock_input ();

  if (!inhibit_x_resources)
    {
      ns_default ("GSFontAntiAlias", &ns_antialias_text,
                 Qt, Qnil, NO, NO);
      tmp = Qnil;
      /* this is a standard variable */
      ns_default ("AppleAntiAliasingThreshold", &tmp,
                 make_float (10.0), make_float (6.0), YES, NO);
      ns_antialias_threshold = NILP (tmp) ? 10.0 : XFLOATINT (tmp);
    }

  {
    NSColorList *cl = [NSColorList colorListNamed: @"Emacs"];

    if ( cl == nil )
      {
        Lisp_Object color_file, color_map, color;
        unsigned long c;
        char *name;

        color_file = Fexpand_file_name (build_string ("rgb.txt"),
                         Fsymbol_value (intern ("data-directory")));

        color_map = Fx_load_color_file (color_file);
        if (NILP (color_map))
          fatal ("Could not read %s.\n", SDATA (color_file));

        cl = [[NSColorList alloc] initWithName: @"Emacs"];
        for ( ; CONSP (color_map); color_map = XCDR (color_map))
          {
            color = XCAR (color_map);
            name = SSDATA (XCAR (color));
            c = XINT (XCDR (color));
            [cl setColor:
                  [NSColor colorForEmacsRed: RED_FROM_ULONG (c) / 255.0
                                      green: GREEN_FROM_ULONG (c) / 255.0
                                       blue: BLUE_FROM_ULONG (c) / 255.0
                                      alpha: 1.0]
                  forKey: [NSString stringWithUTF8String: name]];
          }
        [cl writeToFile: nil];
      }
  }

  {
#ifdef NS_IMPL_GNUSTEP
    Vwindow_system_version = build_string (gnustep_base_version);
#else
    /*PSnextrelease (128, c); */
    char c[DBL_BUFSIZE_BOUND];
    int len = dtoastr (c, sizeof c, 0, 0, NSAppKitVersionNumber);
    Vwindow_system_version = make_unibyte_string (c, len);
#endif
  }

  delete_keyboard_wait_descriptor (0);

  ns_app_name = [[NSProcessInfo processInfo] processName];

/* Set up OS X app menu */
#ifdef NS_IMPL_COCOA
  {
    NSMenu *appMenu;
    NSMenuItem *item;
    /* set up the application menu */
    svcsMenu = [[EmacsMenu alloc] initWithTitle: @"Services"];
    [svcsMenu setAutoenablesItems: NO];
    appMenu = [[EmacsMenu alloc] initWithTitle: @"Emacs"];
    [appMenu setAutoenablesItems: NO];
    mainMenu = [[EmacsMenu alloc] initWithTitle: @""];
    dockMenu = [[EmacsMenu alloc] initWithTitle: @""];

    [appMenu insertItemWithTitle: @"About Emacs"
                          action: @selector (orderFrontStandardAboutPanel:)
                   keyEquivalent: @""
                         atIndex: 0];
    [appMenu insertItem: [NSMenuItem separatorItem] atIndex: 1];
    [appMenu insertItemWithTitle: @"Preferences..."
                          action: @selector (showPreferencesWindow:)
                   keyEquivalent: @","
                         atIndex: 2];
    [appMenu insertItem: [NSMenuItem separatorItem] atIndex: 3];
    item = [appMenu insertItemWithTitle: @"Services"
                                 action: @selector (menuDown:)
                          keyEquivalent: @""
                                atIndex: 4];
    [appMenu setSubmenu: svcsMenu forItem: item];
    [appMenu insertItem: [NSMenuItem separatorItem] atIndex: 5];
    [appMenu insertItemWithTitle: @"Hide Emacs"
                          action: @selector (hide:)
                   keyEquivalent: @"h"
                         atIndex: 6];
    item =  [appMenu insertItemWithTitle: @"Hide Others"
                          action: @selector (hideOtherApplications:)
                   keyEquivalent: @"h"
                         atIndex: 7];
    [item setKeyEquivalentModifierMask: NSCommandKeyMask | NSAlternateKeyMask];
    [appMenu insertItem: [NSMenuItem separatorItem] atIndex: 8];
    [appMenu insertItemWithTitle: @"Quit Emacs"
                          action: @selector (terminate:)
                   keyEquivalent: @"q"
                         atIndex: 9];

    item = [mainMenu insertItemWithTitle: ns_app_name
                                  action: @selector (menuDown:)
                           keyEquivalent: @""
                                 atIndex: 0];
    [mainMenu setSubmenu: appMenu forItem: item];
    [dockMenu insertItemWithTitle: @"New Frame"
			   action: @selector (newFrame:)
		    keyEquivalent: @""
			  atIndex: 0];

    [NSApp setMainMenu: mainMenu];
    [NSApp setAppleMenu: appMenu];
    [NSApp setServicesMenu: svcsMenu];
    /* Needed at least on Cocoa, to get dock menu to show windows */
    [NSApp setWindowsMenu: [[NSMenu alloc] init]];

    [[NSNotificationCenter defaultCenter]
      addObserver: mainMenu
         selector: @selector (trackingNotification:)
             name: NSMenuDidBeginTrackingNotification object: mainMenu];
    [[NSNotificationCenter defaultCenter]
      addObserver: mainMenu
         selector: @selector (trackingNotification:)
             name: NSMenuDidEndTrackingNotification object: mainMenu];
  }
#endif /* MAC OS X menu setup */

  /* Register our external input/output types, used for determining
     applicable services and also drag/drop eligibility. */
  ns_send_types = [[NSArray arrayWithObjects: NSStringPboardType, nil] retain];
  ns_return_types = [[NSArray arrayWithObjects: NSStringPboardType, nil]
                      retain];
  ns_drag_types = [[NSArray arrayWithObjects:
                            NSStringPboardType,
                            NSTabularTextPboardType,
                            NSFilenamesPboardType,
                            NSURLPboardType, nil] retain];

  /* If fullscreen is in init/default-frame-alist, focus isn't set
     right for fullscreen windows, so set this.  */
  [NSApp activateIgnoringOtherApps:YES];

  [NSApp run];
  ns_do_open_file = YES;

#ifdef NS_IMPL_GNUSTEP
  /* GNUstep steals SIGCHLD for use in NSTask, but we don't use NSTask.
     We must re-catch it so subprocess works.  */
  catch_child_signal ();
#endif
  return dpyinfo;
}


void
ns_term_shutdown (int sig)
{
  [[NSUserDefaults standardUserDefaults] synchronize];

  /* code not reached in emacs.c after this is called by shut_down_emacs: */
  if (STRINGP (Vauto_save_list_file_name))
    unlink (SSDATA (Vauto_save_list_file_name));

  if (sig == 0 || sig == SIGTERM)
    {
      [NSApp terminate: NSApp];
    }
  else // force a stack trace to happen
    {
      emacs_abort ();
    }
}


/* ==========================================================================

    EmacsApp implementation

   ========================================================================== */


@implementation EmacsApp

- (id)init
{
  if (self = [super init])
    {
#ifdef NS_IMPL_COCOA
      self->isFirst = YES;
#endif
#ifdef NS_IMPL_GNUSTEP
      self->applicationDidFinishLaunchingCalled = NO;
#endif
    }

  return self;
}

#ifdef NS_IMPL_COCOA
- (void)run
{
#ifndef NSAppKitVersionNumber10_8
#define NSAppKitVersionNumber10_8 1187
#endif

  if (NSAppKitVersionNumber <= NSAppKitVersionNumber10_8)
    {
      [super run];
      return;
    }

  NSAutoreleasePool *pool = [[NSAutoreleasePool alloc] init];

  if (isFirst) [self finishLaunching];
  isFirst = NO;

  shouldKeepRunning = YES;
  do
    {
      [pool release];
      pool = [[NSAutoreleasePool alloc] init];

      NSEvent *event =
        [self nextEventMatchingMask:NSAnyEventMask
                          untilDate:[NSDate distantFuture]
                             inMode:NSDefaultRunLoopMode
                            dequeue:YES];
      [self sendEvent:event];
      [self updateWindows];
    } while (shouldKeepRunning);

  [pool release];
}

- (void)stop: (id)sender
{
    shouldKeepRunning = NO;
    // Stop possible dialog also.  Noop if no dialog present.
    // The file dialog still leaks 7k - 10k on 10.9 though.
    [super stop:sender];
}
#endif /* NS_IMPL_COCOA */

- (void)logNotification: (NSNotification *)notification
{
  const char *name = [[notification name] UTF8String];
  if (!strstr (name, "Update") && !strstr (name, "NSMenu")
      && !strstr (name, "WindowNumber"))
    NSLog (@"notification: '%@'", [notification name]);
}


- (void)sendEvent: (NSEvent *)theEvent
/* --------------------------------------------------------------------------
     Called when NSApp is running for each event received.  Used to stop
     the loop when we choose, since there's no way to just run one iteration.
   -------------------------------------------------------------------------- */
{
  int type = [theEvent type];
  NSWindow *window = [theEvent window];

/*  NSTRACE (sendEvent); */
/*fprintf (stderr, "received event of type %d\t%d\n", type);*/

#ifdef NS_IMPL_GNUSTEP
  // Keyboard events aren't propagated to file dialogs for some reason.
  if ([NSApp modalWindow] != nil &&
      (type == NSKeyDown || type == NSKeyUp || type == NSFlagsChanged))
    {
      [[NSApp modalWindow] sendEvent: theEvent];
      return;
    }
#endif

  if (type == NSApplicationDefined)
    {
      switch ([theEvent data2])
        {
#ifdef NS_IMPL_COCOA
        case NSAPP_DATA2_RUNASSCRIPT:
          ns_run_ascript ();
          [self stop: self];
          return;
#endif
        case NSAPP_DATA2_RUNFILEDIALOG:
          ns_run_file_dialog ();
          [self stop: self];
          return;
        }
    }

  if (type == NSCursorUpdate && window == nil)
    {
      fprintf (stderr, "Dropping external cursor update event.\n");
      return;
    }

  if (type == NSApplicationDefined)
    {
      /* Events posted by ns_send_appdefined interrupt the run loop here.
         But, if a modal window is up, an appdefined can still come through,
         (e.g., from a makeKeyWindow event) but stopping self also stops the
         modal loop. Just defer it until later. */
      if ([NSApp modalWindow] == nil)
        {
          last_appdefined_event_data = [theEvent data1];
          [self stop: self];
        }
      else
        {
          send_appdefined = YES;
        }
    }


#ifdef NS_IMPL_COCOA
  /* If no dialog and none of our frames have focus and it is a move, skip it.
     It is a mouse move in an auxiliary menu, i.e. on the top right on OSX,
     such as Wifi, sound, date or similar.
     This prevents "spooky" highlighting in the frame under the menu.  */
  if (type == NSMouseMoved && [NSApp modalWindow] == nil)
    {
      struct ns_display_info *di;
      BOOL has_focus = NO;
      for (di = x_display_list; ! has_focus && di; di = di->next)
        has_focus = di->x_focus_frame != 0;
      if (! has_focus)
        return;
    }
#endif

  [super sendEvent: theEvent];
}


- (void)showPreferencesWindow: (id)sender
{
  struct frame *emacsframe = SELECTED_FRAME ();
  NSEvent *theEvent = [NSApp currentEvent];

  if (!emacs_event)
    return;
  emacs_event->kind = NS_NONKEY_EVENT;
  emacs_event->code = KEY_NS_SHOW_PREFS;
  emacs_event->modifiers = 0;
  EV_TRAILER (theEvent);
}


- (void)newFrame: (id)sender
{
  struct frame *emacsframe = SELECTED_FRAME ();
  NSEvent *theEvent = [NSApp currentEvent];

  if (!emacs_event)
    return;
  emacs_event->kind = NS_NONKEY_EVENT;
  emacs_event->code = KEY_NS_NEW_FRAME;
  emacs_event->modifiers = 0;
  EV_TRAILER (theEvent);
}


/* Open a file (used by below, after going into queue read by ns_read_socket) */
- (BOOL) openFile: (NSString *)fileName
{
  struct frame *emacsframe = SELECTED_FRAME ();
  NSEvent *theEvent = [NSApp currentEvent];

  if (!emacs_event)
    return NO;

  emacs_event->kind = NS_NONKEY_EVENT;
  emacs_event->code = KEY_NS_OPEN_FILE_LINE;
  ns_input_file = append2 (ns_input_file, build_string ([fileName UTF8String]));
  ns_input_line = Qnil; /* can be start or cons start,end */
  emacs_event->modifiers =0;
  EV_TRAILER (theEvent);

  return YES;
}


/* **************************************************************************

      EmacsApp delegate implementation

   ************************************************************************** */

- (void)applicationDidFinishLaunching: (NSNotification *)notification
/* --------------------------------------------------------------------------
     When application is loaded, terminate event loop in ns_term_init
   -------------------------------------------------------------------------- */
{
  NSTRACE (applicationDidFinishLaunching);
#ifdef NS_IMPL_GNUSTEP
  ((EmacsApp *)self)->applicationDidFinishLaunchingCalled = YES;
#endif
  [NSApp setServicesProvider: NSApp];

  [self antialiasThresholdDidChange:nil];
#ifdef NS_IMPL_COCOA
  [[NSNotificationCenter defaultCenter]
    addObserver:self
       selector:@selector(antialiasThresholdDidChange:)
	   name:NSAntialiasThresholdChangedNotification
	 object:nil];
#endif

  ns_send_appdefined (-2);
}

- (void)antialiasThresholdDidChange:(NSNotification *)notification
{
#ifdef NS_IMPL_COCOA
  macfont_update_antialias_threshold ();
#endif
}


/* Termination sequences:
    C-x C-c:
    Cmd-Q:
    MenuBar | File | Exit:
    Select Quit from App menubar:
        -terminate
	KEY_NS_POWER_OFF, (save-buffers-kill-emacs)
	ns_term_shutdown()

    Select Quit from Dock menu:
    Logout attempt:
        -appShouldTerminate
          Cancel -> Nothing else
          Accept ->

	  -terminate
	  KEY_NS_POWER_OFF, (save-buffers-kill-emacs)
	  ns_term_shutdown()

*/

- (void) terminate: (id)sender
{
  struct frame *emacsframe = SELECTED_FRAME ();

  if (!emacs_event)
    return;

  emacs_event->kind = NS_NONKEY_EVENT;
  emacs_event->code = KEY_NS_POWER_OFF;
  emacs_event->arg = Qt; /* mark as non-key event */
  EV_TRAILER ((id)nil);
}


- (NSApplicationTerminateReply)applicationShouldTerminate: (id)sender
{
  int ret;

  if (NILP (ns_confirm_quit)) //   || ns_shutdown_properly  --> TO DO
    return NSTerminateNow;

    ret = NSRunAlertPanel(ns_app_name,
                          @"Exit requested.  Would you like to Save Buffers and Exit, or Cancel the request?",
                          @"Save Buffers and Exit", @"Cancel", nil);

    if (ret == NSAlertDefaultReturn)
        return NSTerminateNow;
    else if (ret == NSAlertAlternateReturn)
        return NSTerminateCancel;
    return NSTerminateNow;  /* just in case */
}

static int
not_in_argv (NSString *arg)
{
  int k;
  const char *a = [arg UTF8String];
  for (k = 1; k < initial_argc; ++k)
    if (strcmp (a, initial_argv[k]) == 0) return 0;
  return 1;
}

/*   Notification from the Workspace to open a file */
- (BOOL)application: sender openFile: (NSString *)file
{
  if (ns_do_open_file || not_in_argv (file))
    [ns_pending_files addObject: file];
  return YES;
}


/*   Open a file as a temporary file */
- (BOOL)application: sender openTempFile: (NSString *)file
{
  if (ns_do_open_file || not_in_argv (file))
    [ns_pending_files addObject: file];
  return YES;
}


/*   Notification from the Workspace to open a file noninteractively (?) */
- (BOOL)application: sender openFileWithoutUI: (NSString *)file
{
  if (ns_do_open_file || not_in_argv (file))
    [ns_pending_files addObject: file];
  return YES;
}

/*   Notification from the Workspace to open multiple files */
- (void)application: sender openFiles: (NSArray *)fileList
{
  NSEnumerator *files = [fileList objectEnumerator];
  NSString *file;
  /* Don't open files from the command line unconditionally,
     Cocoa parses the command line wrong, --option value tries to open value
     if --option is the last option.  */
  while ((file = [files nextObject]) != nil)
    if (ns_do_open_file || not_in_argv (file))
      [ns_pending_files addObject: file];

  [self replyToOpenOrPrint: NSApplicationDelegateReplySuccess];

}


/* Handle dock menu requests.  */
- (NSMenu *)applicationDockMenu: (NSApplication *) sender
{
  return dockMenu;
}


/* TODO: these may help w/IO switching btwn terminal and NSApp */
- (void)applicationWillBecomeActive: (NSNotification *)notification
{
  //ns_app_active=YES;
}
- (void)applicationDidBecomeActive: (NSNotification *)notification
{
  NSTRACE (applicationDidBecomeActive);

#ifdef NS_IMPL_GNUSTEP
  if (! applicationDidFinishLaunchingCalled)
    [self applicationDidFinishLaunching:notification];
#endif
  //ns_app_active=YES;

  ns_update_auto_hide_menu_bar ();
  // No constraining takes place when the application is not active.
  ns_constrain_all_frames ();
}
- (void)applicationDidResignActive: (NSNotification *)notification
{
  //ns_app_active=NO;
  ns_send_appdefined (-1);
}



/* ==========================================================================

    EmacsApp aux handlers for managing event loop

   ========================================================================== */


- (void)timeout_handler: (NSTimer *)timedEntry
/* --------------------------------------------------------------------------
     The timeout specified to ns_select has passed.
   -------------------------------------------------------------------------- */
{
  /*NSTRACE (timeout_handler); */
  ns_send_appdefined (-2);
}

#ifdef NS_IMPL_GNUSTEP
- (void)sendFromMainThread:(id)unused
{
  ns_send_appdefined (nextappdefined);
}
#endif

- (void)fd_handler:(id)unused
/* --------------------------------------------------------------------------
     Check data waiting on file descriptors and terminate if so
   -------------------------------------------------------------------------- */
{
  int result;
  int waiting = 1, nfds;
  char c;

  fd_set readfds, writefds, *wfds;
  struct timespec timeout, *tmo;
  NSAutoreleasePool *pool = nil;

  /* NSTRACE (fd_handler); */

  for (;;)
    {
      [pool release];
      pool = [[NSAutoreleasePool alloc] init];

      if (waiting)
        {
          fd_set fds;
          FD_ZERO (&fds);
          FD_SET (selfds[0], &fds);
          result = select (selfds[0]+1, &fds, NULL, NULL, NULL);
          if (result > 0 && read (selfds[0], &c, 1) == 1 && c == 'g')
	    waiting = 0;
        }
      else
        {
          pthread_mutex_lock (&select_mutex);
          nfds = select_nfds;

          if (select_valid & SELECT_HAVE_READ)
            readfds = select_readfds;
          else
            FD_ZERO (&readfds);

          if (select_valid & SELECT_HAVE_WRITE)
            {
              writefds = select_writefds;
              wfds = &writefds;
            }
          else
            wfds = NULL;
          if (select_valid & SELECT_HAVE_TMO)
            {
              timeout = select_timeout;
              tmo = &timeout;
            }
          else
            tmo = NULL;

          pthread_mutex_unlock (&select_mutex);

          FD_SET (selfds[0], &readfds);
          if (selfds[0] >= nfds) nfds = selfds[0]+1;

          result = pselect (nfds, &readfds, wfds, NULL, tmo, NULL);

          if (result == 0)
            ns_send_appdefined (-2);
          else if (result > 0)
            {
              if (FD_ISSET (selfds[0], &readfds))
                {
                  if (read (selfds[0], &c, 1) == 1 && c == 's')
		    waiting = 1;
                }
              else
                {
                  pthread_mutex_lock (&select_mutex);
                  if (select_valid & SELECT_HAVE_READ)
                    select_readfds = readfds;
                  if (select_valid & SELECT_HAVE_WRITE)
                    select_writefds = writefds;
                  if (select_valid & SELECT_HAVE_TMO)
                    select_timeout = timeout;
                  pthread_mutex_unlock (&select_mutex);

                  ns_send_appdefined (result);
                }
            }
          waiting = 1;
        }
    }
}



/* ==========================================================================

    Service provision

   ========================================================================== */

/* called from system: queue for next pass through event loop */
- (void)requestService: (NSPasteboard *)pboard
              userData: (NSString *)userData
                 error: (NSString **)error
{
  [ns_pending_service_names addObject: userData];
  [ns_pending_service_args addObject: [NSString stringWithUTF8String:
      SSDATA (ns_string_from_pasteboard (pboard))]];
}


/* called from ns_read_socket to clear queue */
- (BOOL)fulfillService: (NSString *)name withArg: (NSString *)arg
{
  struct frame *emacsframe = SELECTED_FRAME ();
  NSEvent *theEvent = [NSApp currentEvent];

  if (!emacs_event)
    return NO;

  emacs_event->kind = NS_NONKEY_EVENT;
  emacs_event->code = KEY_NS_SPI_SERVICE_CALL;
  ns_input_spi_name = build_string ([name UTF8String]);
  ns_input_spi_arg = build_string ([arg UTF8String]);
  emacs_event->modifiers = EV_MODIFIERS (theEvent);
  EV_TRAILER (theEvent);

  return YES;
}


@end  /* EmacsApp */



/* ==========================================================================

    EmacsView implementation

   ========================================================================== */


@implementation EmacsView

/* needed to inform when window closed from LISP */
- (void) setWindowClosing: (BOOL)closing
{
  windowClosing = closing;
}


- (void)dealloc
{
  NSTRACE (EmacsView_dealloc);
  [toolbar release];
  if (fs_state == FULLSCREEN_BOTH)
    [nonfs_window release];
  [super dealloc];
}


/* called on font panel selection */
- (void)changeFont: (id)sender
{
  NSEvent *e = [[self window] currentEvent];
  struct face *face = FRAME_DEFAULT_FACE (emacsframe);
  struct font *font = face->font;
  id newFont;
  CGFloat size;
  NSFont *nsfont;

  NSTRACE (changeFont);

  if (!emacs_event)
    return;

#ifdef NS_IMPL_GNUSTEP
  nsfont = ((struct nsfont_info *)font)->nsfont;
#endif
#ifdef NS_IMPL_COCOA
  nsfont = (NSFont *) macfont_get_nsctfont (font);
#endif

  if ((newFont = [sender convertFont: nsfont]))
    {
      SET_FRAME_GARBAGED (emacsframe); /* now needed as of 2008/10 */

      emacs_event->kind = NS_NONKEY_EVENT;
      emacs_event->modifiers = 0;
      emacs_event->code = KEY_NS_CHANGE_FONT;

      size = [newFont pointSize];
      ns_input_fontsize = make_number (lrint (size));
      ns_input_font = build_string ([[newFont familyName] UTF8String]);
      EV_TRAILER (e);
    }
}


- (BOOL)acceptsFirstResponder
{
  NSTRACE (acceptsFirstResponder);
  return YES;
}


- (void)resetCursorRects
{
  NSRect visible = [self visibleRect];
  NSCursor *currentCursor = FRAME_POINTER_TYPE (emacsframe);
  NSTRACE (resetCursorRects);

  if (currentCursor == nil)
    currentCursor = [NSCursor arrowCursor];

  if (!NSIsEmptyRect (visible))
    [self addCursorRect: visible cursor: currentCursor];
  [currentCursor setOnMouseEntered: YES];
}



/*****************************************************************************/
/* Keyboard handling. */
#define NS_KEYLOG 0

- (void)keyDown: (NSEvent *)theEvent
{
  Mouse_HLInfo *hlinfo = MOUSE_HL_INFO (emacsframe);
  int code;
  unsigned fnKeysym = 0;
  static NSMutableArray *nsEvArray;
#ifdef NS_IMPL_GNUSTEP
  static BOOL firstTime = YES;
#endif
  int left_is_none;
  unsigned int flags = [theEvent modifierFlags];

  NSTRACE (keyDown);

  /* Rhapsody and OS X give up and down events for the arrow keys */
  if (ns_fake_keydown == YES)
    ns_fake_keydown = NO;
  else if ([theEvent type] != NSKeyDown)
    return;

  if (!emacs_event)
    return;

 if (![[self window] isKeyWindow]
     && [[theEvent window] isKindOfClass: [EmacsWindow class]]
     /* we must avoid an infinite loop here. */
     && (EmacsView *)[[theEvent window] delegate] != self)
   {
     /* XXX: There is an occasional condition in which, when Emacs display
         updates a different frame from the current one, and temporarily
         selects it, then processes some interrupt-driven input
         (dispnew.c:3878), OS will send the event to the correct NSWindow, but
         for some reason that window has its first responder set to the NSView
         most recently updated (I guess), which is not the correct one. */
     [(EmacsView *)[[theEvent window] delegate] keyDown: theEvent];
     return;
   }

  if (nsEvArray == nil)
    nsEvArray = [[NSMutableArray alloc] initWithCapacity: 1];

  [NSCursor setHiddenUntilMouseMoves: YES];

  if (hlinfo->mouse_face_hidden && INTEGERP (Vmouse_highlight))
    {
      clear_mouse_face (hlinfo);
      hlinfo->mouse_face_hidden = 1;
    }

  if (!processingCompose)
    {
      /* When using screen sharing, no left or right information is sent,
         so use Left key in those cases.  */
      int is_left_key, is_right_key;

      code = ([[theEvent charactersIgnoringModifiers] length] == 0) ?
        0 : [[theEvent charactersIgnoringModifiers] characterAtIndex: 0];

      /* (Carbon way: [theEvent keyCode]) */

      /* is it a "function key"? */
      /* Note: Sometimes a plain key will have the NSNumericPadKeyMask
         flag set (this is probably a bug in the OS).
      */
      if (code < 0x00ff && (flags&NSNumericPadKeyMask))
        {
          fnKeysym = ns_convert_key ([theEvent keyCode] | NSNumericPadKeyMask);
        }
      if (fnKeysym == 0)
        {
          fnKeysym = ns_convert_key (code);
        }

      if (fnKeysym)
        {
          /* COUNTERHACK: map 'Delete' on upper-right main KB to 'Backspace',
             because Emacs treats Delete and KP-Delete same (in simple.el). */
          if ((fnKeysym == 0xFFFF && [theEvent keyCode] == 0x33)
#ifdef NS_IMPL_GNUSTEP
              /*  GNUstep uses incompatible keycodes, even for those that are
                  supposed to be hardware independent.  Just check for delete.
                  Keypad delete does not have keysym 0xFFFF.
                  See http://savannah.gnu.org/bugs/?25395
              */
              || (fnKeysym == 0xFFFF && code == 127)
#endif
            )
            code = 0xFF08; /* backspace */
          else
            code = fnKeysym;
        }

      /* are there modifiers? */
      emacs_event->modifiers = 0;

      if (flags & NSHelpKeyMask)
          emacs_event->modifiers |= hyper_modifier;

      if (flags & NSShiftKeyMask)
        emacs_event->modifiers |= shift_modifier;

      is_right_key = (flags & NSRightCommandKeyMask) == NSRightCommandKeyMask;
      is_left_key = (flags & NSLeftCommandKeyMask) == NSLeftCommandKeyMask
        || (! is_right_key && (flags & NSCommandKeyMask) == NSCommandKeyMask);

      if (is_right_key)
        emacs_event->modifiers |= parse_solitary_modifier
          (EQ (ns_right_command_modifier, Qleft)
           ? ns_command_modifier
           : ns_right_command_modifier);

      if (is_left_key)
        {
          emacs_event->modifiers |= parse_solitary_modifier
            (ns_command_modifier);

          /* if super (default), take input manager's word so things like
             dvorak / qwerty layout work */
          if (EQ (ns_command_modifier, Qsuper)
              && !fnKeysym
              && [[theEvent characters] length] != 0)
            {
              /* XXX: the code we get will be unshifted, so if we have
                 a shift modifier, must convert ourselves */
              if (!(flags & NSShiftKeyMask))
                code = [[theEvent characters] characterAtIndex: 0];
#if 0
              /* this is ugly and also requires linking w/Carbon framework
                 (for LMGetKbdType) so for now leave this rare (?) case
                 undealt with.. in future look into CGEvent methods */
              else
                {
                  long smv = GetScriptManagerVariable (smKeyScript);
                  Handle uchrHandle = GetResource
                    ('uchr', GetScriptVariable (smv, smScriptKeys));
                  UInt32 dummy = 0;
                  UCKeyTranslate ((UCKeyboardLayout*)*uchrHandle,
                                 [[theEvent characters] characterAtIndex: 0],
                                 kUCKeyActionDisplay,
                                 (flags & ~NSCommandKeyMask) >> 8,
                                 LMGetKbdType (), kUCKeyTranslateNoDeadKeysMask,
                                 &dummy, 1, &dummy, &code);
                  code &= 0xFF;
                }
#endif
            }
        }

      is_right_key = (flags & NSRightControlKeyMask) == NSRightControlKeyMask;
      is_left_key = (flags & NSLeftControlKeyMask) == NSLeftControlKeyMask
        || (! is_right_key && (flags & NSControlKeyMask) == NSControlKeyMask);

      if (is_right_key)
          emacs_event->modifiers |= parse_solitary_modifier
              (EQ (ns_right_control_modifier, Qleft)
               ? ns_control_modifier
               : ns_right_control_modifier);

      if (is_left_key)
        emacs_event->modifiers |= parse_solitary_modifier
          (ns_control_modifier);

      if (flags & NS_FUNCTION_KEY_MASK && !fnKeysym)
          emacs_event->modifiers |=
            parse_solitary_modifier (ns_function_modifier);

      left_is_none = NILP (ns_alternate_modifier)
        || EQ (ns_alternate_modifier, Qnone);

      is_right_key = (flags & NSRightAlternateKeyMask)
        == NSRightAlternateKeyMask;
      is_left_key = (flags & NSLeftAlternateKeyMask) == NSLeftAlternateKeyMask
        || (! is_right_key
            && (flags & NSAlternateKeyMask) == NSAlternateKeyMask);

      if (is_right_key)
        {
          if ((NILP (ns_right_alternate_modifier)
               || EQ (ns_right_alternate_modifier, Qnone)
               || (EQ (ns_right_alternate_modifier, Qleft) && left_is_none))
              && !fnKeysym)
            {   /* accept pre-interp alt comb */
              if ([[theEvent characters] length] > 0)
                code = [[theEvent characters] characterAtIndex: 0];
              /*HACK: clear lone shift modifier to stop next if from firing */
              if (emacs_event->modifiers == shift_modifier)
                emacs_event->modifiers = 0;
            }
          else
            emacs_event->modifiers |= parse_solitary_modifier
              (EQ (ns_right_alternate_modifier, Qleft)
               ? ns_alternate_modifier
               : ns_right_alternate_modifier);
        }

      if (is_left_key) /* default = meta */
        {
          if (left_is_none && !fnKeysym)
            {   /* accept pre-interp alt comb */
              if ([[theEvent characters] length] > 0)
                code = [[theEvent characters] characterAtIndex: 0];
              /*HACK: clear lone shift modifier to stop next if from firing */
              if (emacs_event->modifiers == shift_modifier)
                emacs_event->modifiers = 0;
            }
          else
              emacs_event->modifiers |=
                parse_solitary_modifier (ns_alternate_modifier);
        }

  if (NS_KEYLOG)
    fprintf (stderr, "keyDown: code =%x\tfnKey =%x\tflags = %x\tmods = %x\n",
             code, fnKeysym, flags, emacs_event->modifiers);

      /* if it was a function key or had modifiers, pass it directly to emacs */
      if (fnKeysym || (emacs_event->modifiers
                       && (emacs_event->modifiers != shift_modifier)
                       && [[theEvent charactersIgnoringModifiers] length] > 0))
/*[[theEvent characters] length] */
        {
          emacs_event->kind = NON_ASCII_KEYSTROKE_EVENT;
          if (code < 0x20)
            code |= (1<<28)|(3<<16);
          else if (code == 0x7f)
            code |= (1<<28)|(3<<16);
          else if (!fnKeysym)
            emacs_event->kind = code > 0xFF
              ? MULTIBYTE_CHAR_KEYSTROKE_EVENT : ASCII_KEYSTROKE_EVENT;

          emacs_event->code = code;
          EV_TRAILER (theEvent);
          processingCompose = NO;
          return;
        }
    }


#ifdef NS_IMPL_GNUSTEP
  /* if we get here we should send the key for input manager processing */
  /* Disable warning, there is nothing a user can do about it anyway, and
     it does not seem to matter.  */
#if 0
  if (firstTime && [[NSInputManager currentInputManager]
                     wantsToDelayTextChangeNotifications] == NO)
    fprintf (stderr,
          "Emacs: WARNING: TextInput mgr wants marked text to be permanent!\n");
#endif
  firstTime = NO;
#endif
  if (NS_KEYLOG && !processingCompose)
    fprintf (stderr, "keyDown: Begin compose sequence.\n");

  processingCompose = YES;
  [nsEvArray addObject: theEvent];
  [self interpretKeyEvents: nsEvArray];
  [nsEvArray removeObject: theEvent];
}


#ifdef NS_IMPL_COCOA
/* Needed to pick up Ctrl-tab and possibly other events that OS X has
   decided not to send key-down for.
   See http://osdir.com/ml/editors.vim.mac/2007-10/msg00141.html
   This only applies on Tiger and earlier.
   If it matches one of these, send it on to keyDown. */
-(void)keyUp: (NSEvent *)theEvent
{
  int flags = [theEvent modifierFlags];
  int code = [theEvent keyCode];
  if (floor (NSAppKitVersionNumber) <= 824 /*NSAppKitVersionNumber10_4*/ &&
      code == 0x30 && (flags & NSControlKeyMask) && !(flags & NSCommandKeyMask))
    {
      if (NS_KEYLOG)
        fprintf (stderr, "keyUp: passed test");
      ns_fake_keydown = YES;
      [self keyDown: theEvent];
    }
}
#endif


/* <NSTextInput> implementation (called through super interpretKeyEvents:]). */


/* <NSTextInput>: called when done composing;
   NOTE: also called when we delete over working text, followed immed.
         by doCommandBySelector: deleteBackward: */
- (void)insertText: (id)aString
{
  int code;
  int len = [(NSString *)aString length];
  int i;

  if (NS_KEYLOG)
    NSLog (@"insertText '%@'\tlen = %d", aString, len);
  processingCompose = NO;

  if (!emacs_event)
    return;

  /* first, clear any working text */
  if (workingText != nil)
    [self deleteWorkingText];

  /* now insert the string as keystrokes */
  for (i =0; i<len; i++)
    {
      code = [aString characterAtIndex: i];
      /* TODO: still need this? */
      if (code == 0x2DC)
        code = '~'; /* 0x7E */
      if (code != 32) /* Space */
        emacs_event->modifiers = 0;
      emacs_event->kind
	= code > 0xFF ? MULTIBYTE_CHAR_KEYSTROKE_EVENT : ASCII_KEYSTROKE_EVENT;
      emacs_event->code = code;
      EV_TRAILER ((id)nil);
    }
}


/* <NSTextInput>: inserts display of composing characters */
- (void)setMarkedText: (id)aString selectedRange: (NSRange)selRange
{
  NSString *str = [aString respondsToSelector: @selector (string)] ?
    [aString string] : aString;
  if (NS_KEYLOG)
    NSLog (@"setMarkedText '%@' len =%lu range %lu from %lu",
           str, (unsigned long)[str length],
           (unsigned long)selRange.length,
           (unsigned long)selRange.location);

  if (workingText != nil)
    [self deleteWorkingText];
  if ([str length] == 0)
    return;

  if (!emacs_event)
    return;

  processingCompose = YES;
  workingText = [str copy];
  ns_working_text = build_string ([workingText UTF8String]);

  emacs_event->kind = NS_TEXT_EVENT;
  emacs_event->code = KEY_NS_PUT_WORKING_TEXT;
  EV_TRAILER ((id)nil);
}


/* delete display of composing characters [not in <NSTextInput>] */
- (void)deleteWorkingText
{
  if (workingText == nil)
    return;
  if (NS_KEYLOG)
    NSLog(@"deleteWorkingText len =%lu\n", (unsigned long)[workingText length]);
  [workingText release];
  workingText = nil;
  processingCompose = NO;

  if (!emacs_event)
    return;

  emacs_event->kind = NS_TEXT_EVENT;
  emacs_event->code = KEY_NS_UNPUT_WORKING_TEXT;
  EV_TRAILER ((id)nil);
}


- (BOOL)hasMarkedText
{
  return workingText != nil;
}


- (NSRange)markedRange
{
  NSRange rng = workingText != nil
    ? NSMakeRange (0, [workingText length]) : NSMakeRange (NSNotFound, 0);
  if (NS_KEYLOG)
    NSLog (@"markedRange request");
  return rng;
}


- (void)unmarkText
{
  if (NS_KEYLOG)
    NSLog (@"unmark (accept) text");
  [self deleteWorkingText];
  processingCompose = NO;
}


/* used to position char selection windows, etc. */
- (NSRect)firstRectForCharacterRange: (NSRange)theRange
{
  NSRect rect;
  NSPoint pt;
  struct window *win = XWINDOW (FRAME_SELECTED_WINDOW (emacsframe));
  if (NS_KEYLOG)
    NSLog (@"firstRectForCharRange request");

  rect.size.width = theRange.length * FRAME_COLUMN_WIDTH (emacsframe);
  rect.size.height = FRAME_LINE_HEIGHT (emacsframe);
  pt.x = WINDOW_TEXT_TO_FRAME_PIXEL_X (win, win->phys_cursor.x);
  pt.y = WINDOW_TO_FRAME_PIXEL_Y (win, win->phys_cursor.y
                                       +FRAME_LINE_HEIGHT (emacsframe));

  pt = [self convertPoint: pt toView: nil];
  pt = [[self window] convertBaseToScreen: pt];
  rect.origin = pt;
  return rect;
}


- (NSInteger)conversationIdentifier
{
  return (NSInteger)self;
}


- (void)doCommandBySelector: (SEL)aSelector
{
  if (NS_KEYLOG)
    NSLog (@"doCommandBySelector: %@", NSStringFromSelector (aSelector));

  processingCompose = NO;
  if (aSelector == @selector (deleteBackward:))
    {
      /* happens when user backspaces over an ongoing composition:
         throw a 'delete' into the event queue */
      if (!emacs_event)
        return;
      emacs_event->kind = NON_ASCII_KEYSTROKE_EVENT;
      emacs_event->code = 0xFF08;
      EV_TRAILER ((id)nil);
    }
}

- (NSArray *)validAttributesForMarkedText
{
  static NSArray *arr = nil;
  if (arr == nil) arr = [NSArray new];
 /* [[NSArray arrayWithObject: NSUnderlineStyleAttributeName] retain]; */
  return arr;
}

- (NSRange)selectedRange
{
  if (NS_KEYLOG)
    NSLog (@"selectedRange request");
  return NSMakeRange (NSNotFound, 0);
}

#if defined (NS_IMPL_COCOA) || GNUSTEP_GUI_MAJOR_VERSION > 0 || \
    GNUSTEP_GUI_MINOR_VERSION > 22
- (NSUInteger)characterIndexForPoint: (NSPoint)thePoint
#else
- (unsigned int)characterIndexForPoint: (NSPoint)thePoint
#endif
{
  if (NS_KEYLOG)
    NSLog (@"characterIndexForPoint request");
  return 0;
}

- (NSAttributedString *)attributedSubstringFromRange: (NSRange)theRange
{
  static NSAttributedString *str = nil;
  if (str == nil) str = [NSAttributedString new];
  if (NS_KEYLOG)
    NSLog (@"attributedSubstringFromRange request");
  return str;
}

/* End <NSTextInput> impl. */
/*****************************************************************************/


/* This is what happens when the user presses a mouse button.  */
- (void)mouseDown: (NSEvent *)theEvent
{
  struct ns_display_info *dpyinfo = FRAME_DISPLAY_INFO (emacsframe);
  NSPoint p = [self convertPoint: [theEvent locationInWindow] fromView: nil];

  NSTRACE (mouseDown);

  [self deleteWorkingText];

  if (!emacs_event)
    return;

  dpyinfo->last_mouse_frame = emacsframe;
  /* appears to be needed to prevent spurious movement events generated on
     button clicks */
  emacsframe->mouse_moved = 0;

  if ([theEvent type] == NSScrollWheel)
    {
      CGFloat delta = [theEvent deltaY];
      /* Mac notebooks send wheel events w/delta =0 when trackpad scrolling */
      if (delta == 0)
        {
          delta = [theEvent deltaX];
          if (delta == 0)
            {
              NSTRACE (deltaIsZero);
              return;
            }
          emacs_event->kind = HORIZ_WHEEL_EVENT;
        }
      else
        emacs_event->kind = WHEEL_EVENT;

      emacs_event->code = 0;
      emacs_event->modifiers = EV_MODIFIERS (theEvent) |
        ((delta > 0) ? up_modifier : down_modifier);
    }
  else
    {
      emacs_event->kind = MOUSE_CLICK_EVENT;
      emacs_event->code = EV_BUTTON (theEvent);
      emacs_event->modifiers = EV_MODIFIERS (theEvent)
                             | EV_UDMODIFIERS (theEvent);
    }
  XSETINT (emacs_event->x, lrint (p.x));
  XSETINT (emacs_event->y, lrint (p.y));
  EV_TRAILER (theEvent);
}


- (void)rightMouseDown: (NSEvent *)theEvent
{
  NSTRACE (rightMouseDown);
  [self mouseDown: theEvent];
}


- (void)otherMouseDown: (NSEvent *)theEvent
{
  NSTRACE (otherMouseDown);
  [self mouseDown: theEvent];
}


- (void)mouseUp: (NSEvent *)theEvent
{
  NSTRACE (mouseUp);
  [self mouseDown: theEvent];
}


- (void)rightMouseUp: (NSEvent *)theEvent
{
  NSTRACE (rightMouseUp);
  [self mouseDown: theEvent];
}


- (void)otherMouseUp: (NSEvent *)theEvent
{
  NSTRACE (otherMouseUp);
  [self mouseDown: theEvent];
}


- (void) scrollWheel: (NSEvent *)theEvent
{
  NSTRACE (scrollWheel);
  [self mouseDown: theEvent];
}


/* Tell emacs the mouse has moved. */
- (void)mouseMoved: (NSEvent *)e
{
  Mouse_HLInfo *hlinfo = MOUSE_HL_INFO (emacsframe);
  struct ns_display_info *dpyinfo = FRAME_DISPLAY_INFO (emacsframe);
  Lisp_Object frame;
  NSPoint pt;

//  NSTRACE (mouseMoved);

  dpyinfo->last_mouse_movement_time = EV_TIMESTAMP (e);
  pt = [self convertPoint: [e locationInWindow] fromView: nil];
  dpyinfo->last_mouse_motion_x = pt.x;
  dpyinfo->last_mouse_motion_y = pt.y;

  /* update any mouse face */
  if (hlinfo->mouse_face_hidden)
    {
      hlinfo->mouse_face_hidden = 0;
      clear_mouse_face (hlinfo);
    }

  /* tooltip handling */
  previous_help_echo_string = help_echo_string;
  help_echo_string = Qnil;

  if (!NILP (Vmouse_autoselect_window))
    {
      NSTRACE (mouse_autoselect_window);
      static Lisp_Object last_mouse_window;
      Lisp_Object window
	= window_from_coordinates (emacsframe, pt.x, pt.y, 0, 0);

      if (WINDOWP (window)
          && !EQ (window, last_mouse_window)
          && !EQ (window, selected_window)
          && (focus_follows_mouse
              || (EQ (XWINDOW (window)->frame,
                      XWINDOW (selected_window)->frame))))
        {
          NSTRACE (in_window);
          emacs_event->kind = SELECT_WINDOW_EVENT;
          emacs_event->frame_or_window = window;
          EV_TRAILER2 (e);
        }
      /* Remember the last window where we saw the mouse.  */
      last_mouse_window = window;
    }

  if (!note_mouse_movement (emacsframe, pt.x, pt.y))
    help_echo_string = previous_help_echo_string;

  XSETFRAME (frame, emacsframe);
  if (!NILP (help_echo_string) || !NILP (previous_help_echo_string))
    {
      /* NOTE: help_echo_{window,pos,object} are set in xdisp.c
         (note_mouse_highlight), which is called through the
         note_mouse_movement () call above */
      any_help_event_p = YES;
      gen_help_event (help_echo_string, frame, help_echo_window,
                      help_echo_object, help_echo_pos);
    }

  if (emacsframe->mouse_moved && send_appdefined)
    ns_send_appdefined (-1);
}


- (void)mouseDragged: (NSEvent *)e
{
  NSTRACE (mouseDragged);
  [self mouseMoved: e];
}


- (void)rightMouseDragged: (NSEvent *)e
{
  NSTRACE (rightMouseDragged);
  [self mouseMoved: e];
}


- (void)otherMouseDragged: (NSEvent *)e
{
  NSTRACE (otherMouseDragged);
  [self mouseMoved: e];
}


- (BOOL)windowShouldClose: (id)sender
{
  NSEvent *e =[[self window] currentEvent];

  NSTRACE (windowShouldClose);
  windowClosing = YES;
  if (!emacs_event)
    return NO;
  emacs_event->kind = DELETE_WINDOW_EVENT;
  emacs_event->modifiers = 0;
  emacs_event->code = 0;
  EV_TRAILER (e);
  /* Don't close this window, let this be done from lisp code.  */
  return NO;
}

- (void) updateFrameSize: (BOOL) delay;
{
  NSWindow *window = [self window];
  NSRect wr = [window frame];
  int extra = 0;
  int oldc = cols, oldr = rows;
  int oldw = FRAME_PIXEL_WIDTH (emacsframe);
  int oldh = FRAME_PIXEL_HEIGHT (emacsframe);
  int neww, newh;

  NSTRACE (updateFrameSize);
  NSTRACE_SIZE ("Original size", NSMakeSize (oldw, oldh));

  if (! [self isFullscreen])
    {
#ifdef NS_IMPL_GNUSTEP
      // GNUstep does not always update the tool bar height.  Force it.
      if (toolbar && [toolbar isVisible])
          update_frame_tool_bar (emacsframe);
#endif

      extra = FRAME_NS_TITLEBAR_HEIGHT (emacsframe)
        + FRAME_TOOLBAR_HEIGHT (emacsframe);
    }

  if (wait_for_tool_bar)
    {
      if (FRAME_TOOLBAR_HEIGHT (emacsframe) == 0)
        return;
      wait_for_tool_bar = NO;
    }

  neww = (int)wr.size.width - emacsframe->border_width;
  newh = (int)wr.size.height - extra;

  cols = FRAME_PIXEL_WIDTH_TO_TEXT_COLS (emacsframe, neww);
  rows = FRAME_PIXEL_HEIGHT_TO_TEXT_LINES (emacsframe, newh);

  if (cols < MINWIDTH)
    cols = MINWIDTH;

  if (rows < MINHEIGHT)
    rows = MINHEIGHT;

  if (oldr != rows || oldc != cols || neww != oldw || newh != oldh)
    {
      NSView *view = FRAME_NS_VIEW (emacsframe);
      NSWindow *win = [view window];
      NSSize sz = [win resizeIncrements];

      change_frame_size (emacsframe,
                         FRAME_PIXEL_TO_TEXT_WIDTH (emacsframe, neww),
                         FRAME_PIXEL_TO_TEXT_HEIGHT (emacsframe, newh),
                         0, delay, 0, 1);
      SET_FRAME_GARBAGED (emacsframe);
      cancel_mouse_face (emacsframe);

      // Did resize increments change because of a font change?
      if (sz.width != FRAME_COLUMN_WIDTH (emacsframe) ||
          sz.height != FRAME_LINE_HEIGHT (emacsframe) ||
          (frame_resize_pixelwise && sz.width != 1))
        {
          sz.width = frame_resize_pixelwise
            ? 1 : FRAME_COLUMN_WIDTH (emacsframe);
          sz.height = frame_resize_pixelwise
            ? 1 : FRAME_LINE_HEIGHT (emacsframe);
          [win setResizeIncrements: sz];

          NSTRACE_SIZE ("New size", NSMakeSize (neww, newh));
        }

      [view setFrame: NSMakeRect (0, 0, neww, newh)];
      [self windowDidMove:nil];   // Update top/left.
    }
}

- (NSSize)windowWillResize: (NSWindow *)sender toSize: (NSSize)frameSize
/* normalize frame to gridded text size */
{
  int extra = 0;

  NSTRACE (windowWillResize);
  NSTRACE_SIZE ("Original size", frameSize);
/*fprintf (stderr,"Window will resize: %.0f x %.0f\n",frameSize.width,frameSize.height); */

  if (fs_state == FULLSCREEN_MAXIMIZED
      && (maximized_width != (int)frameSize.width
          || maximized_height != (int)frameSize.height))
    [self setFSValue: FULLSCREEN_NONE];
  else if (fs_state == FULLSCREEN_WIDTH
           && maximized_width != (int)frameSize.width)
    [self setFSValue: FULLSCREEN_NONE];
  else if (fs_state == FULLSCREEN_HEIGHT
           && maximized_height != (int)frameSize.height)
    [self setFSValue: FULLSCREEN_NONE];
  if (fs_state == FULLSCREEN_NONE)
    maximized_width = maximized_height = -1;

  if (! [self isFullscreen])
    {
      extra = FRAME_NS_TITLEBAR_HEIGHT (emacsframe)
        + FRAME_TOOLBAR_HEIGHT (emacsframe);
    }

  cols = FRAME_PIXEL_WIDTH_TO_TEXT_COLS (emacsframe, frameSize.width);
  if (cols < MINWIDTH)
    cols = MINWIDTH;

  rows = FRAME_PIXEL_HEIGHT_TO_TEXT_LINES (emacsframe,
                                           frameSize.height - extra);
  if (rows < MINHEIGHT)
    rows = MINHEIGHT;
#ifdef NS_IMPL_COCOA
  {
    /* this sets window title to have size in it; the wm does this under GS */
    NSRect r = [[self window] frame];
    if (r.size.height == frameSize.height && r.size.width == frameSize.width)
      {
        if (old_title != 0)
          {
            xfree (old_title);
            old_title = 0;
          }
      }
    else if (fs_state == FULLSCREEN_NONE && ! maximizing_resize)
      {
        char *size_title;
        NSWindow *window = [self window];
        if (old_title == 0)
          {
            char *t = strdup ([[[self window] title] UTF8String]);
            char *pos = strstr (t, "  —  ");
            if (pos)
              *pos = '\0';
            old_title = t;
          }
        size_title = xmalloc (strlen (old_title) + 40);
	esprintf (size_title, "%s  —  (%d x %d)", old_title, cols, rows);
        [window setTitle: [NSString stringWithUTF8String: size_title]];
        [window display];
        xfree (size_title);
      }
  }
#endif /* NS_IMPL_COCOA */
/*fprintf (stderr,"    ...size became %.0f x %.0f  (%d x %d)\n",frameSize.width,frameSize.height,cols,rows); */

  return frameSize;
}


- (void)windowDidResize: (NSNotification *)notification
{
  if (! [self fsIsNative])
    {
      NSWindow *theWindow = [notification object];
      /* We can get notification on the non-FS window when in
         fullscreen mode.  */
      if ([self window] != theWindow) return;
    }

#ifdef NS_IMPL_GNUSTEP
  NSWindow *theWindow = [notification object];

   /* In GNUstep, at least currently, it's possible to get a didResize
      without getting a willResize.. therefore we need to act as if we got
      the willResize now */
  NSSize sz = [theWindow frame].size;
  sz = [self windowWillResize: theWindow toSize: sz];
#endif /* NS_IMPL_GNUSTEP */

  NSTRACE (windowDidResize);
/*fprintf (stderr,"windowDidResize: %.0f\n",[theWindow frame].size.height); */

if (cols > 0 && rows > 0)
    {
      [self updateFrameSize: YES];
    }

  ns_send_appdefined (-1);
}

#ifdef NS_IMPL_COCOA
- (void)viewDidEndLiveResize
{
  [super viewDidEndLiveResize];
  if (old_title != 0)
    {
      [[self window] setTitle: [NSString stringWithUTF8String: old_title]];
      xfree (old_title);
      old_title = 0;
    }
  maximizing_resize = NO;
}
#endif /* NS_IMPL_COCOA */


- (void)windowDidBecomeKey: (NSNotification *)notification
/* cf. x_detect_focus_change(), x_focus_changed(), x_new_focus_frame() */
{
  struct ns_display_info *dpyinfo = FRAME_DISPLAY_INFO (emacsframe);
  struct frame *old_focus = dpyinfo->x_focus_frame;

  NSTRACE (windowDidBecomeKey);

  if (emacsframe != old_focus)
    dpyinfo->x_focus_frame = emacsframe;

  ns_frame_rehighlight (emacsframe);

  if (emacs_event)
    {
      emacs_event->kind = FOCUS_IN_EVENT;
      EV_TRAILER ((id)nil);
    }
}


- (void)windowDidResignKey: (NSNotification *)notification
/* cf. x_detect_focus_change(), x_focus_changed(), x_new_focus_frame() */
{
  struct ns_display_info *dpyinfo = FRAME_DISPLAY_INFO (emacsframe);
  BOOL is_focus_frame = dpyinfo->x_focus_frame == emacsframe;
  NSTRACE (windowDidResignKey);

  if (is_focus_frame)
    dpyinfo->x_focus_frame = 0;

  emacsframe->mouse_moved = 0;
  ns_frame_rehighlight (emacsframe);

  /* FIXME: for some reason needed on second and subsequent clicks away
            from sole-frame Emacs to get hollow box to show */
  if (!windowClosing && [[self window] isVisible] == YES)
    {
      x_update_cursor (emacsframe, 1);
      x_set_frame_alpha (emacsframe);
    }

  if (any_help_event_p)
    {
      Lisp_Object frame;
      XSETFRAME (frame, emacsframe);
      help_echo_string = Qnil;
      gen_help_event (Qnil, frame, Qnil, Qnil, 0);
    }

  if (emacs_event && is_focus_frame)
    {
      [self deleteWorkingText];
      emacs_event->kind = FOCUS_OUT_EVENT;
      EV_TRAILER ((id)nil);
    }
}


- (void)windowWillMiniaturize: sender
{
  NSTRACE (windowWillMiniaturize);
}


- (BOOL)isFlipped
{
  return YES;
}


- (BOOL)isOpaque
{
  return NO;
}


- initFrameFromEmacs: (struct frame *)f
{
  NSRect r, wr;
  Lisp_Object tem;
  NSWindow *win;
  NSSize sz;
  NSColor *col;
  NSString *name;

  NSTRACE (initFrameFromEmacs);

  windowClosing = NO;
  processingCompose = NO;
  scrollbarsNeedingUpdate = 0;
  fs_state = FULLSCREEN_NONE;
  fs_before_fs = next_maximized = -1;
#ifdef HAVE_NATIVE_FS
  fs_is_native = ns_use_native_fullscreen;
#else
  fs_is_native = NO;
#endif
  maximized_width = maximized_height = -1;
  nonfs_window = nil;

/*fprintf (stderr,"init with %d, %d\n",f->text_cols, f->text_lines); */

  ns_userRect = NSMakeRect (0, 0, 0, 0);
  r = NSMakeRect (0, 0, FRAME_TEXT_COLS_TO_PIXEL_WIDTH (f, f->text_cols),
                 FRAME_TEXT_LINES_TO_PIXEL_HEIGHT (f, f->text_lines));
  [self initWithFrame: r];
  [self setAutoresizingMask: NSViewWidthSizable | NSViewHeightSizable];

  FRAME_NS_VIEW (f) = self;
  emacsframe = f;
#ifdef NS_IMPL_COCOA
  old_title = 0;
  maximizing_resize = NO;
#endif

  win = [[EmacsWindow alloc]
            initWithContentRect: r
                      styleMask: (NSResizableWindowMask |
#if MAC_OS_X_VERSION_MAX_ALLOWED >= MAC_OS_X_VERSION_10_7
                                  NSTitledWindowMask |
#endif
                                  NSMiniaturizableWindowMask |
                                  NSClosableWindowMask)
                        backing: NSBackingStoreBuffered
                          defer: YES];

#ifdef HAVE_NATIVE_FS
    [win setCollectionBehavior:NSWindowCollectionBehaviorFullScreenPrimary];
#endif

  wr = [win frame];
  bwidth = f->border_width = wr.size.width - r.size.width;
  tibar_height = FRAME_NS_TITLEBAR_HEIGHT (f) = wr.size.height - r.size.height;

  [win setAcceptsMouseMovedEvents: YES];
  [win setDelegate: self];
  [win useOptimizedDrawing: YES];

  sz.width = frame_resize_pixelwise ? 1 : FRAME_COLUMN_WIDTH (f);
  sz.height = frame_resize_pixelwise ? 1 : FRAME_LINE_HEIGHT (f);
  [win setResizeIncrements: sz];

  [[win contentView] addSubview: self];

  if (ns_drag_types)
    [self registerForDraggedTypes: ns_drag_types];

  tem = f->name;
  name = [NSString stringWithUTF8String:
                   NILP (tem) ? "Emacs" : SSDATA (tem)];
  [win setTitle: name];

  /* toolbar support */
  toolbar = [[EmacsToolbar alloc] initForView: self withIdentifier:
                         [NSString stringWithFormat: @"Emacs Frame %d",
                                   ns_window_num]];
  [win setToolbar: toolbar];
  [toolbar setVisible: NO];

  /* Don't set frame garbaged until tool bar is up to date?
     This avoids an extra clear and redraw (flicker) at frame creation.  */
  if (FRAME_EXTERNAL_TOOL_BAR (f)) wait_for_tool_bar = YES;
  else wait_for_tool_bar = NO;


#ifdef NS_IMPL_COCOA
  {
    NSButton *toggleButton;
  toggleButton = [win standardWindowButton: NSWindowToolbarButton];
  [toggleButton setTarget: self];
  [toggleButton setAction: @selector (toggleToolbar: )];
  }
#endif
  FRAME_TOOLBAR_HEIGHT (f) = 0;

  tem = f->icon_name;
  if (!NILP (tem))
    [win setMiniwindowTitle:
           [NSString stringWithUTF8String: SSDATA (tem)]];

  {
    NSScreen *screen = [win screen];

    if (screen != 0)
      [win setFrameTopLeftPoint: NSMakePoint
           (IN_BOUND (-SCREENMAX, f->left_pos, SCREENMAX),
            IN_BOUND (-SCREENMAX,
                     [screen frame].size.height - NS_TOP_POS (f), SCREENMAX))];
  }

  [win makeFirstResponder: self];

  col = ns_lookup_indexed_color (NS_FACE_BACKGROUND
                                  (FRAME_DEFAULT_FACE (emacsframe)), emacsframe);
  [win setBackgroundColor: col];
  if ([col alphaComponent] != (EmacsCGFloat) 1.0)
    [win setOpaque: NO];

  [self allocateGState];

  [NSApp registerServicesMenuSendTypes: ns_send_types
                           returnTypes: nil];

  ns_window_num++;
  return self;
}


- (void)windowDidMove: sender
{
  NSWindow *win = [self window];
  NSRect r = [win frame];
  NSArray *screens = [NSScreen screens];
  NSScreen *screen = [screens objectAtIndex: 0];

  NSTRACE (windowDidMove);

  if (!emacsframe->output_data.ns)
    return;
  if (screen != nil)
    {
      emacsframe->left_pos = r.origin.x;
      emacsframe->top_pos =
        [screen frame].size.height - (r.origin.y + r.size.height);
    }
}


/* Called AFTER method below, but before our windowWillResize call there leads
   to windowDidResize -> x_set_window_size.  Update emacs' notion of frame
   location so set_window_size moves the frame. */
- (BOOL)windowShouldZoom: (NSWindow *)sender toFrame: (NSRect)newFrame
{
  emacsframe->output_data.ns->zooming = 1;
  return YES;
}


/* Override to do something slightly nonstandard, but nice.  First click on
   zoom button will zoom vertically.  Second will zoom completely.  Third
   returns to original. */
- (NSRect)windowWillUseStandardFrame:(NSWindow *)sender
                        defaultFrame:(NSRect)defaultFrame
{
  NSRect result = [sender frame];

  NSTRACE (windowWillUseStandardFrame);

  if (fs_before_fs != -1) /* Entering fullscreen */
      {
        result = defaultFrame;
      }
  else if (next_maximized == FULLSCREEN_HEIGHT
      || (next_maximized == -1
          && abs (defaultFrame.size.height - result.size.height)
          > FRAME_LINE_HEIGHT (emacsframe)))
    {
      /* first click */
      ns_userRect = result;
      maximized_height = result.size.height = defaultFrame.size.height;
      maximized_width = -1;
      result.origin.y = defaultFrame.origin.y;
      [self setFSValue: FULLSCREEN_HEIGHT];
#ifdef NS_IMPL_COCOA
      maximizing_resize = YES;
#endif
    }
  else if (next_maximized == FULLSCREEN_WIDTH)
    {
      ns_userRect = result;
      maximized_width = result.size.width = defaultFrame.size.width;
      maximized_height = -1;
      result.origin.x = defaultFrame.origin.x;
      [self setFSValue: FULLSCREEN_WIDTH];
    }
  else if (next_maximized == FULLSCREEN_MAXIMIZED
           || (next_maximized == -1
               && abs (defaultFrame.size.width - result.size.width)
               > FRAME_COLUMN_WIDTH (emacsframe)))
    {
      result = defaultFrame;  /* second click */
      maximized_width = result.size.width;
      maximized_height = result.size.height;
      [self setFSValue: FULLSCREEN_MAXIMIZED];
#ifdef NS_IMPL_COCOA
      maximizing_resize = YES;
#endif
    }
  else
    {
      /* restore */
      result = ns_userRect.size.height ? ns_userRect : result;
      ns_userRect = NSMakeRect (0, 0, 0, 0);
#ifdef NS_IMPL_COCOA
      maximizing_resize = fs_state != FULLSCREEN_NONE;
#endif
      [self setFSValue: FULLSCREEN_NONE];
      maximized_width = maximized_height = -1;
    }

  if (fs_before_fs == -1) next_maximized = -1;
  [self windowWillResize: sender toSize: result.size];
  return result;
}


- (void)windowDidDeminiaturize: sender
{
  NSTRACE (windowDidDeminiaturize);
  if (!emacsframe->output_data.ns)
    return;

  SET_FRAME_ICONIFIED (emacsframe, 0);
  SET_FRAME_VISIBLE (emacsframe, 1);
  windows_or_buffers_changed = 63;

  if (emacs_event)
    {
      emacs_event->kind = DEICONIFY_EVENT;
      EV_TRAILER ((id)nil);
    }
}


- (void)windowDidExpose: sender
{
  NSTRACE (windowDidExpose);
  if (!emacsframe->output_data.ns)
    return;

  SET_FRAME_VISIBLE (emacsframe, 1);
  SET_FRAME_GARBAGED (emacsframe);

  if (send_appdefined)
    ns_send_appdefined (-1);
}


- (void)windowDidMiniaturize: sender
{
  NSTRACE (windowDidMiniaturize);
  if (!emacsframe->output_data.ns)
    return;

  SET_FRAME_ICONIFIED (emacsframe, 1);
  SET_FRAME_VISIBLE (emacsframe, 0);

  if (emacs_event)
    {
      emacs_event->kind = ICONIFY_EVENT;
      EV_TRAILER ((id)nil);
    }
}

#ifdef HAVE_NATIVE_FS
- (NSApplicationPresentationOptions)window:(NSWindow *)window
      willUseFullScreenPresentationOptions:
  (NSApplicationPresentationOptions)proposedOptions
{
  return proposedOptions|NSApplicationPresentationAutoHideToolbar;
}
#endif

- (void)windowWillEnterFullScreen:(NSNotification *)notification
{
  fs_before_fs = fs_state;
}

- (void)windowDidEnterFullScreen:(NSNotification *)notification
{
  [self setFSValue: FULLSCREEN_BOTH];
  if (! [self fsIsNative])
    {
      [self windowDidBecomeKey:notification];
      [nonfs_window orderOut:self];
    }
  else
    {
      BOOL tbar_visible = FRAME_EXTERNAL_TOOL_BAR (emacsframe) ? YES : NO;
#ifdef NS_IMPL_COCOA
#if MAC_OS_X_VERSION_MAX_ALLOWED >= MAC_OS_X_VERSION_10_7
      unsigned val = (unsigned)[NSApp presentationOptions];

      // OSX 10.7 bug fix, the menu won't appear without this.
      // val is non-zero on other OSX versions.
      if (val == 0)
        {
          NSApplicationPresentationOptions options
            = NSApplicationPresentationAutoHideDock
            | NSApplicationPresentationAutoHideMenuBar
            | NSApplicationPresentationFullScreen
            | NSApplicationPresentationAutoHideToolbar;

          [NSApp setPresentationOptions: options];
        }
#endif
#endif
      [toolbar setVisible:tbar_visible];
    }
}

- (void)windowWillExitFullScreen:(NSNotification *)notification
{
  if (next_maximized != -1)
    fs_before_fs = next_maximized;
}

- (void)windowDidExitFullScreen:(NSNotification *)notification
{
  [self setFSValue: fs_before_fs];
  fs_before_fs = -1;
#ifdef HAVE_NATIVE_FS
  [self updateCollectionBehavior];
#endif
  if (FRAME_EXTERNAL_TOOL_BAR (emacsframe))
    {
      [toolbar setVisible:YES];
      update_frame_tool_bar (emacsframe);
      [self updateFrameSize:YES];
      [[self window] display];
    }
  else
    [toolbar setVisible:NO];

  if (next_maximized != -1)
    [[self window] performZoom:self];
}

- (BOOL)fsIsNative
{
  return fs_is_native;
}

- (BOOL)isFullscreen
{
  if (! fs_is_native) return nonfs_window != nil;
#ifdef HAVE_NATIVE_FS
  return ([[self window] styleMask] & NSFullScreenWindowMask) != 0;
#else
  return NO;
#endif
}

#ifdef HAVE_NATIVE_FS
- (void)updateCollectionBehavior
{
  if (! [self isFullscreen])
    {
      NSWindow *win = [self window];
      NSWindowCollectionBehavior b = [win collectionBehavior];
      if (ns_use_native_fullscreen)
        b |= NSWindowCollectionBehaviorFullScreenPrimary;
      else
        b &= ~NSWindowCollectionBehaviorFullScreenPrimary;

      [win setCollectionBehavior: b];
      fs_is_native = ns_use_native_fullscreen;
    }
}
#endif

- (void)toggleFullScreen: (id)sender
{
  NSWindow *w, *fw;
  BOOL onFirstScreen;
  struct frame *f;
  NSSize sz;
  NSRect r, wr;
  NSColor *col;

  if (fs_is_native)
    {
#ifdef HAVE_NATIVE_FS
      [[self window] toggleFullScreen:sender];
#endif
      return;
    }

  w = [self window];
  onFirstScreen = [[w screen] isEqual:[[NSScreen screens] objectAtIndex:0]];
  f = emacsframe;
  wr = [w frame];
  col = ns_lookup_indexed_color (NS_FACE_BACKGROUND
                                 (FRAME_DEFAULT_FACE (f)),
                                 f);

  sz.width = frame_resize_pixelwise ? 1 : FRAME_COLUMN_WIDTH (f);
  sz.height = frame_resize_pixelwise ? 1 : FRAME_LINE_HEIGHT (f);

  if (fs_state != FULLSCREEN_BOTH)
    {
      NSScreen *screen = [w screen];

#if defined (NS_IMPL_COCOA) && \
  MAC_OS_X_VERSION_MAX_ALLOWED >= MAC_OS_X_VERSION_10_9
      /* Hide ghost menu bar on secondary monitor? */
      if (! onFirstScreen)
        onFirstScreen = [NSScreen screensHaveSeparateSpaces];
#endif
      /* Hide dock and menubar if we are on the primary screen.  */
      if (onFirstScreen)
        {
#ifdef NS_IMPL_COCOA
          NSApplicationPresentationOptions options
            = NSApplicationPresentationAutoHideDock
            | NSApplicationPresentationAutoHideMenuBar;

          [NSApp setPresentationOptions: options];
#else
          [NSMenu setMenuBarVisible:NO];
#endif
        }

      fw = [[EmacsFSWindow alloc]
                       initWithContentRect:[w contentRectForFrameRect:wr]
                                 styleMask:NSBorderlessWindowMask
                                   backing:NSBackingStoreBuffered
                                     defer:YES
                                    screen:screen];

      [fw setContentView:[w contentView]];
      [fw setTitle:[w title]];
      [fw setDelegate:self];
      [fw setAcceptsMouseMovedEvents: YES];
      [fw useOptimizedDrawing: YES];
      [fw setResizeIncrements: sz];
      [fw setBackgroundColor: col];
      if ([col alphaComponent] != (EmacsCGFloat) 1.0)
        [fw setOpaque: NO];

      f->border_width = 0;
      FRAME_NS_TITLEBAR_HEIGHT (f) = 0;
      tobar_height = FRAME_TOOLBAR_HEIGHT (f);
      FRAME_TOOLBAR_HEIGHT (f) = 0;

      nonfs_window = w;

      [self windowWillEnterFullScreen:nil];
      [fw makeKeyAndOrderFront:NSApp];
      [fw makeFirstResponder:self];
      [w orderOut:self];
      r = [fw frameRectForContentRect:[screen frame]];
      [fw setFrame: r display:YES animate:ns_use_fullscreen_animation];
      [self windowDidEnterFullScreen:nil];
      [fw display];
    }
  else
    {
      fw = w;
      w = nonfs_window;
      nonfs_window = nil;

      if (onFirstScreen)
        {
#ifdef NS_IMPL_COCOA
          [NSApp setPresentationOptions: NSApplicationPresentationDefault];
#else
          [NSMenu setMenuBarVisible:YES];
#endif
        }

      [w setContentView:[fw contentView]];
      [w setResizeIncrements: sz];
      [w setBackgroundColor: col];
      if ([col alphaComponent] != (EmacsCGFloat) 1.0)
        [w setOpaque: NO];

      f->border_width = bwidth;
      FRAME_NS_TITLEBAR_HEIGHT (f) = tibar_height;
      if (FRAME_EXTERNAL_TOOL_BAR (f))
        FRAME_TOOLBAR_HEIGHT (f) = tobar_height;

      [self windowWillExitFullScreen:nil];
      [fw setFrame: [w frame] display:YES animate:ns_use_fullscreen_animation];
      [fw close];
      [w makeKeyAndOrderFront:NSApp];
      [self windowDidExitFullScreen:nil];
      [self updateFrameSize:YES];
    }
}

- (void)handleFS
{
  if (fs_state != emacsframe->want_fullscreen)
    {
      if (fs_state == FULLSCREEN_BOTH)
        {
          [self toggleFullScreen:self];
        }

      switch (emacsframe->want_fullscreen)
        {
        case FULLSCREEN_BOTH:
          [self toggleFullScreen:self];
          break;
        case FULLSCREEN_WIDTH:
          next_maximized = FULLSCREEN_WIDTH;
          if (fs_state != FULLSCREEN_BOTH)
            [[self window] performZoom:self];
          break;
        case FULLSCREEN_HEIGHT:
          next_maximized = FULLSCREEN_HEIGHT;
          if (fs_state != FULLSCREEN_BOTH)
            [[self window] performZoom:self];
          break;
        case FULLSCREEN_MAXIMIZED:
          next_maximized = FULLSCREEN_MAXIMIZED;
          if (fs_state != FULLSCREEN_BOTH)
            [[self window] performZoom:self];
          break;
        case FULLSCREEN_NONE:
          if (fs_state != FULLSCREEN_BOTH)
            {
              next_maximized = FULLSCREEN_NONE;
              [[self window] performZoom:self];
            }
          break;
        }

      emacsframe->want_fullscreen = FULLSCREEN_NONE;
    }

}

- (void) setFSValue: (int)value
{
  Lisp_Object lval = Qnil;
  switch (value)
    {
    case FULLSCREEN_BOTH:
      lval = Qfullboth;
      break;
    case FULLSCREEN_WIDTH:
      lval = Qfullwidth;
      break;
    case FULLSCREEN_HEIGHT:
      lval = Qfullheight;
      break;
    case FULLSCREEN_MAXIMIZED:
      lval = Qmaximized;
      break;
    }
  store_frame_param (emacsframe, Qfullscreen, lval);
  fs_state = value;
}

- (void)mouseEntered: (NSEvent *)theEvent
{
  NSTRACE (mouseEntered);
  if (emacsframe)
    FRAME_DISPLAY_INFO (emacsframe)->last_mouse_movement_time
      = EV_TIMESTAMP (theEvent);
}


- (void)mouseExited: (NSEvent *)theEvent
{
  Mouse_HLInfo *hlinfo = emacsframe ? MOUSE_HL_INFO (emacsframe) : NULL;

  NSTRACE (mouseExited);

  if (!hlinfo)
    return;

  FRAME_DISPLAY_INFO (emacsframe)->last_mouse_movement_time
    = EV_TIMESTAMP (theEvent);

  if (emacsframe == hlinfo->mouse_face_mouse_frame)
    {
      clear_mouse_face (hlinfo);
      hlinfo->mouse_face_mouse_frame = 0;
    }
}


- menuDown: sender
{
  NSTRACE (menuDown);
  if (context_menu_value == -1)
    context_menu_value = [sender tag];
  else
    {
      NSInteger tag = [sender tag];
      find_and_call_menu_selection (emacsframe, emacsframe->menu_bar_items_used,
                                    emacsframe->menu_bar_vector,
                                    (void *)tag);
    }

  ns_send_appdefined (-1);
  return self;
}


- (EmacsToolbar *)toolbar
{
  return toolbar;
}


/* this gets called on toolbar button click */
- toolbarClicked: (id)item
{
  NSEvent *theEvent;
  int idx = [item tag] * TOOL_BAR_ITEM_NSLOTS;

  NSTRACE (toolbarClicked);

  if (!emacs_event)
    return self;

  /* send first event (for some reason two needed) */
  theEvent = [[self window] currentEvent];
  emacs_event->kind = TOOL_BAR_EVENT;
  XSETFRAME (emacs_event->arg, emacsframe);
  EV_TRAILER (theEvent);

  emacs_event->kind = TOOL_BAR_EVENT;
/*   XSETINT (emacs_event->code, 0); */
  emacs_event->arg = AREF (emacsframe->tool_bar_items,
			   idx + TOOL_BAR_ITEM_KEY);
  emacs_event->modifiers = EV_MODIFIERS (theEvent);
  EV_TRAILER (theEvent);
  return self;
}


- toggleToolbar: (id)sender
{
  if (!emacs_event)
    return self;

  emacs_event->kind = NS_NONKEY_EVENT;
  emacs_event->code = KEY_NS_TOGGLE_TOOLBAR;
  EV_TRAILER ((id)nil);
  return self;
}


- (void)drawRect: (NSRect)rect
{
  int x = NSMinX (rect), y = NSMinY (rect);
  int width = NSWidth (rect), height = NSHeight (rect);

  NSTRACE (drawRect);

  if (!emacsframe || !emacsframe->output_data.ns)
    return;

  ns_clear_frame_area (emacsframe, x, y, width, height);
  expose_frame (emacsframe, x, y, width, height);

  /*
    drawRect: may be called (at least in OS X 10.5) for invisible
    views as well for some reason.  Thus, do not infer visibility
    here.

    emacsframe->async_visible = 1;
    emacsframe->async_iconified = 0;
  */
}


/* NSDraggingDestination protocol methods.  Actually this is not really a
   protocol, but a category of Object.  O well...  */

-(NSUInteger) draggingEntered: (id <NSDraggingInfo>) sender
{
  NSTRACE (draggingEntered);
  return NSDragOperationGeneric;
}


-(BOOL)prepareForDragOperation: (id <NSDraggingInfo>) sender
{
  return YES;
}


-(BOOL)performDragOperation: (id <NSDraggingInfo>) sender
{
  id pb;
  int x, y;
  NSString *type;
  NSEvent *theEvent = [[self window] currentEvent];
  NSPoint position;
  NSDragOperation op = [sender draggingSourceOperationMask];
  int modifiers = 0;

  NSTRACE (performDragOperation);

  if (!emacs_event)
    return NO;

  position = [self convertPoint: [sender draggingLocation] fromView: nil];
  x = lrint (position.x);  y = lrint (position.y);

  pb = [sender draggingPasteboard];
  type = [pb availableTypeFromArray: ns_drag_types];

  if (! (op & (NSDragOperationMove|NSDragOperationDelete)) &&
      // URL drags contain all operations (0xf), don't allow all to be set.
      (op & 0xf) != 0xf)
    {
      if (op & NSDragOperationLink)
        modifiers |= NSControlKeyMask;
      if (op & NSDragOperationCopy)
        modifiers |= NSAlternateKeyMask;
      if (op & NSDragOperationGeneric)
        modifiers |= NSCommandKeyMask;
    }

  modifiers = EV_MODIFIERS2 (modifiers);
  if (type == 0)
    {
      return NO;
    }
  else if ([type isEqualToString: NSFilenamesPboardType])
    {
      NSArray *files;
      NSEnumerator *fenum;
      NSString *file;

      if (!(files = [pb propertyListForType: type]))
        return NO;

      fenum = [files objectEnumerator];
      while ( (file = [fenum nextObject]) )
        {
          emacs_event->kind = DRAG_N_DROP_EVENT;
          XSETINT (emacs_event->x, x);
          XSETINT (emacs_event->y, y);
          ns_input_file = append2 (ns_input_file,
                                   build_string ([file UTF8String]));
          emacs_event->modifiers = modifiers;
          emacs_event->arg =  list2 (Qfile, build_string ([file UTF8String]));
          EV_TRAILER (theEvent);
        }
      return YES;
    }
  else if ([type isEqualToString: NSURLPboardType])
    {
      NSURL *url = [NSURL URLFromPasteboard: pb];
      if (url == nil) return NO;

      emacs_event->kind = DRAG_N_DROP_EVENT;
      XSETINT (emacs_event->x, x);
      XSETINT (emacs_event->y, y);
      emacs_event->modifiers = modifiers;
      emacs_event->arg =  list2 (Qurl,
                                 build_string ([[url absoluteString]
                                                 UTF8String]));
      EV_TRAILER (theEvent);

      if ([url isFileURL] != NO)
        {
          NSString *file = [url path];
          ns_input_file = append2 (ns_input_file,
                                   build_string ([file UTF8String]));
        }
      return YES;
    }
  else if ([type isEqualToString: NSStringPboardType]
           || [type isEqualToString: NSTabularTextPboardType])
    {
      NSString *data;

      if (! (data = [pb stringForType: type]))
        return NO;

      emacs_event->kind = DRAG_N_DROP_EVENT;
      XSETINT (emacs_event->x, x);
      XSETINT (emacs_event->y, y);
      emacs_event->modifiers = modifiers;
      emacs_event->arg =  list2 (Qnil, build_string ([data UTF8String]));
      EV_TRAILER (theEvent);
      return YES;
    }
  else
    {
      fprintf (stderr, "Invalid data type in dragging pasteboard");
      return NO;
    }
}


- (id) validRequestorForSendType: (NSString *)typeSent
                      returnType: (NSString *)typeReturned
{
  NSTRACE (validRequestorForSendType);
  if (typeSent != nil && [ns_send_types indexOfObject: typeSent] != NSNotFound
      && typeReturned == nil)
    {
      if (! NILP (ns_get_local_selection (QPRIMARY, QUTF8_STRING)))
        return self;
    }

  return [super validRequestorForSendType: typeSent
                               returnType: typeReturned];
}


/* The next two methods are part of NSServicesRequests informal protocol,
   supposedly called when a services menu item is chosen from this app.
   But this should not happen because we override the services menu with our
   own entries which call ns-perform-service.
   Nonetheless, it appeared to happen (under strange circumstances): bug#1435.
   So let's at least stub them out until further investigation can be done. */

- (BOOL) readSelectionFromPasteboard: (NSPasteboard *)pb
{
  /* we could call ns_string_from_pasteboard(pboard) here but then it should
     be written into the buffer in place of the existing selection..
     ordinary service calls go through functions defined in ns-win.el */
  return NO;
}

- (BOOL) writeSelectionToPasteboard: (NSPasteboard *)pb types: (NSArray *)types
{
  NSArray *typesDeclared;
  Lisp_Object val;

  /* We only support NSStringPboardType */
  if ([types containsObject:NSStringPboardType] == NO) {
    return NO;
  }

  val = ns_get_local_selection (QPRIMARY, QUTF8_STRING);
  if (CONSP (val) && SYMBOLP (XCAR (val)))
    {
      val = XCDR (val);
      if (CONSP (val) && NILP (XCDR (val)))
        val = XCAR (val);
    }
  if (! STRINGP (val))
    return NO;

  typesDeclared = [NSArray arrayWithObject:NSStringPboardType];
  [pb declareTypes:typesDeclared owner:nil];
  ns_string_to_pasteboard (pb, val);
  return YES;
}


/* setMini =YES means set from internal (gives a finder icon), NO means set nil
   (gives a miniaturized version of the window); currently we use the latter for
   frames whose active buffer doesn't correspond to any file
   (e.g., '*scratch*') */
- setMiniwindowImage: (BOOL) setMini
{
  id image = [[self window] miniwindowImage];
  NSTRACE (setMiniwindowImage);

  /* NOTE: under Cocoa miniwindowImage always returns nil, documentation
     about "AppleDockIconEnabled" notwithstanding, however the set message
     below has its effect nonetheless. */
  if (image != emacsframe->output_data.ns->miniimage)
    {
      if (image && [image isKindOfClass: [EmacsImage class]])
        [image release];
      [[self window] setMiniwindowImage:
                       setMini ? emacsframe->output_data.ns->miniimage : nil];
    }

  return self;
}


- (void) setRows: (int) r andColumns: (int) c
{
  rows = r;
  cols = c;
}

@end  /* EmacsView */



/* ==========================================================================

    EmacsWindow implementation

   ========================================================================== */

@implementation EmacsWindow

#ifdef NS_IMPL_COCOA
- (id)accessibilityAttributeValue:(NSString *)attribute
{
  Lisp_Object str = Qnil;
  struct frame *f = SELECTED_FRAME ();
  struct buffer *curbuf = XBUFFER (XWINDOW (f->selected_window)->contents);

  if ([attribute isEqualToString:NSAccessibilityRoleAttribute])
    return NSAccessibilityTextFieldRole;

  if ([attribute isEqualToString:NSAccessibilitySelectedTextAttribute]
      && curbuf && ! NILP (BVAR (curbuf, mark_active)))
    {
      str = ns_get_local_selection (QPRIMARY, QUTF8_STRING);
    }
  else if (curbuf && [attribute isEqualToString:NSAccessibilityValueAttribute])
    {
      if (! NILP (BVAR (curbuf, mark_active)))
          str = ns_get_local_selection (QPRIMARY, QUTF8_STRING);

      if (NILP (str))
        {
          ptrdiff_t start_byte = BUF_BEGV_BYTE (curbuf);
          ptrdiff_t byte_range = BUF_ZV_BYTE (curbuf) - start_byte;
          ptrdiff_t range = BUF_ZV (curbuf) - BUF_BEGV (curbuf);

          if (! NILP (BVAR (curbuf, enable_multibyte_characters)))
            str = make_uninit_multibyte_string (range, byte_range);
          else
            str = make_uninit_string (range);
          /* To check: This returns emacs-utf-8, which is a superset of utf-8.
             Is this a problem?  */
          memcpy (SDATA (str), BYTE_POS_ADDR (start_byte), byte_range);
        }
    }


  if (! NILP (str))
    {
      if (CONSP (str) && SYMBOLP (XCAR (str)))
        {
          str = XCDR (str);
          if (CONSP (str) && NILP (XCDR (str)))
            str = XCAR (str);
        }
      if (STRINGP (str))
        {
          const char *utfStr = SSDATA (str);
          NSString *nsStr = [NSString stringWithUTF8String: utfStr];
          return nsStr;
        }
    }

  return [super accessibilityAttributeValue:attribute];
}
#endif /* NS_IMPL_COCOA */

/* If we have multiple monitors, one above the other, we don't want to
   restrict the height to just one monitor.  So we override this.  */
- (NSRect)constrainFrameRect:(NSRect)frameRect toScreen:(NSScreen *)screen
{
  /* When making the frame visible for the first time or if there is just
     one screen, we want to constrain.  Other times not.  */
  NSArray *screens = [NSScreen screens];
  NSUInteger nr_screens = [screens count], nr_eff_screens = 0, i;
  struct frame *f = ((EmacsView *)[self delegate])->emacsframe;
  NSTRACE (constrainFrameRect);
  NSTRACE_RECT ("input", frameRect);

  if (ns_menu_bar_should_be_hidden ())
    return frameRect;

  if (nr_screens == 1)
    return [super constrainFrameRect:frameRect toScreen:screen];

#ifdef NS_IMPL_COCOA
#if MAC_OS_X_VERSION_MAX_ALLOWED >= MAC_OS_X_VERSION_10_9
  // If separate spaces is on, it is like each screen is independent.  There is
  // no spanning of frames across screens.
  if ([NSScreen screensHaveSeparateSpaces])
    return [super constrainFrameRect:frameRect toScreen:screen];
#endif
#endif

  for (i = 0; i < nr_screens; ++i)
    {
      NSScreen *s = [screens objectAtIndex: i];
      NSRect scrrect = [s frame];
      NSRect intersect = NSIntersectionRect (frameRect, scrrect);

      if (intersect.size.width > 0 || intersect.size.height > 0)
        ++nr_eff_screens;
    }

  if (nr_eff_screens == 1)
    return [super constrainFrameRect:frameRect toScreen:screen];

  /* The default implementation does two things 1) ensure that the top
     of the rectangle is below the menu bar (or below the top of the
     screen) and 2) resizes windows larger than the screen. As we
     don't want the latter, a smaller rectangle is used. */
#define FAKE_HEIGHT 64
  float old_top = frameRect.origin.y + frameRect.size.height;
  NSRect r;
  r.size.height = FAKE_HEIGHT;
  r.size.width = frameRect.size.width;
  r.origin.x = frameRect.origin.x;
  r.origin.y = old_top - FAKE_HEIGHT;

  NSTRACE_RECT ("input to super", r);

  r = [super constrainFrameRect:r toScreen:screen];

  NSTRACE_RECT ("output from super", r);

  float new_top = r.origin.y + FAKE_HEIGHT;
  if (new_top < old_top)
  {
    frameRect.origin.y = new_top - frameRect.size.height;
  }

  NSTRACE_RECT ("output", frameRect);

  return frameRect;
#undef FAKE_HEIGHT
}

@end /* EmacsWindow */


@implementation EmacsFSWindow

- (BOOL)canBecomeKeyWindow
{
  return YES;
}

- (BOOL)canBecomeMainWindow
{
  return YES;
}

@end

/* ==========================================================================

    EmacsScroller implementation

   ========================================================================== */


@implementation EmacsScroller

/* for repeat button push */
#define SCROLL_BAR_FIRST_DELAY 0.5
#define SCROLL_BAR_CONTINUOUS_DELAY (1.0 / 15)

+ (CGFloat) scrollerWidth
{
  /* TODO: if we want to allow variable widths, this is the place to do it,
           however neither GNUstep nor Cocoa support it very well */
  return [NSScroller scrollerWidth];
}


- initFrame: (NSRect )r window: (Lisp_Object)nwin
{
  NSTRACE (EmacsScroller_initFrame);

  r.size.width = [EmacsScroller scrollerWidth];
  [super initWithFrame: r/*NSMakeRect (0, 0, 0, 0)*/];
  [self setContinuous: YES];
  [self setEnabled: YES];

  /* Ensure auto resizing of scrollbars occurs within the emacs frame's view
     locked against the top and bottom edges, and right edge on OS X, where
     scrollers are on right. */
#ifdef NS_IMPL_GNUSTEP
  [self setAutoresizingMask: NSViewMaxXMargin | NSViewHeightSizable];
#else
  [self setAutoresizingMask: NSViewMinXMargin | NSViewHeightSizable];
#endif

  window = XWINDOW (nwin);
  condemned = NO;
  pixel_height = NSHeight (r);
  if (pixel_height == 0) pixel_height = 1;
  min_portion = 20 / pixel_height;

  frame = XFRAME (window->frame);
  if (FRAME_LIVE_P (frame))
    {
      int i;
      EmacsView *view = FRAME_NS_VIEW (frame);
      NSView *sview = [[view window] contentView];
      NSArray *subs = [sview subviews];

      /* disable optimization stopping redraw of other scrollbars */
      view->scrollbarsNeedingUpdate = 0;
      for (i =[subs count]-1; i >= 0; i--)
        if ([[subs objectAtIndex: i] isKindOfClass: [EmacsScroller class]])
          view->scrollbarsNeedingUpdate++;
      [sview addSubview: self];
    }

/*  [self setFrame: r]; */

  return self;
}


- (void)setFrame: (NSRect)newRect
{
  NSTRACE (EmacsScroller_setFrame);
/*  block_input (); */
  pixel_height = NSHeight (newRect);
  if (pixel_height == 0) pixel_height = 1;
  min_portion = 20 / pixel_height;
  [super setFrame: newRect];
  [self display];
/*  unblock_input (); */
}


<<<<<<< HEAD
=======
- (void)dealloc
{
  NSTRACE (EmacsScroller_dealloc);
  if (window)
    wset_vertical_scroll_bar (window, Qnil);
  window = 0;
  [super dealloc];
}


>>>>>>> b99e8f83
- condemn
{
  NSTRACE (condemn);
  condemned =YES;
  return self;
}


- reprieve
{
  NSTRACE (reprieve);
  condemned =NO;
  return self;
}


- judge
{
  NSTRACE (judge);
  if (condemned)
    {
      EmacsView *view;
      block_input ();
      /* ensure other scrollbar updates after deletion */
      view = (EmacsView *)FRAME_NS_VIEW (frame);
      if (view != nil)
        view->scrollbarsNeedingUpdate++;
      if (!NILP (win))
        wset_vertical_scroll_bar (XWINDOW (win), Qnil);
      win = Qnil;
      [self removeFromSuperview];
      [self release];
      unblock_input ();
    }
  return self;
}


- (void)resetCursorRects
{
  NSRect visible = [self visibleRect];
  NSTRACE (resetCursorRects);

  if (!NSIsEmptyRect (visible))
    [self addCursorRect: visible cursor: [NSCursor arrowCursor]];
  [[NSCursor arrowCursor] setOnMouseEntered: YES];
}


- (int) checkSamePosition: (int) position portion: (int) portion
                    whole: (int) whole
{
  return em_position ==position && em_portion ==portion && em_whole ==whole
    && portion != whole; /* needed for resize empty buf */
}


- setPosition: (int)position portion: (int)portion whole: (int)whole
{
  NSTRACE (setPosition);

  em_position = position;
  em_portion = portion;
  em_whole = whole;

  if (portion >= whole)
    {
#ifdef NS_IMPL_COCOA
      [self setKnobProportion: 1.0];
      [self setDoubleValue: 1.0];
#else
      [self setFloatValue: 0.0 knobProportion: 1.0];
#endif
    }
  else
    {
      float pos;
      CGFloat por;
      portion = max ((float)whole*min_portion/pixel_height, portion);
      pos = (float)position / (whole - portion);
      por = (CGFloat)portion/whole;
#ifdef NS_IMPL_COCOA
      [self setKnobProportion: por];
      [self setDoubleValue: pos];
#else
      [self setFloatValue: pos knobProportion: por];
#endif
    }

  /* Events may come here even if the event loop is not running.
     If we don't enter the event loop, the scroll bar will not update.
     So send SIGIO to ourselves.  */
  if (apploopnr == 0) raise (SIGIO);

  return self;
}

/* set up emacs_event */
- (void) sendScrollEventAtLoc: (float)loc fromEvent: (NSEvent *)e
{
  Lisp_Object win;
  if (!emacs_event)
    return;

  emacs_event->part = last_hit_part;
  emacs_event->code = 0;
  emacs_event->modifiers = EV_MODIFIERS (e) | down_modifier;
  XSETWINDOW (win, window);
  emacs_event->frame_or_window = win;
  emacs_event->timestamp = EV_TIMESTAMP (e);
  emacs_event->kind = SCROLL_BAR_CLICK_EVENT;
  emacs_event->arg = Qnil;
  XSETINT (emacs_event->x, loc * pixel_height);
  XSETINT (emacs_event->y, pixel_height-20);

  if (q_event_ptr)
    {
      n_emacs_events_pending++;
      kbd_buffer_store_event_hold (emacs_event, q_event_ptr);
    }
  else
    hold_event (emacs_event);
  EVENT_INIT (*emacs_event);
  ns_send_appdefined (-1);
}


/* called manually thru timer to implement repeated button action w/hold-down */
- repeatScroll: (NSTimer *)scrollEntry
{
  NSEvent *e = [[self window] currentEvent];
  NSPoint p =  [[self window] mouseLocationOutsideOfEventStream];
  BOOL inKnob = [self testPart: p] == NSScrollerKnob;

  /* clear timer if need be */
  if (inKnob || [scroll_repeat_entry timeInterval] == SCROLL_BAR_FIRST_DELAY)
    {
        [scroll_repeat_entry invalidate];
        [scroll_repeat_entry release];
        scroll_repeat_entry = nil;

        if (inKnob)
          return self;

        scroll_repeat_entry
	  = [[NSTimer scheduledTimerWithTimeInterval:
			SCROLL_BAR_CONTINUOUS_DELAY
                                            target: self
                                          selector: @selector (repeatScroll:)
                                          userInfo: 0
                                           repeats: YES]
	      retain];
    }

  [self sendScrollEventAtLoc: 0 fromEvent: e];
  return self;
}


/* Asynchronous mouse tracking for scroller.  This allows us to dispatch
   mouseDragged events without going into a modal loop. */
- (void)mouseDown: (NSEvent *)e
{
  NSRect sr, kr;
  /* hitPart is only updated AFTER event is passed on */
  NSScrollerPart part = [self testPart: [e locationInWindow]];
  CGFloat inc = 0.0, loc, kloc, pos;
  int edge = 0;

  NSTRACE (EmacsScroller_mouseDown);

  switch (part)
    {
    case NSScrollerDecrementPage:
        last_hit_part = scroll_bar_above_handle; inc = -1.0; break;
    case NSScrollerIncrementPage:
        last_hit_part = scroll_bar_below_handle; inc = 1.0; break;
    case NSScrollerDecrementLine:
      last_hit_part = scroll_bar_up_arrow; inc = -0.1; break;
    case NSScrollerIncrementLine:
      last_hit_part = scroll_bar_down_arrow; inc = 0.1; break;
    case NSScrollerKnob:
      last_hit_part = scroll_bar_handle; break;
    case NSScrollerKnobSlot:  /* GNUstep-only */
      last_hit_part = scroll_bar_move_ratio; break;
    default:  /* NSScrollerNoPart? */
      fprintf (stderr, "EmacsScoller-mouseDown: unexpected part %ld\n",
               (long) part);
      return;
    }

  if (inc != 0.0)
    {
      pos = 0;      /* ignored */

      /* set a timer to repeat, as we can't let superclass do this modally */
      scroll_repeat_entry
	= [[NSTimer scheduledTimerWithTimeInterval: SCROLL_BAR_FIRST_DELAY
                                            target: self
                                          selector: @selector (repeatScroll:)
                                          userInfo: 0
                                           repeats: YES]
	    retain];
    }
  else
    {
      /* handle, or on GNUstep possibly slot */
      NSEvent *fake_event;

      /* compute float loc in slot and mouse offset on knob */
      sr = [self convertRect: [self rectForPart: NSScrollerKnobSlot]
                      toView: nil];
      loc = NSHeight (sr) - ([e locationInWindow].y - NSMinY (sr));
      if (loc <= 0.0)
        {
          loc = 0.0;
          edge = -1;
        }
      else if (loc >= NSHeight (sr))
        {
          loc = NSHeight (sr);
          edge = 1;
        }

      if (edge)
        kloc = 0.5 * edge;
      else
        {
          kr = [self convertRect: [self rectForPart: NSScrollerKnob]
                          toView: nil];
          kloc = NSHeight (kr) - ([e locationInWindow].y - NSMinY (kr));
        }
      last_mouse_offset = kloc;

      /* if knob, tell emacs a location offset by knob pos
         (to indicate top of handle) */
      if (part == NSScrollerKnob)
          pos = (loc - last_mouse_offset) / NSHeight (sr);
      else
        /* else this is a slot click on GNUstep: go straight there */
        pos = loc / NSHeight (sr);

      /* send a fake mouse-up to super to preempt modal -trackKnob: mode */
      fake_event = [NSEvent mouseEventWithType: NSLeftMouseUp
                                      location: [e locationInWindow]
                                 modifierFlags: [e modifierFlags]
                                     timestamp: [e timestamp]
                                  windowNumber: [e windowNumber]
                                       context: [e context]
                                   eventNumber: [e eventNumber]
                                    clickCount: [e clickCount]
                                      pressure: [e pressure]];
      [super mouseUp: fake_event];
    }

  if (part != NSScrollerKnob)
    [self sendScrollEventAtLoc: pos fromEvent: e];
}


/* Called as we manually track scroller drags, rather than superclass. */
- (void)mouseDragged: (NSEvent *)e
{
    NSRect sr;
    double loc, pos;

    NSTRACE (EmacsScroller_mouseDragged);

      sr = [self convertRect: [self rectForPart: NSScrollerKnobSlot]
                      toView: nil];
      loc = NSHeight (sr) - ([e locationInWindow].y - NSMinY (sr));

      if (loc <= 0.0)
        {
          loc = 0.0;
        }
      else if (loc >= NSHeight (sr) + last_mouse_offset)
        {
          loc = NSHeight (sr) + last_mouse_offset;
        }

      pos = (loc - last_mouse_offset) / NSHeight (sr);
      [self sendScrollEventAtLoc: pos fromEvent: e];
}


- (void)mouseUp: (NSEvent *)e
{
  if (scroll_repeat_entry)
    {
      [scroll_repeat_entry invalidate];
      [scroll_repeat_entry release];
      scroll_repeat_entry = nil;
    }
  last_hit_part = scroll_bar_above_handle;
}


/* treat scrollwheel events in the bar as though they were in the main window */
- (void) scrollWheel: (NSEvent *)theEvent
{
  EmacsView *view = (EmacsView *)FRAME_NS_VIEW (frame);
  [view mouseDown: theEvent];
}

@end  /* EmacsScroller */


#ifdef NS_IMPL_GNUSTEP
/* Dummy class to get rid of startup warnings.  */
@implementation EmacsDocument

@end
#endif


/* ==========================================================================

   Font-related functions; these used to be in nsfaces.m

   ========================================================================== */


Lisp_Object
x_new_font (struct frame *f, Lisp_Object font_object, int fontset)
{
  struct font *font = XFONT_OBJECT (font_object);
  EmacsView *view = FRAME_NS_VIEW (f);

  if (fontset < 0)
    fontset = fontset_from_font (font_object);
  FRAME_FONTSET (f) = fontset;

  if (FRAME_FONT (f) == font)
    /* This font is already set in frame F.  There's nothing more to
       do.  */
    return font_object;

  FRAME_FONT (f) = font;

  FRAME_BASELINE_OFFSET (f) = font->baseline_offset;
  FRAME_COLUMN_WIDTH (f) = font->average_width;
  FRAME_LINE_HEIGHT (f) = font->height;

  /* Compute the scroll bar width in character columns.  */
  if (FRAME_CONFIG_SCROLL_BAR_WIDTH (f) > 0)
    {
      int wid = FRAME_COLUMN_WIDTH (f);
      FRAME_CONFIG_SCROLL_BAR_COLS (f)
	= (FRAME_CONFIG_SCROLL_BAR_WIDTH (f) + wid - 1) / wid;
    }
  else
    {
      int wid = FRAME_COLUMN_WIDTH (f);
      FRAME_CONFIG_SCROLL_BAR_COLS (f) = (14 + wid - 1) / wid;
    }

  /* Compute the scroll bar height in character lines.  */
  if (FRAME_CONFIG_SCROLL_BAR_HEIGHT (f) > 0)
    {
      int height = FRAME_LINE_HEIGHT (f);
      FRAME_CONFIG_SCROLL_BAR_LINES (f)
	= (FRAME_CONFIG_SCROLL_BAR_HEIGHT (f) + height - 1) / height;
    }
  else
    {
      int height = FRAME_LINE_HEIGHT (f);
      FRAME_CONFIG_SCROLL_BAR_LINES (f) = (14 + height - 1) / height;
    }

  /* Now make the frame display the given font.  */
  if (FRAME_NS_WINDOW (f) != 0 && ! [view isFullscreen])
    x_set_window_size (f, 0, FRAME_COLS (f) * FRAME_COLUMN_WIDTH (f),
                       FRAME_LINES (f) * FRAME_LINE_HEIGHT (f), 1);

  return font_object;
}


/* XLFD: -foundry-family-weight-slant-swidth-adstyle-pxlsz-ptSz-resx-resy-spc-avgWidth-rgstry-encoding */
/* Note: ns_font_to_xlfd and ns_fontname_to_xlfd no longer needed, removed
         in 1.43. */

const char *
ns_xlfd_to_fontname (const char *xlfd)
/* --------------------------------------------------------------------------
    Convert an X font name (XLFD) to an NS font name.
    Only family is used.
    The string returned is temporarily allocated.
   -------------------------------------------------------------------------- */
{
  char *name = xmalloc (180);
  int i, len;
  const char *ret;

  if (!strncmp (xlfd, "--", 2))
    sscanf (xlfd, "--%*[^-]-%[^-]179-", name);
  else
    sscanf (xlfd, "-%*[^-]-%[^-]179-", name);

  /* stopgap for malformed XLFD input */
  if (strlen (name) == 0)
    strcpy (name, "Monaco");

  /* undo hack in ns_fontname_to_xlfd, converting '$' to '-', '_' to ' '
     also uppercase after '-' or ' ' */
  name[0] = c_toupper (name[0]);
  for (len =strlen (name), i =0; i<len; i++)
    {
      if (name[i] == '$')
        {
          name[i] = '-';
          if (i+1<len)
            name[i+1] = c_toupper (name[i+1]);
        }
      else if (name[i] == '_')
        {
          name[i] = ' ';
          if (i+1<len)
            name[i+1] = c_toupper (name[i+1]);
        }
    }
/*fprintf (stderr, "converted '%s' to '%s'\n",xlfd,name);  */
  ret = [[NSString stringWithUTF8String: name] UTF8String];
  xfree (name);
  return ret;
}


void
syms_of_nsterm (void)
{
  NSTRACE (syms_of_nsterm);

  ns_antialias_threshold = 10.0;

  /* from 23+ we need to tell emacs what modifiers there are.. */
  DEFSYM (Qmodifier_value, "modifier-value");
  DEFSYM (Qalt, "alt");
  DEFSYM (Qhyper, "hyper");
  DEFSYM (Qmeta, "meta");
  DEFSYM (Qsuper, "super");
  DEFSYM (Qcontrol, "control");
  DEFSYM (QUTF8_STRING, "UTF8_STRING");

  DEFSYM (Qfile, "file");
  DEFSYM (Qurl, "url");

  Fput (Qalt, Qmodifier_value, make_number (alt_modifier));
  Fput (Qhyper, Qmodifier_value, make_number (hyper_modifier));
  Fput (Qmeta, Qmodifier_value, make_number (meta_modifier));
  Fput (Qsuper, Qmodifier_value, make_number (super_modifier));
  Fput (Qcontrol, Qmodifier_value, make_number (ctrl_modifier));

  DEFVAR_LISP ("ns-input-file", ns_input_file,
              "The file specified in the last NS event.");
  ns_input_file =Qnil;

  DEFVAR_LISP ("ns-working-text", ns_working_text,
              "String for visualizing working composition sequence.");
  ns_working_text =Qnil;

  DEFVAR_LISP ("ns-input-font", ns_input_font,
              "The font specified in the last NS event.");
  ns_input_font =Qnil;

  DEFVAR_LISP ("ns-input-fontsize", ns_input_fontsize,
              "The fontsize specified in the last NS event.");
  ns_input_fontsize =Qnil;

  DEFVAR_LISP ("ns-input-line", ns_input_line,
               "The line specified in the last NS event.");
  ns_input_line =Qnil;

  DEFVAR_LISP ("ns-input-spi-name", ns_input_spi_name,
               "The service name specified in the last NS event.");
  ns_input_spi_name =Qnil;

  DEFVAR_LISP ("ns-input-spi-arg", ns_input_spi_arg,
               "The service argument specified in the last NS event.");
  ns_input_spi_arg =Qnil;

  DEFVAR_LISP ("ns-alternate-modifier", ns_alternate_modifier,
               "This variable describes the behavior of the alternate or option key.\n\
Set to control, meta, alt, super, or hyper means it is taken to be that key.\n\
Set to none means that the alternate / option key is not interpreted by Emacs\n\
at all, allowing it to be used at a lower level for accented character entry.");
  ns_alternate_modifier = Qmeta;

  DEFVAR_LISP ("ns-right-alternate-modifier", ns_right_alternate_modifier,
               "This variable describes the behavior of the right alternate or option key.\n\
Set to control, meta, alt, super, or hyper means it is taken to be that key.\n\
Set to left means be the same key as `ns-alternate-modifier'.\n\
Set to none means that the alternate / option key is not interpreted by Emacs\n\
at all, allowing it to be used at a lower level for accented character entry.");
  ns_right_alternate_modifier = Qleft;

  DEFVAR_LISP ("ns-command-modifier", ns_command_modifier,
               "This variable describes the behavior of the command key.\n\
Set to control, meta, alt, super, or hyper means it is taken to be that key.");
  ns_command_modifier = Qsuper;

  DEFVAR_LISP ("ns-right-command-modifier", ns_right_command_modifier,
               "This variable describes the behavior of the right command key.\n\
Set to control, meta, alt, super, or hyper means it is taken to be that key.\n\
Set to left means be the same key as `ns-command-modifier'.\n\
Set to none means that the command / option key is not interpreted by Emacs\n\
at all, allowing it to be used at a lower level for accented character entry.");
  ns_right_command_modifier = Qleft;

  DEFVAR_LISP ("ns-control-modifier", ns_control_modifier,
               "This variable describes the behavior of the control key.\n\
Set to control, meta, alt, super, or hyper means it is taken to be that key.");
  ns_control_modifier = Qcontrol;

  DEFVAR_LISP ("ns-right-control-modifier", ns_right_control_modifier,
               "This variable describes the behavior of the right control key.\n\
Set to control, meta, alt, super, or hyper means it is taken to be that key.\n\
Set to left means be the same key as `ns-control-modifier'.\n\
Set to none means that the control / option key is not interpreted by Emacs\n\
at all, allowing it to be used at a lower level for accented character entry.");
  ns_right_control_modifier = Qleft;

  DEFVAR_LISP ("ns-function-modifier", ns_function_modifier,
               "This variable describes the behavior of the function key (on laptops).\n\
Set to control, meta, alt, super, or hyper means it is taken to be that key.\n\
Set to none means that the function key is not interpreted by Emacs at all,\n\
allowing it to be used at a lower level for accented character entry.");
  ns_function_modifier = Qnone;

  DEFVAR_LISP ("ns-antialias-text", ns_antialias_text,
               "Non-nil (the default) means to render text antialiased.");
  ns_antialias_text = Qt;

  DEFVAR_LISP ("ns-confirm-quit", ns_confirm_quit,
               "Whether to confirm application quit using dialog.");
  ns_confirm_quit = Qnil;

  DEFVAR_LISP ("ns-auto-hide-menu-bar", ns_auto_hide_menu_bar,
               doc: /* Non-nil means that the menu bar is hidden, but appears when the mouse is near.
Only works on OSX 10.6 or later.  */);
  ns_auto_hide_menu_bar = Qnil;

  DEFVAR_BOOL ("ns-use-native-fullscreen", ns_use_native_fullscreen,
     doc: /*Non-nil means to use native fullscreen on OSX >= 10.7.
Nil means use fullscreen the old (< 10.7) way.  The old way works better with
multiple monitors, but lacks tool bar.  This variable is ignored on OSX < 10.7.
Default is t for OSX >= 10.7, nil otherwise.  */);
#ifdef HAVE_NATIVE_FS
  ns_use_native_fullscreen = YES;
#else
  ns_use_native_fullscreen = NO;
#endif
  ns_last_use_native_fullscreen = ns_use_native_fullscreen;

  DEFVAR_BOOL ("ns-use-fullscreen-animation", ns_use_fullscreen_animation,
     doc: /*Non-nil means use animation on non-native fullscreen.
For native fullscreen, this does nothing.
Default is nil.  */);
  ns_use_fullscreen_animation = NO;

  DEFVAR_BOOL ("ns-use-srgb-colorspace", ns_use_srgb_colorspace,
     doc: /*Non-nil means to use sRGB colorspace on OSX >= 10.7.
Note that this does not apply to images.
This variable is ignored on OSX < 10.7 and GNUstep.  */);
  ns_use_srgb_colorspace = YES;

  /* TODO: move to common code */
  DEFVAR_LISP ("x-toolkit-scroll-bars", Vx_toolkit_scroll_bars,
	       doc: /* Which toolkit scroll bars Emacs uses, if any.
A value of nil means Emacs doesn't use toolkit scroll bars.
With the X Window system, the value is a symbol describing the
X toolkit.  Possible values are: gtk, motif, xaw, or xaw3d.
With MS Windows or Nextstep, the value is t.  */);
  Vx_toolkit_scroll_bars = Qt;

  DEFVAR_BOOL ("x-use-underline-position-properties",
	       x_use_underline_position_properties,
     doc: /*Non-nil means make use of UNDERLINE_POSITION font properties.
A value of nil means ignore them.  If you encounter fonts with bogus
UNDERLINE_POSITION font properties, for example 7x13 on XFree prior
to 4.1, set this to nil. */);
  x_use_underline_position_properties = 0;

  DEFVAR_BOOL ("x-underline-at-descent-line",
	       x_underline_at_descent_line,
     doc: /* Non-nil means to draw the underline at the same place as the descent line.
A value of nil means to draw the underline according to the value of the
variable `x-use-underline-position-properties', which is usually at the
baseline level.  The default value is nil.  */);
  x_underline_at_descent_line = 0;

  /* Tell Emacs about this window system.  */
  Fprovide (Qns, Qnil);

  DEFSYM (Qcocoa, "cocoa");
  DEFSYM (Qgnustep, "gnustep");

#ifdef NS_IMPL_COCOA
  Fprovide (Qcocoa, Qnil);
  syms_of_macfont ();
#else
  Fprovide (Qgnustep, Qnil);
  syms_of_nsfont ();
#endif

}<|MERGE_RESOLUTION|>--- conflicted
+++ resolved
@@ -1909,15 +1909,6 @@
     {
       view = FRAME_NS_VIEW (*fp);
 
-<<<<<<< HEAD
-          position = [[view window] mouseLocationOutsideOfEventStream];
-          position = [view convertPoint: position fromView: nil];
-          remember_mouse_glyph (f, position.x, position.y,
-				&dpyinfo->last_mouse_glyph);
-
-          if (bar_window) *bar_window = Qnil;
-          if (part) *part = scroll_bar_above_handle;
-=======
       position = [[view window] mouseLocationOutsideOfEventStream];
       position = [view convertPoint: position fromView: nil];
       remember_mouse_glyph (f, position.x, position.y,
@@ -1926,13 +1917,47 @@
 
       if (bar_window) *bar_window = Qnil;
       if (part) *part = 0; /*scroll_bar_handle; */
->>>>>>> b99e8f83
 
       if (x) XSETINT (*x, lrint (position.x));
       if (y) XSETINT (*y, lrint (position.y));
       if (time)
         *time = dpyinfo->last_mouse_movement_time;
-      *fp = f;
+      dpyinfo->last_mouse_scroll_bar = nil;
+    }
+  else
+    {
+      /* Clear the mouse-moved flag for every frame on this display.  */
+      FOR_EACH_FRAME (tail, frame)
+        if (FRAME_NS_P (XFRAME (frame))
+            && FRAME_NS_DISPLAY (XFRAME (frame)) == FRAME_NS_DISPLAY (*fp))
+          XFRAME (frame)->mouse_moved = 0;
+
+      dpyinfo->last_mouse_scroll_bar = nil;
+      if (dpyinfo->last_mouse_frame
+	  && FRAME_LIVE_P (dpyinfo->last_mouse_frame))
+        f = dpyinfo->last_mouse_frame;
+      else
+        f = dpyinfo->x_focus_frame ? dpyinfo->x_focus_frame
+                                    : SELECTED_FRAME ();
+
+      if (f && FRAME_NS_P (f))
+        {
+          view = FRAME_NS_VIEW (*fp);
+
+          position = [[view window] mouseLocationOutsideOfEventStream];
+          position = [view convertPoint: position fromView: nil];
+          remember_mouse_glyph (f, position.x, position.y,
+				&dpyinfo->last_mouse_glyph);
+
+          if (bar_window) *bar_window = Qnil;
+          if (part) *part = scroll_bar_above_handle;
+
+          if (x) XSETINT (*x, lrint (position.x));
+          if (y) XSETINT (*y, lrint (position.y));
+          if (time)
+	    *time = dpyinfo->last_mouse_movement_time;
+          *fp = f;
+        }
     }
 
   unblock_input ();
@@ -7202,19 +7227,6 @@
 }
 
 
-<<<<<<< HEAD
-=======
-- (void)dealloc
-{
-  NSTRACE (EmacsScroller_dealloc);
-  if (window)
-    wset_vertical_scroll_bar (window, Qnil);
-  window = 0;
-  [super dealloc];
-}
-
-
->>>>>>> b99e8f83
 - condemn
 {
   NSTRACE (condemn);
