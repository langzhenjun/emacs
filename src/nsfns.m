/* Functions for the NeXT/Open/GNUstep and MacOSX window system.

Copyright (C) 1989, 1992-1994, 2005-2006, 2008-2011
  Free Software Foundation, Inc.

This file is part of GNU Emacs.

GNU Emacs is free software: you can redistribute it and/or modify
it under the terms of the GNU General Public License as published by
the Free Software Foundation, either version 3 of the License, or
(at your option) any later version.

GNU Emacs is distributed in the hope that it will be useful,
but WITHOUT ANY WARRANTY; without even the implied warranty of
MERCHANTABILITY or FITNESS FOR A PARTICULAR PURPOSE.  See the
GNU General Public License for more details.

You should have received a copy of the GNU General Public License
along with GNU Emacs.  If not, see <http://www.gnu.org/licenses/>.  */

/*
Originally by Carl Edman
Updated by Christian Limpach (chris@nice.ch)
OpenStep/Rhapsody port by Scott Bender (sbender@harmony-ds.com)
MacOSX/Aqua port by Christophe de Dinechin (descubes@earthlink.net)
GNUstep port and post-20 update by Adrian Robert (arobert@cogsci.ucsd.edu)
*/

/* This should be the first include, as it may set up #defines affecting
   interpretation of even the system includes. */
#include <config.h>

#include <signal.h>
#include <math.h>
#include <setjmp.h>

#include "lisp.h"
#include "blockinput.h"
#include "nsterm.h"
#include "window.h"
#include "buffer.h"
#include "keyboard.h"
#include "termhooks.h"
#include "fontset.h"
#include "character.h"
#include "font.h"

#if 0
int fns_trace_num = 1;
#define NSTRACE(x)        fprintf (stderr, "%s:%d: [%d] " #x "\n",        \
                                  __FILE__, __LINE__, ++fns_trace_num)
#else
#define NSTRACE(x)
#endif

#ifdef HAVE_NS

extern NSArray *ns_send_types, *ns_return_types, *ns_drag_types;

extern Lisp_Object Qforeground_color;
extern Lisp_Object Qbackground_color;
extern Lisp_Object Qcursor_color;
extern Lisp_Object Qinternal_border_width;
extern Lisp_Object Qvisibility;
extern Lisp_Object Qcursor_type;
extern Lisp_Object Qicon_type;
extern Lisp_Object Qicon_name;
extern Lisp_Object Qicon_left;
extern Lisp_Object Qicon_top;
extern Lisp_Object Qleft;
extern Lisp_Object Qright;
extern Lisp_Object Qtop;
extern Lisp_Object Qdisplay;
extern Lisp_Object Qvertical_scroll_bars;
extern Lisp_Object Qauto_raise;
extern Lisp_Object Qauto_lower;
extern Lisp_Object Qbox;
extern Lisp_Object Qscroll_bar_width;
extern Lisp_Object Qx_resource_name;
extern Lisp_Object Qface_set_after_frame_default;
extern Lisp_Object Qunderline, Qundefined;
extern Lisp_Object Qheight, Qminibuffer, Qname, Qonly, Qwidth;
extern Lisp_Object Qunsplittable, Qmenu_bar_lines, Qbuffer_predicate, Qtitle;
extern Lisp_Object Qnone;


Lisp_Object Qbuffered;
Lisp_Object Qfontsize;

/* hack for OS X file panels */
char panelOK = 0;

EmacsTooltip *ns_tooltip;

/* Need forward declaration here to preserve organizational integrity of file */
Lisp_Object Fx_open_connection (Lisp_Object, Lisp_Object, Lisp_Object);

extern BOOL ns_in_resize;

/* Static variables to handle applescript execution.  */
static Lisp_Object as_script, *as_result;
static int as_status;

#if GLYPH_DEBUG
static ptrdiff_t image_cache_refcount;
#endif

/* ==========================================================================

    Internal utility functions

   ========================================================================== */


void
check_ns (void)
{
 if (NSApp == nil)
   error ("OpenStep is not in use or not initialized");
}


/* Nonzero if we can use mouse menus. */
int
have_menus_p (void)
{
  return NSApp != nil;
}


/* Extract a frame as a FRAME_PTR, defaulting to the selected frame
   and checking validity for NS.  */
static FRAME_PTR
check_ns_frame (Lisp_Object frame)
{
  FRAME_PTR f;

  if (NILP (frame))
      f = SELECTED_FRAME ();
  else
    {
      CHECK_LIVE_FRAME (frame);
      f = XFRAME (frame);
    }
  if (! FRAME_NS_P (f))
    error ("non-Nextstep frame used");
  return f;
}


/* Let the user specify an Nextstep display with a frame.
   nil stands for the selected frame--or, if that is not an Nextstep frame,
   the first Nextstep display on the list.  */
static struct ns_display_info *
check_ns_display_info (Lisp_Object frame)
{
  if (NILP (frame))
    {
      struct frame *f = SELECTED_FRAME ();
      if (FRAME_NS_P (f) && FRAME_LIVE_P (f) )
        return FRAME_NS_DISPLAY_INFO (f);
      else if (x_display_list != 0)
        return x_display_list;
      else
        error ("Nextstep windows are not in use or not initialized");
    }
  else if (INTEGERP (frame))
    {
      struct terminal *t = get_terminal (frame, 1);

      if (t->type != output_ns)
        error ("Terminal %"pI"d is not a Nextstep display", XINT (frame));

      return t->display_info.ns;
    }
  else if (STRINGP (frame))
    return ns_display_info_for_name (frame);
  else
    {
      FRAME_PTR f;

      CHECK_LIVE_FRAME (frame);
      f = XFRAME (frame);
      if (! FRAME_NS_P (f))
        error ("non-Nextstep frame used");
      return FRAME_NS_DISPLAY_INFO (f);
    }
  return NULL;  /* shut compiler up */
}


static id
ns_get_window (Lisp_Object maybeFrame)
{
  id view =nil, window =nil;

  if (!FRAMEP (maybeFrame) || !FRAME_NS_P (XFRAME (maybeFrame)))
    maybeFrame = selected_frame;/*wrong_type_argument (Qframep, maybeFrame); */

  if (!NILP (maybeFrame))
    view = FRAME_NS_VIEW (XFRAME (maybeFrame));
  if (view) window =[view window];

  return window;
}


static NSScreen *
ns_get_screen (Lisp_Object screen)
{
  struct frame *f;
  struct terminal *terminal;

  if (EQ (Qt, screen)) /* not documented */
    return [NSScreen mainScreen];

  terminal = get_terminal (screen, 1);
  if (terminal->type != output_ns)
    return NULL;

  if (NILP (screen))
    f = SELECTED_FRAME ();
  else if (FRAMEP (screen))
    f = XFRAME (screen);
  else
    {
      struct ns_display_info *dpyinfo = terminal->display_info.ns;
      f = dpyinfo->x_focus_frame
        ? dpyinfo->x_focus_frame : dpyinfo->x_highlight_frame;
    }

  return ((f && FRAME_NS_P (f)) ? [[FRAME_NS_VIEW (f) window] screen]
	  : NULL);
}


/* Return the X display structure for the display named NAME.
   Open a new connection if necessary.  */
struct ns_display_info *
ns_display_info_for_name (Lisp_Object name)
{
  Lisp_Object names;
  struct ns_display_info *dpyinfo;

  CHECK_STRING (name);

  for (dpyinfo = x_display_list, names = ns_display_name_list;
       dpyinfo;
       dpyinfo = dpyinfo->next, names = XCDR (names))
    {
      Lisp_Object tem;
      tem = Fstring_equal (XCAR (XCAR (names)), name);
      if (!NILP (tem))
        return dpyinfo;
    }

  error ("Emacs for OpenStep does not yet support multi-display.");

  Fx_open_connection (name, Qnil, Qnil);
  dpyinfo = x_display_list;

  if (dpyinfo == 0)
    error ("OpenStep on %s not responding.\n", SDATA (name));

  return dpyinfo;
}


static Lisp_Object
interpret_services_menu (NSMenu *menu, Lisp_Object prefix, Lisp_Object old)
/* --------------------------------------------------------------------------
   Turn the input menu (an NSMenu) into a lisp list for tracking on lisp side
   -------------------------------------------------------------------------- */
{
  int i, count;
  NSMenuItem *item;
  const char *name;
  Lisp_Object nameStr;
  unsigned short key;
  NSString *keys;
  Lisp_Object res;

  count = [menu numberOfItems];
  for (i = 0; i<count; i++)
    {
      item = [menu itemAtIndex: i];
      name = [[item title] UTF8String];
      if (!name) continue;

      nameStr = build_string (name);

      if ([item hasSubmenu])
        {
          old = interpret_services_menu ([item submenu],
                                        Fcons (nameStr, prefix), old);
        }
      else
        {
          keys = [item keyEquivalent];
          if (keys && [keys length] )
            {
              key = [keys characterAtIndex: 0];
              res = make_number (key|super_modifier);
            }
          else
            {
              res = Qundefined;
            }
          old = Fcons (Fcons (res,
                            Freverse (Fcons (nameStr,
                                           prefix))),
                    old);
        }
    }
  return old;
}



/* ==========================================================================

    Frame parameter setters

   ========================================================================== */


static void
x_set_foreground_color (struct frame *f, Lisp_Object arg, Lisp_Object oldval)
{
  NSColor *col;
  CGFloat r, g, b, alpha;

  if (ns_lisp_to_color (arg, &col))
    {
      store_frame_param (f, Qforeground_color, oldval);
      error ("Unknown color");
    }

  [col retain];
  [f->output_data.ns->foreground_color release];
  f->output_data.ns->foreground_color = col;

  [col getRed: &r green: &g blue: &b alpha: &alpha];
  FRAME_FOREGROUND_PIXEL (f) =
    ARGB_TO_ULONG ((int)(alpha*0xff), (int)(r*0xff), (int)(g*0xff), (int)(b*0xff));

  if (FRAME_NS_VIEW (f))
    {
      update_face_from_frame_parameter (f, Qforeground_color, arg);
      /*recompute_basic_faces (f); */
      if (FRAME_VISIBLE_P (f))
        redraw_frame (f);
    }
}


static void
x_set_background_color (struct frame *f, Lisp_Object arg, Lisp_Object oldval)
{
  struct face *face;
  NSColor *col;
  NSView *view = FRAME_NS_VIEW (f);
  CGFloat r, g, b, alpha;

  if (ns_lisp_to_color (arg, &col))
    {
      store_frame_param (f, Qbackground_color, oldval);
      error ("Unknown color");
    }

  /* clear the frame; in some instances the NS-internal GC appears not to
     update, or it does update and cannot clear old text properly */
  if (FRAME_VISIBLE_P (f))
    ns_clear_frame (f);

  [col retain];
  [f->output_data.ns->background_color release];
  f->output_data.ns->background_color = col;

  [col getRed: &r green: &g blue: &b alpha: &alpha];
  FRAME_BACKGROUND_PIXEL (f) =
    ARGB_TO_ULONG ((int)(alpha*0xff), (int)(r*0xff), (int)(g*0xff), (int)(b*0xff));

  if (view != nil)
    {
      [[view window] setBackgroundColor: col];

      if (alpha != 1.0)
          [[view window] setOpaque: NO];
      else
          [[view window] setOpaque: YES];

      face = FRAME_DEFAULT_FACE (f);
      if (face)
        {
          col = ns_lookup_indexed_color (NS_FACE_BACKGROUND (face), f);
          face->background
	     = (EMACS_UINT) [[col colorWithAlphaComponent: alpha] retain];
          [col release];

          update_face_from_frame_parameter (f, Qbackground_color, arg);
        }

      if (FRAME_VISIBLE_P (f))
        redraw_frame (f);
    }
}


static void
x_set_cursor_color (struct frame *f, Lisp_Object arg, Lisp_Object oldval)
{
  NSColor *col;

  if (ns_lisp_to_color (arg, &col))
    {
      store_frame_param (f, Qcursor_color, oldval);
      error ("Unknown color");
    }

  [FRAME_CURSOR_COLOR (f) release];
  FRAME_CURSOR_COLOR (f) = [col retain];

  if (FRAME_VISIBLE_P (f))
    {
      x_update_cursor (f, 0);
      x_update_cursor (f, 1);
    }
  update_face_from_frame_parameter (f, Qcursor_color, arg);
}


static void
x_set_icon_name (struct frame *f, Lisp_Object arg, Lisp_Object oldval)
{
  NSView *view = FRAME_NS_VIEW (f);
  NSTRACE (x_set_icon_name);

  if (ns_in_resize)
    return;

  /* see if it's changed */
  if (STRINGP (arg))
    {
      if (STRINGP (oldval) && EQ (Fstring_equal (oldval, arg), Qt))
        return;
    }
  else if (!STRINGP (oldval) && EQ (oldval, Qnil) == EQ (arg, Qnil))
    return;

  f->icon_name = arg;

  if (NILP (arg))
    {
      if (!NILP (f->title))
        arg = f->title;
      else
        /* explicit name and no icon-name -> explicit_name */
        if (f->explicit_name)
          arg = f->name;
        else
          {
            /* no explicit name and no icon-name ->
               name has to be rebuild from icon_title_format */
            windows_or_buffers_changed++;
            return;
          }
    }

  /* Don't change the name if it's already NAME.  */
  if ([[view window] miniwindowTitle] &&
      ([[[view window] miniwindowTitle]
             isEqualToString: [NSString stringWithUTF8String:
                                           SDATA (arg)]]))
    return;

  [[view window] setMiniwindowTitle:
        [NSString stringWithUTF8String: SDATA (arg)]];
}

static void
ns_set_name_internal (FRAME_PTR f, Lisp_Object name)
{
  struct gcpro gcpro1;
  Lisp_Object encoded_name, encoded_icon_name;
  NSString *str;
  NSView *view = FRAME_NS_VIEW (f);

  GCPRO1 (name);
  encoded_name = ENCODE_UTF_8 (name);
  UNGCPRO;

  str = [NSString stringWithUTF8String: SDATA (encoded_name)];

  /* Don't change the name if it's already NAME.  */
  if (! [[[view window] title] isEqualToString: str])
    [[view window] setTitle: str];

  if (!STRINGP (f->icon_name))
    encoded_icon_name = encoded_name;
  else
    encoded_icon_name = ENCODE_UTF_8 (f->icon_name);

  str = [NSString stringWithUTF8String: SDATA (encoded_icon_name)];

  if ([[view window] miniwindowTitle] &&
      ! [[[view window] miniwindowTitle] isEqualToString: str])
    [[view window] setMiniwindowTitle: str];

}

static void
ns_set_name (struct frame *f, Lisp_Object name, int explicit)
{
  NSView *view;
  NSTRACE (ns_set_name);

  if (ns_in_resize)
    return;

  /* Make sure that requests from lisp code override requests from
     Emacs redisplay code.  */
  if (explicit)
    {
      /* If we're switching from explicit to implicit, we had better
         update the mode lines and thereby update the title.  */
      if (f->explicit_name && NILP (name))
        update_mode_lines = 1;

      f->explicit_name = ! NILP (name);
    }
  else if (f->explicit_name)
    return;

  if (NILP (name))
    name = build_string([ns_app_name UTF8String]);
  else
    CHECK_STRING (name);

  /* Don't change the name if it's already NAME.  */
  if (! NILP (Fstring_equal (name, f->name)))
    return;

  f->name = name;

  /* title overrides explicit name */
  if (! NILP (f->title))
    name = f->title;

  ns_set_name_internal (f, name);
}


/* This function should be called when the user's lisp code has
   specified a name for the frame; the name will override any set by the
   redisplay code.  */
static void
x_explicitly_set_name (FRAME_PTR f, Lisp_Object arg, Lisp_Object oldval)
{
  NSTRACE (x_explicitly_set_name);
  ns_set_name (f, arg, 1);
}


/* This function should be called by Emacs redisplay code to set the
   name; names set this way will never override names set by the user's
   lisp code.  */
void
x_implicitly_set_name (FRAME_PTR f, Lisp_Object arg, Lisp_Object oldval)
{
  NSTRACE (x_implicitly_set_name);

  /* Deal with NS specific format t.  */
  if (FRAME_NS_P (f) && ((FRAME_ICONIFIED_P (f) && EQ (Vicon_title_format, Qt))
                         || EQ (Vframe_title_format, Qt)))
    ns_set_name_as_filename (f);
  else
    ns_set_name (f, arg, 0);
}


/* Change the title of frame F to NAME.
   If NAME is nil, use the frame name as the title.  */

static void
x_set_title (struct frame *f, Lisp_Object name, Lisp_Object old_name)
{
  NSTRACE (x_set_title);
  /* Don't change the title if it's already NAME.  */
  if (EQ (name, f->title))
    return;

  update_mode_lines = 1;

  f->title = name;

  if (NILP (name))
    name = f->name;
  else
    CHECK_STRING (name);

  ns_set_name_internal (f, name);
}


void
ns_set_name_as_filename (struct frame *f)
{
  NSView *view;
  Lisp_Object name, filename;
  Lisp_Object buf = XWINDOW (f->selected_window)->buffer;
  const char *title;
  NSAutoreleasePool *pool;
  struct gcpro gcpro1;
  Lisp_Object encoded_name, encoded_filename;
  NSString *str;
  NSTRACE (ns_set_name_as_filename);

  if (f->explicit_name || ! NILP (f->title) || ns_in_resize)
    return;

  BLOCK_INPUT;
  pool = [[NSAutoreleasePool alloc] init];
  filename = BVAR (XBUFFER (buf), filename);
  name = BVAR (XBUFFER (buf), name);

  if (NILP (name))
    {
      if (! NILP (filename))
        name = Ffile_name_nondirectory (filename);
      else
        name = build_string ([ns_app_name UTF8String]);
    }

  GCPRO1 (name);
  encoded_name = ENCODE_UTF_8 (name);
  UNGCPRO;

  view = FRAME_NS_VIEW (f);

  title = FRAME_ICONIFIED_P (f) ? [[[view window] miniwindowTitle] UTF8String]
                                : [[[view window] title] UTF8String];

  if (title && (! strcmp (title, SDATA (encoded_name))))
    {
      [pool release];
      UNBLOCK_INPUT;
      return;
    }

  str = [NSString stringWithUTF8String: SDATA (encoded_name)];
  if (str == nil) str = @"Bad coding";

  if (FRAME_ICONIFIED_P (f))
    [[view window] setMiniwindowTitle: str];
  else
    {
      NSString *fstr;

      if (! NILP (filename))
        {
          GCPRO1 (filename);
          encoded_filename = ENCODE_UTF_8 (filename);
          UNGCPRO;

          fstr = [NSString stringWithUTF8String: SDATA (encoded_filename)];
          if (fstr == nil) fstr = @"";
#ifdef NS_IMPL_COCOA
          /* work around a bug observed on 10.3 and later where
             setTitleWithRepresentedFilename does not clear out previous state
             if given filename does not exist */
          if (! [[NSFileManager defaultManager] fileExistsAtPath: fstr])
            [[view window] setRepresentedFilename: @""];
#endif
        }
      else
        fstr = @"";

      [[view window] setRepresentedFilename: fstr];
      [[view window] setTitle: str];
      f->name = name;
    }

  [pool release];
  UNBLOCK_INPUT;
}


void
ns_set_doc_edited (struct frame *f, Lisp_Object arg)
{
  NSView *view = FRAME_NS_VIEW (f);
  NSAutoreleasePool *pool;
  if (!MINI_WINDOW_P (XWINDOW (f->selected_window)))
    {
      BLOCK_INPUT;
      pool = [[NSAutoreleasePool alloc] init];
      [[view window] setDocumentEdited: !NILP (arg)];
      [pool release];
      UNBLOCK_INPUT;
    }
}


void
x_set_menu_bar_lines (struct frame *f, Lisp_Object value, Lisp_Object oldval)
{
  int nlines;
  int olines = FRAME_MENU_BAR_LINES (f);
  if (FRAME_MINIBUF_ONLY_P (f))
    return;

  if (TYPE_RANGED_INTEGERP (int, value))
    nlines = XINT (value);
  else
    nlines = 0;

  FRAME_MENU_BAR_LINES (f) = 0;
  if (nlines)
    {
      FRAME_EXTERNAL_MENU_BAR (f) = 1;
      /* does for all frames, whereas we just want for one frame
	 [NSMenu setMenuBarVisible: YES]; */
    }
  else
    {
      if (FRAME_EXTERNAL_MENU_BAR (f) == 1)
        free_frame_menubar (f);
      /*      [NSMenu setMenuBarVisible: NO]; */
      FRAME_EXTERNAL_MENU_BAR (f) = 0;
    }
}


/* toolbar support */
void
x_set_tool_bar_lines (struct frame *f, Lisp_Object value, Lisp_Object oldval)
{
  int nlines;
  Lisp_Object root_window;

  if (FRAME_MINIBUF_ONLY_P (f))
    return;

  if (RANGED_INTEGERP (0, value, INT_MAX))
    nlines = XFASTINT (value);
  else
    nlines = 0;

  if (nlines)
    {
      FRAME_EXTERNAL_TOOL_BAR (f) = 1;
      update_frame_tool_bar (f);
    }
  else
    {
      if (FRAME_EXTERNAL_TOOL_BAR (f))
        {
          free_frame_tool_bar (f);
          FRAME_EXTERNAL_TOOL_BAR (f) = 0;
        }
    }

  x_set_window_size (f, 0, f->text_cols, f->text_lines);
}


void
ns_implicitly_set_icon_type (struct frame *f)
{
  Lisp_Object tem;
  EmacsView *view = FRAME_NS_VIEW (f);
  id image =nil;
  Lisp_Object chain, elt;
  NSAutoreleasePool *pool;
  BOOL setMini = YES;

  NSTRACE (ns_implicitly_set_icon_type);

  BLOCK_INPUT;
  pool = [[NSAutoreleasePool alloc] init];
  if (f->output_data.ns->miniimage
      && [[NSString stringWithUTF8String: SDATA (f->name)]
               isEqualToString: [(NSImage *)f->output_data.ns->miniimage name]])
    {
      [pool release];
      UNBLOCK_INPUT;
      return;
    }

  tem = assq_no_quit (Qicon_type, f->param_alist);
  if (CONSP (tem) && ! NILP (XCDR (tem)))
    {
      [pool release];
      UNBLOCK_INPUT;
      return;
    }

  for (chain = Vns_icon_type_alist;
       (image = nil) && CONSP (chain);
       chain = XCDR (chain))
    {
      elt = XCAR (chain);
      /* special case: 't' means go by file type */
      if (SYMBOLP (elt) && EQ (elt, Qt) && SDATA (f->name)[0] == '/')
        {
          NSString *str
	     = [NSString stringWithUTF8String: SDATA (f->name)];
          if ([[NSFileManager defaultManager] fileExistsAtPath: str])
            image = [[[NSWorkspace sharedWorkspace] iconForFile: str] retain];
        }
      else if (CONSP (elt) &&
               STRINGP (XCAR (elt)) &&
               STRINGP (XCDR (elt)) &&
               fast_string_match (XCAR (elt), f->name) >= 0)
        {
          image = [EmacsImage allocInitFromFile: XCDR (elt)];
          if (image == nil)
            image = [[NSImage imageNamed:
                               [NSString stringWithUTF8String:
					    SDATA (XCDR (elt))]] retain];
        }
    }

  if (image == nil)
    {
      image = [[[NSWorkspace sharedWorkspace] iconForFileType: @"text"] retain];
      setMini = NO;
    }

  [f->output_data.ns->miniimage release];
  f->output_data.ns->miniimage = image;
  [view setMiniwindowImage: setMini];
  [pool release];
  UNBLOCK_INPUT;
}


static void
x_set_icon_type (struct frame *f, Lisp_Object arg, Lisp_Object oldval)
{
  EmacsView *view = FRAME_NS_VIEW (f);
  id image = nil;
  BOOL setMini = YES;

  NSTRACE (x_set_icon_type);

  if (!NILP (arg) && SYMBOLP (arg))
    {
      arg =build_string (SDATA (SYMBOL_NAME (arg)));
      store_frame_param (f, Qicon_type, arg);
    }

  /* do it the implicit way */
  if (NILP (arg))
    {
      ns_implicitly_set_icon_type (f);
      return;
    }

  CHECK_STRING (arg);

  image = [EmacsImage allocInitFromFile: arg];
  if (image == nil)
    image =[NSImage imageNamed: [NSString stringWithUTF8String:
                                            SDATA (arg)]];

  if (image == nil)
    {
      image = [NSImage imageNamed: @"text"];
      setMini = NO;
    }

  f->output_data.ns->miniimage = image;
  [view setMiniwindowImage: setMini];
}


/* Xism; we stub out (we do implement this in ns-win.el) */
int
XParseGeometry (char *string, int *x, int *y,
                unsigned int *width, unsigned int *height)
{
  message1 ("Warning: XParseGeometry not supported under NS.\n");
  return 0;
}


/* TODO: move to nsterm? */
int
ns_lisp_to_cursor_type (Lisp_Object arg)
{
  char *str;
  if (XTYPE (arg) == Lisp_String)
    str = SDATA (arg);
  else if (XTYPE (arg) == Lisp_Symbol)
    str = SDATA (SYMBOL_NAME (arg));
  else return -1;
  if (!strcmp (str, "box"))	return FILLED_BOX_CURSOR;
  if (!strcmp (str, "hollow"))	return HOLLOW_BOX_CURSOR;
  if (!strcmp (str, "hbar"))	return HBAR_CURSOR;
  if (!strcmp (str, "bar"))	return BAR_CURSOR;
  if (!strcmp (str, "no"))	return NO_CURSOR;
  return -1;
}


Lisp_Object
ns_cursor_type_to_lisp (int arg)
{
  switch (arg)
    {
    case FILLED_BOX_CURSOR: return Qbox;
    case HOLLOW_BOX_CURSOR: return intern ("hollow");
    case HBAR_CURSOR:	    return intern ("hbar");
    case BAR_CURSOR:	    return intern ("bar");
    case NO_CURSOR:
    default:		    return intern ("no");
    }
}

/* This is the same as the xfns.c definition.  */
void
x_set_cursor_type (FRAME_PTR f, Lisp_Object arg, Lisp_Object oldval)
{
  set_frame_cursor_types (f, arg);

  /* Make sure the cursor gets redrawn.  */
  cursor_type_changed = 1;
}


/* called to set mouse pointer color, but all other terms use it to
   initialize pointer types (and don't set the color ;) */
static void
x_set_mouse_color (struct frame *f, Lisp_Object arg, Lisp_Object oldval)
{
  /* don't think we can do this on Nextstep */
}


#define Str(x) #x
#define Xstr(x) Str(x)

static Lisp_Object
ns_appkit_version_str (void)
{
  char tmp[80];

#ifdef NS_IMPL_GNUSTEP
  sprintf(tmp, "gnustep-gui-%s", Xstr(GNUSTEP_GUI_VERSION));
#elif defined(NS_IMPL_COCOA)
  sprintf(tmp, "apple-appkit-%.2f", NSAppKitVersionNumber);
#else
  tmp = "ns-unknown";
#endif
  return build_string (tmp);
}


/* This is for use by x-server-version and collapses all version info we
   have into a single int.  For a better picture of the implementation
   running, use ns_appkit_version_str.*/
static int
ns_appkit_version_int (void)
{
#ifdef NS_IMPL_GNUSTEP
  return GNUSTEP_GUI_MAJOR_VERSION * 100 + GNUSTEP_GUI_MINOR_VERSION;
#elif defined(NS_IMPL_COCOA)
  return (int)NSAppKitVersionNumber;
#endif
  return 0;
}


static void
x_icon (struct frame *f, Lisp_Object parms)
/* --------------------------------------------------------------------------
   Strangely-named function to set icon position parameters in frame.
   This is irrelevant under OS X, but might be needed under GNUstep,
   depending on the window manager used.  Note, this is not a standard
   frame parameter-setter; it is called directly from x-create-frame.
   -------------------------------------------------------------------------- */
{
  Lisp_Object icon_x, icon_y;
  struct ns_display_info *dpyinfo = check_ns_display_info (Qnil);

  f->output_data.ns->icon_top = Qnil;
  f->output_data.ns->icon_left = Qnil;

  /* Set the position of the icon.  */
  icon_x = x_get_arg (dpyinfo, parms, Qicon_left, 0, 0, RES_TYPE_NUMBER);
  icon_y = x_get_arg (dpyinfo, parms, Qicon_top, 0, 0,  RES_TYPE_NUMBER);
  if (!EQ (icon_x, Qunbound) && !EQ (icon_y, Qunbound))
    {
      CHECK_NUMBER (icon_x);
      CHECK_NUMBER (icon_y);
      f->output_data.ns->icon_top = icon_y;
      f->output_data.ns->icon_left = icon_x;
    }
  else if (!EQ (icon_x, Qunbound) || !EQ (icon_y, Qunbound))
    error ("Both left and top icon corners of icon must be specified");
}


/* Note: see frame.c for template, also where generic functions are impl */
frame_parm_handler ns_frame_parm_handlers[] =
{
  x_set_autoraise, /* generic OK */
  x_set_autolower, /* generic OK */
  x_set_background_color,
  0, /* x_set_border_color,  may be impossible under Nextstep */
  0, /* x_set_border_width,  may be impossible under Nextstep */
  x_set_cursor_color,
  x_set_cursor_type,
  x_set_font, /* generic OK */
  x_set_foreground_color,
  x_set_icon_name,
  x_set_icon_type,
  x_set_internal_border_width, /* generic OK */
  x_set_menu_bar_lines,
  x_set_mouse_color,
  x_explicitly_set_name,
  x_set_scroll_bar_width, /* generic OK */
  x_set_title,
  x_set_unsplittable, /* generic OK */
  x_set_vertical_scroll_bars, /* generic OK */
  x_set_visibility, /* generic OK */
  x_set_tool_bar_lines,
  0, /* x_set_scroll_bar_foreground, will ignore (not possible on NS) */
  0, /* x_set_scroll_bar_background,  will ignore (not possible on NS) */
  x_set_screen_gamma, /* generic OK */
  x_set_line_spacing, /* generic OK, sets f->extra_line_spacing to int */
  x_set_fringe_width, /* generic OK */
  x_set_fringe_width, /* generic OK */
  0, /* x_set_wait_for_wm, will ignore */
  0,  /* x_set_fullscreen will ignore */
  x_set_font_backend, /* generic OK */
  x_set_alpha,
  0, /* x_set_sticky */
  0, /* x_set_tool_bar_position */
};


/* Handler for signals raised during x_create_frame.
   FRAME is the frame which is partially constructed.  */

static Lisp_Object
unwind_create_frame (Lisp_Object frame)
{
  struct frame *f = XFRAME (frame);

  /* If frame is already dead, nothing to do.  This can happen if the
     display is disconnected after the frame has become official, but
     before x_create_frame removes the unwind protect.  */
  if (!FRAME_LIVE_P (f))
    return Qnil;

  /* If frame is ``official'', nothing to do.  */
  if (NILP (Fmemq (frame, Vframe_list)))
    {
#if GLYPH_DEBUG && XASSERTS
      struct ns_display_info *dpyinfo = FRAME_X_DISPLAY_INFO (f);
#endif

      x_free_frame_resources (f);
      free_glyphs (f);

#if GLYPH_DEBUG
      /* Check that reference counts are indeed correct.  */
      xassert (dpyinfo->terminal->image_cache->refcount == image_cache_refcount);
#endif
      return Qt;
    }

  return Qnil;
}



/* ==========================================================================

    Lisp definitions

   ========================================================================== */

DEFUN ("x-create-frame", Fx_create_frame, Sx_create_frame,
       1, 1, 0,
       doc: /* Make a new Nextstep window, called a "frame" in Emacs terms.
Return an Emacs frame object.
PARMS is an alist of frame parameters.
If the parameters specify that the frame should not have a minibuffer,
and do not specify a specific minibuffer window to use,
then `default-minibuffer-frame' must be a frame whose minibuffer can
be shared by the new frame.

This function is an internal primitive--use `make-frame' instead.  */)
     (Lisp_Object parms)
{
  struct frame *f;
  Lisp_Object frame, tem;
  Lisp_Object name;
  int minibuffer_only = 0;
<<<<<<< HEAD
  ptrdiff_t count = specpdl_ptr - specpdl;
=======
  int window_prompting = 0;
  int width, height;
  int count = specpdl_ptr - specpdl;
  struct gcpro gcpro1, gcpro2, gcpro3, gcpro4;
>>>>>>> 2071918e
  Lisp_Object display;
  struct ns_display_info *dpyinfo = NULL;
  Lisp_Object parent;
  struct kboard *kb;
  Lisp_Object tfont, tfontsize;
  static int desc_ctr = 1;

  check_ns ();

  /* x_get_arg modifies parms.  */
  parms = Fcopy_alist (parms);

  /* Use this general default value to start with
     until we know if this frame has a specified name.  */
  Vx_resource_name = Vinvocation_name;

  display = x_get_arg (dpyinfo, parms, Qterminal, 0, 0, RES_TYPE_STRING);
  if (EQ (display, Qunbound))
    display = Qnil;
  dpyinfo = check_ns_display_info (display);
  kb = dpyinfo->terminal->kboard;

  if (!dpyinfo->terminal->name)
    error ("Terminal is not live, can't create new frames on it");

  name = x_get_arg (dpyinfo, parms, Qname, 0, 0, RES_TYPE_STRING);
  if (!STRINGP (name)
      && ! EQ (name, Qunbound)
      && ! NILP (name))
    error ("Invalid frame name--not a string or nil");

  if (STRINGP (name))
    Vx_resource_name = name;

  parent = x_get_arg (dpyinfo, parms, Qparent_id, 0, 0, RES_TYPE_NUMBER);
  if (EQ (parent, Qunbound))
    parent = Qnil;
  if (! NILP (parent))
    CHECK_NUMBER (parent);

  /* make_frame_without_minibuffer can run Lisp code and garbage collect.  */
  /* No need to protect DISPLAY because that's not used after passing
     it to make_frame_without_minibuffer.  */
  frame = Qnil;
  GCPRO4 (parms, parent, name, frame);
  tem = x_get_arg (dpyinfo, parms, Qminibuffer, "minibuffer", "Minibuffer",
                  RES_TYPE_SYMBOL);
  if (EQ (tem, Qnone) || NILP (tem))
      f = make_frame_without_minibuffer (Qnil, kb, display);
  else if (EQ (tem, Qonly))
    {
      f = make_minibuffer_frame ();
      minibuffer_only = 1;
    }
  else if (WINDOWP (tem))
      f = make_frame_without_minibuffer (tem, kb, display);
  else
      f = make_frame (1);

  XSETFRAME (frame, f);
  FRAME_CAN_HAVE_SCROLL_BARS (f) = 1;

  f->terminal = dpyinfo->terminal;

  f->output_method = output_ns;
  f->output_data.ns = (struct ns_output *)xmalloc (sizeof *(f->output_data.ns));
  memset (f->output_data.ns, 0, sizeof *(f->output_data.ns));

  FRAME_FONTSET (f) = -1;

  f->icon_name = x_get_arg (dpyinfo, parms, Qicon_name, "iconName", "Title",
                            RES_TYPE_STRING);
  if (! STRINGP (f->icon_name))
    f->icon_name = Qnil;

  FRAME_NS_DISPLAY_INFO (f) = dpyinfo;

  /* With FRAME_NS_DISPLAY_INFO set up, this unwind-protect is safe.  */
  record_unwind_protect (unwind_create_frame, frame);

  f->output_data.ns->window_desc = desc_ctr++;
  if (TYPE_RANGED_INTEGERP (Window, parent))
    {
      f->output_data.ns->parent_desc = XFASTINT (parent);
      f->output_data.ns->explicit_parent = 1;
    }
  else
    {
      f->output_data.ns->parent_desc = FRAME_NS_DISPLAY_INFO (f)->root_window;
      f->output_data.ns->explicit_parent = 0;
    }

  /* Set the name; the functions to which we pass f expect the name to
     be set.  */
  if (EQ (name, Qunbound) || NILP (name) || ! STRINGP (name))
    {
      f->name = build_string ([ns_app_name UTF8String]);
      f->explicit_name = 0;
    }
  else
    {
      f->name = name;
      f->explicit_name = 1;
      specbind (Qx_resource_name, name);
    }

  f->resx = dpyinfo->resx;
  f->resy = dpyinfo->resy;

  BLOCK_INPUT;
  register_font_driver (&nsfont_driver, f);
  x_default_parameter (f, parms, Qfont_backend, Qnil,
			"fontBackend", "FontBackend", RES_TYPE_STRING);

  {
    /* use for default font name */
    id font = [NSFont userFixedPitchFontOfSize: -1.0]; /* default */
    tfontsize = x_default_parameter (f, parms, Qfontsize,
                                    make_number (0 /*(int)[font pointSize]*/),
                                    "fontSize", "FontSize", RES_TYPE_NUMBER);
    tfont = x_default_parameter (f, parms, Qfont,
                                 build_string ([[font fontName] UTF8String]),
                                 "font", "Font", RES_TYPE_STRING);
  }
  UNBLOCK_INPUT;

  x_default_parameter (f, parms, Qborder_width, make_number (0),
		       "borderwidth", "BorderWidth", RES_TYPE_NUMBER);
  x_default_parameter (f, parms, Qinternal_border_width, make_number (2),
                      "internalBorderWidth", "InternalBorderWidth",
                      RES_TYPE_NUMBER);

  /* default scrollbars on right on Mac */
  {
      Lisp_Object spos
#ifdef NS_IMPL_GNUSTEP
          = Qt;
#else
          = Qright;
#endif
      x_default_parameter (f, parms, Qvertical_scroll_bars, spos,
			   "verticalScrollBars", "VerticalScrollBars",
			   RES_TYPE_SYMBOL);
  }
  x_default_parameter (f, parms, Qforeground_color, build_string ("Black"),
                      "foreground", "Foreground", RES_TYPE_STRING);
  x_default_parameter (f, parms, Qbackground_color, build_string ("White"),
                      "background", "Background", RES_TYPE_STRING);
  /* FIXME: not suppported yet in Nextstep */
  x_default_parameter (f, parms, Qline_spacing, Qnil,
		       "lineSpacing", "LineSpacing", RES_TYPE_NUMBER);
  x_default_parameter (f, parms, Qleft_fringe, Qnil,
		       "leftFringe", "LeftFringe", RES_TYPE_NUMBER);
  x_default_parameter (f, parms, Qright_fringe, Qnil,
		       "rightFringe", "RightFringe", RES_TYPE_NUMBER);

#if GLYPH_DEBUG
  image_cache_refcount =
    FRAME_IMAGE_CACHE (f) ? FRAME_IMAGE_CACHE (f)->refcount : 0;
#endif

  init_frame_faces (f);

  /* The resources controlling the menu-bar and tool-bar are
     processed specially at startup, and reflected in the mode
     variables; ignore them here.  */
  x_default_parameter (f, parms, Qmenu_bar_lines,
		       NILP (Vmenu_bar_mode)
		       ? make_number (0) : make_number (1),
		       NULL, NULL, RES_TYPE_NUMBER);
  x_default_parameter (f, parms, Qtool_bar_lines,
		       NILP (Vtool_bar_mode)
		       ? make_number (0) : make_number (1),
		       NULL, NULL, RES_TYPE_NUMBER);

  x_default_parameter (f, parms, Qbuffer_predicate, Qnil, "bufferPredicate",
                       "BufferPredicate", RES_TYPE_SYMBOL);
  x_default_parameter (f, parms, Qtitle, Qnil, "title", "Title",
                       RES_TYPE_STRING);

  window_prompting = x_figure_window_size (f, parms, 1);

  tem = x_get_arg (dpyinfo, parms, Qunsplittable, 0, 0, RES_TYPE_BOOLEAN);
  f->no_split = minibuffer_only || (!EQ (tem, Qunbound) && !EQ (tem, Qnil));

  /* NOTE: on other terms, this is done in set_mouse_color, however this
     was not getting called under Nextstep */
  f->output_data.ns->text_cursor = [NSCursor IBeamCursor];
  f->output_data.ns->nontext_cursor = [NSCursor arrowCursor];
  f->output_data.ns->modeline_cursor = [NSCursor pointingHandCursor];
  f->output_data.ns->hand_cursor = [NSCursor pointingHandCursor];
  f->output_data.ns->hourglass_cursor = [NSCursor disappearingItemCursor];
  f->output_data.ns->horizontal_drag_cursor = [NSCursor resizeLeftRightCursor];
  FRAME_NS_DISPLAY_INFO (f)->vertical_scroll_bar_cursor
     = [NSCursor arrowCursor];
  f->output_data.ns->current_pointer = f->output_data.ns->text_cursor;

  [[EmacsView alloc] initFrameFromEmacs: f];

  x_icon (f, parms);

  /* ns_display_info does not have a reference_count.  */
  f->terminal->reference_count++;

  /* It is now ok to make the frame official even if we get an error below.
     The frame needs to be on Vframe_list or making it visible won't work. */
  Vframe_list = Fcons (frame, Vframe_list);

  x_default_parameter (f, parms, Qicon_type, Qnil,
                       "bitmapIcon", "BitmapIcon", RES_TYPE_SYMBOL);

  x_default_parameter (f, parms, Qauto_raise, Qnil,
                       "autoRaise", "AutoRaiseLower", RES_TYPE_BOOLEAN);
  x_default_parameter (f, parms, Qauto_lower, Qnil,
                       "autoLower", "AutoLower", RES_TYPE_BOOLEAN);
  x_default_parameter (f, parms, Qcursor_type, Qbox,
                       "cursorType", "CursorType", RES_TYPE_SYMBOL);
  x_default_parameter (f, parms, Qscroll_bar_width, Qnil,
                       "scrollBarWidth", "ScrollBarWidth",
                       RES_TYPE_NUMBER);
  x_default_parameter (f, parms, Qalpha, Qnil,
                       "alpha", "Alpha", RES_TYPE_NUMBER);

  width = FRAME_COLS (f);
  height = FRAME_LINES (f);

  SET_FRAME_COLS (f, 0);
  FRAME_LINES (f) = 0;
  change_frame_size (f, height, width, 1, 0, 0);

  if (! f->output_data.ns->explicit_parent)
    {
      Lisp_Object visibility;

      visibility = x_get_arg (dpyinfo, parms, Qvisibility, 0, 0,
                              RES_TYPE_SYMBOL);
      if (EQ (visibility, Qunbound))
	visibility = Qt;

      if (EQ (visibility, Qicon))
	x_iconify_frame (f);
      else if (! NILP (visibility))
	{
	  x_make_frame_visible (f);
	  [[FRAME_NS_VIEW (f) window] makeKeyWindow];
	}
      else
        {
	  /* Must have been Qnil.  */
        }
    }

  if (FRAME_HAS_MINIBUF_P (f)
      && (!FRAMEP (KVAR (kb, Vdefault_minibuffer_frame))
          || !FRAME_LIVE_P (XFRAME (KVAR (kb, Vdefault_minibuffer_frame)))))
    KVAR (kb, Vdefault_minibuffer_frame) = frame;

  /* All remaining specified parameters, which have not been "used"
     by x_get_arg and friends, now go in the misc. alist of the frame.  */
  for (tem = parms; CONSP (tem); tem = XCDR (tem))
    if (CONSP (XCAR (tem)) && !NILP (XCAR (XCAR (tem))))
      f->param_alist = Fcons (XCAR (tem), f->param_alist);

  UNGCPRO;

  /* Make sure windows on this frame appear in calls to next-window
     and similar functions.  */
  Vwindow_list = Qnil;

  return unbind_to (count, frame);
}


DEFUN ("x-focus-frame", Fx_focus_frame, Sx_focus_frame, 1, 1, 0,
       doc: /* Set the input focus to FRAME.
FRAME nil means use the selected frame.  */)
     (Lisp_Object frame)
{
  struct frame *f = check_ns_frame (frame);
  struct ns_display_info *dpyinfo = FRAME_NS_DISPLAY_INFO (f);

  if (dpyinfo->x_focus_frame != f)
    {
      EmacsView *view = FRAME_NS_VIEW (f);
      BLOCK_INPUT;
      [NSApp activateIgnoringOtherApps: YES];
      [[view window] makeKeyAndOrderFront: view];
      UNBLOCK_INPUT;
    }

  return Qnil;
}


DEFUN ("ns-popup-font-panel", Fns_popup_font_panel, Sns_popup_font_panel,
       0, 1, "",
       doc: /* Pop up the font panel. */)
     (Lisp_Object frame)
{
  id fm;
  struct frame *f;

  check_ns ();
  fm = [NSFontManager sharedFontManager];
  if (NILP (frame))
    f = SELECTED_FRAME ();
  else
    {
      CHECK_FRAME (frame);
      f = XFRAME (frame);
    }

  [fm setSelectedFont: ((struct nsfont_info *)f->output_data.ns->font)->nsfont
           isMultiple: NO];
  [fm orderFrontFontPanel: NSApp];
  return Qnil;
}


DEFUN ("ns-popup-color-panel", Fns_popup_color_panel, Sns_popup_color_panel,
       0, 1, "",
       doc: /* Pop up the color panel.  */)
     (Lisp_Object frame)
{
  struct frame *f;

  check_ns ();
  if (NILP (frame))
    f = SELECTED_FRAME ();
  else
    {
      CHECK_FRAME (frame);
      f = XFRAME (frame);
    }

  [NSApp orderFrontColorPanel: NSApp];
  return Qnil;
}


DEFUN ("ns-read-file-name", Fns_read_file_name, Sns_read_file_name, 1, 4, 0,
       doc: /* Use a graphical panel to read a file name, using prompt PROMPT.
Optional arg DIR, if non-nil, supplies a default directory.
Optional arg MUSTMATCH, if non-nil, means the returned file or
directory must exist.
Optional arg INIT, if non-nil, provides a default file name to use.  */)
     (Lisp_Object prompt, Lisp_Object dir, Lisp_Object mustmatch, Lisp_Object init)
{
  static id fileDelegate = nil;
  int ret;
  id panel;
  Lisp_Object fname;

  NSString *promptS = NILP (prompt) || !STRINGP (prompt) ? nil :
    [NSString stringWithUTF8String: SDATA (prompt)];
  NSString *dirS = NILP (dir) || !STRINGP (dir) ?
    [NSString stringWithUTF8String: SDATA (BVAR (current_buffer, directory))] :
    [NSString stringWithUTF8String: SDATA (dir)];
  NSString *initS = NILP (init) || !STRINGP (init) ? nil :
    [NSString stringWithUTF8String: SDATA (init)];

  check_ns ();

  if (fileDelegate == nil)
    fileDelegate = [EmacsFileDelegate new];

  [NSCursor setHiddenUntilMouseMoves: NO];

  if ([dirS characterAtIndex: 0] == '~')
    dirS = [dirS stringByExpandingTildeInPath];

  panel = NILP (mustmatch) ?
    (id)[EmacsSavePanel savePanel] : (id)[EmacsOpenPanel openPanel];

  [panel setTitle: promptS];

  /* Puma (10.1) does not have */
  if ([panel respondsToSelector: @selector (setAllowsOtherFileTypes:)])
    [panel setAllowsOtherFileTypes: YES];

  [panel setTreatsFilePackagesAsDirectories: YES];
  [panel setDelegate: fileDelegate];

  panelOK = 0;
  BLOCK_INPUT;
  if (NILP (mustmatch))
    {
      ret = [panel runModalForDirectory: dirS file: initS];
    }
  else
    {
      [panel setCanChooseDirectories: YES];
      ret = [panel runModalForDirectory: dirS file: initS types: nil];
    }

  ret = (ret == NSOKButton) || panelOK;

  if (ret)
    fname = build_string ([[panel filename] UTF8String]);

  [[FRAME_NS_VIEW (SELECTED_FRAME ()) window] makeKeyWindow];
  UNBLOCK_INPUT;

  return ret ? fname : Qnil;
}


DEFUN ("ns-get-resource", Fns_get_resource, Sns_get_resource, 2, 2, 0,
       doc: /* Return the value of the property NAME of OWNER from the defaults database.
If OWNER is nil, Emacs is assumed.  */)
     (Lisp_Object owner, Lisp_Object name)
{
  const char *value;

  check_ns ();
  if (NILP (owner))
    owner = build_string([ns_app_name UTF8String]);
  CHECK_STRING (name);
/*fprintf (stderr, "ns-get-resource checking resource '%s'\n", SDATA (name)); */

  value =[[[NSUserDefaults standardUserDefaults]
            objectForKey: [NSString stringWithUTF8String: SDATA (name)]]
           UTF8String];

  if (value)
    return build_string (value);
  return Qnil;
}


DEFUN ("ns-set-resource", Fns_set_resource, Sns_set_resource, 3, 3, 0,
       doc: /* Set property NAME of OWNER to VALUE, from the defaults database.
If OWNER is nil, Emacs is assumed.
If VALUE is nil, the default is removed.  */)
     (Lisp_Object owner, Lisp_Object name, Lisp_Object value)
{
  check_ns ();
  if (NILP (owner))
    owner = build_string ([ns_app_name UTF8String]);
  CHECK_STRING (name);
  if (NILP (value))
    {
      [[NSUserDefaults standardUserDefaults] removeObjectForKey:
                         [NSString stringWithUTF8String: SDATA (name)]];
    }
  else
    {
      CHECK_STRING (value);
      [[NSUserDefaults standardUserDefaults] setObject:
                [NSString stringWithUTF8String: SDATA (value)]
                                        forKey: [NSString stringWithUTF8String:
                                                         SDATA (name)]];
    }

  return Qnil;
}


DEFUN ("x-server-max-request-size", Fx_server_max_request_size,
       Sx_server_max_request_size,
       0, 1, 0,
       doc: /* This function is a no-op.  It is only present for completeness.  */)
     (Lisp_Object display)
{
  check_ns ();
  /* This function has no real equivalent under NeXTstep.  Return nil to
     indicate this. */
  return Qnil;
}


DEFUN ("x-server-vendor", Fx_server_vendor, Sx_server_vendor, 0, 1, 0,
       doc: /* Return the vendor ID string of Nextstep display server DISPLAY.
DISPLAY should be either a frame or a display name (a string).
If omitted or nil, the selected frame's display is used.  */)
     (Lisp_Object display)
{
#ifdef NS_IMPL_GNUSTEP
  return build_string ("GNU");
#else
  return build_string ("Apple");
#endif
}


DEFUN ("x-server-version", Fx_server_version, Sx_server_version, 0, 1, 0,
       doc: /* Return the version numbers of the server of DISPLAY.
The value is a list of three integers: the major and minor
version numbers of the X Protocol in use, and the distributor-specific
release number.  See also the function `x-server-vendor'.

The optional argument DISPLAY specifies which display to ask about.
DISPLAY should be either a frame or a display name (a string).
If omitted or nil, that stands for the selected frame's display.  */)
     (Lisp_Object display)
{
  /*NOTE: it is unclear what would best correspond with "protocol";
          we return 10.3, meaning Panther, since this is roughly the
          level that GNUstep's APIs correspond to.
          The last number is where we distinguish between the Apple
          and GNUstep implementations ("distributor-specific release
          number") and give int'ized versions of major.minor. */
  return Fcons (make_number (10),
		Fcons (make_number (3),
		       Fcons (make_number (ns_appkit_version_int()), Qnil)));
}


DEFUN ("x-display-screens", Fx_display_screens, Sx_display_screens, 0, 1, 0,
       doc: /* Return the number of screens on Nextstep display server DISPLAY.
DISPLAY should be a frame, the display name as a string, or a terminal ID.
If omitted or nil, the selected frame's display is used.  */)
     (Lisp_Object display)
{
  int num;

  check_ns ();
  num = [[NSScreen screens] count];

  return (num != 0) ? make_number (num) : Qnil;
}


DEFUN ("x-display-mm-height", Fx_display_mm_height, Sx_display_mm_height,
       0, 1, 0,
       doc: /* Return the height of Nextstep display server DISPLAY, in millimeters.
DISPLAY should be a frame, the display name as a string, or a terminal ID.
If omitted or nil, the selected frame's display is used.  */)
     (Lisp_Object display)
{
  check_ns ();
  return make_number ((int)
                     ([ns_get_screen (display) frame].size.height/(92.0/25.4)));
}


DEFUN ("x-display-mm-width", Fx_display_mm_width, Sx_display_mm_width,
       0, 1, 0,
       doc: /* Return the width of Nextstep display server DISPLAY, in millimeters.
DISPLAY should be a frame, the display name as a string, or a terminal ID.
If omitted or nil, the selected frame's display is used.  */)
     (Lisp_Object display)
{
  check_ns ();
  return make_number ((int)
                     ([ns_get_screen (display) frame].size.width/(92.0/25.4)));
}


DEFUN ("x-display-backing-store", Fx_display_backing_store,
       Sx_display_backing_store, 0, 1, 0,
       doc: /* Return whether the Nextstep display DISPLAY supports backing store.
The value may be `buffered', `retained', or `non-retained'.
DISPLAY should be a frame, the display name as a string, or a terminal ID.
If omitted or nil, the selected frame's display is used.  */)
     (Lisp_Object display)
{
  check_ns ();
  switch ([ns_get_window (display) backingType])
    {
    case NSBackingStoreBuffered:
      return intern ("buffered");
    case NSBackingStoreRetained:
      return intern ("retained");
    case NSBackingStoreNonretained:
      return intern ("non-retained");
    default:
      error ("Strange value for backingType parameter of frame");
    }
  return Qnil;  /* not reached, shut compiler up */
}


DEFUN ("x-display-visual-class", Fx_display_visual_class,
       Sx_display_visual_class, 0, 1, 0,
       doc: /* Return the visual class of the Nextstep display server DISPLAY.
The value is one of the symbols `static-gray', `gray-scale',
`static-color', `pseudo-color', `true-color', or `direct-color'.
DISPLAY should be a frame, the display name as a string, or a terminal ID.
If omitted or nil, the selected frame's display is used.  */)
     (Lisp_Object display)
{
  NSWindowDepth depth;
  check_ns ();
  depth = [ns_get_screen (display) depth];

  if ( depth == NSBestDepth (NSCalibratedWhiteColorSpace, 2, 2, YES, NULL))
    return intern ("static-gray");
  else if (depth == NSBestDepth (NSCalibratedWhiteColorSpace, 8, 8, YES, NULL))
    return intern ("gray-scale");
  else if ( depth == NSBestDepth (NSCalibratedRGBColorSpace, 8, 8, YES, NULL))
    return intern ("pseudo-color");
  else if ( depth == NSBestDepth (NSCalibratedRGBColorSpace, 4, 12, NO, NULL))
    return intern ("true-color");
  else if ( depth == NSBestDepth (NSCalibratedRGBColorSpace, 8, 24, NO, NULL))
    return intern ("direct-color");
  else
    /* color mgmt as far as we do it is really handled by Nextstep itself anyway */
    return intern ("direct-color");
}


DEFUN ("x-display-save-under", Fx_display_save_under,
       Sx_display_save_under, 0, 1, 0,
       doc: /* Return t if DISPLAY supports the save-under feature.
The optional argument DISPLAY specifies which display to ask about.
DISPLAY should be a frame, the display name as a string, or a terminal ID.
If omitted or nil, the selected frame's display is used.  */)
     (Lisp_Object display)
{
  check_ns ();
  switch ([ns_get_window (display) backingType])
    {
    case NSBackingStoreBuffered:
      return Qt;

    case NSBackingStoreRetained:
    case NSBackingStoreNonretained:
      return Qnil;

    default:
      error ("Strange value for backingType parameter of frame");
    }
  return Qnil;  /* not reached, shut compiler up */
}


DEFUN ("x-open-connection", Fx_open_connection, Sx_open_connection,
       1, 3, 0,
       doc: /* Open a connection to a display server.
DISPLAY is the name of the display to connect to.
Optional second arg XRM-STRING is a string of resources in xrdb format.
If the optional third arg MUST-SUCCEED is non-nil,
terminate Emacs if we can't open the connection.
\(In the Nextstep version, the last two arguments are currently ignored.)  */)
     (Lisp_Object display, Lisp_Object resource_string, Lisp_Object must_succeed)
{
  struct ns_display_info *dpyinfo;

  CHECK_STRING (display);

  nxatoms_of_nsselect ();
  dpyinfo = ns_term_init (display);
  if (dpyinfo == 0)
    {
      if (!NILP (must_succeed))
        fatal ("OpenStep on %s not responding.\n",
               SDATA (display));
      else
        error ("OpenStep on %s not responding.\n",
               SDATA (display));
    }

  /* Register our external input/output types, used for determining
     applicable services and also drag/drop eligibility. */
  ns_send_types = [[NSArray arrayWithObjects: NSStringPboardType, nil] retain];
  ns_return_types = [[NSArray arrayWithObjects: NSStringPboardType, nil]
                      retain];
  ns_drag_types = [[NSArray arrayWithObjects:
                            NSStringPboardType,
                            NSTabularTextPboardType,
                            NSFilenamesPboardType,
                            NSURLPboardType,
                            NSColorPboardType,
                            NSFontPboardType, nil] retain];

  return Qnil;
}


DEFUN ("x-close-connection", Fx_close_connection, Sx_close_connection,
       1, 1, 0,
       doc: /* Close the connection to the current Nextstep display server.
The argument DISPLAY is currently ignored.  */)
     (Lisp_Object display)
{
  check_ns ();
  /*ns_delete_terminal (dpyinfo->terminal); */
  [NSApp terminate: NSApp];
  return Qnil;
}


DEFUN ("x-display-list", Fx_display_list, Sx_display_list, 0, 0, 0,
       doc: /* Return the list of display names that Emacs has connections to.  */)
     (void)
{
  Lisp_Object tail, result;

  result = Qnil;
  for (tail = ns_display_name_list; CONSP (tail); tail = XCDR (tail))
    result = Fcons (XCAR (XCAR (tail)), result);

  return result;
}


DEFUN ("ns-hide-others", Fns_hide_others, Sns_hide_others,
       0, 0, 0,
       doc: /* Hides all applications other than Emacs.  */)
     (void)
{
  check_ns ();
  [NSApp hideOtherApplications: NSApp];
  return Qnil;
}

DEFUN ("ns-hide-emacs", Fns_hide_emacs, Sns_hide_emacs,
       1, 1, 0,
       doc: /* If ON is non-nil, the entire Emacs application is hidden.
Otherwise if Emacs is hidden, it is unhidden.
If ON is equal to `activate', Emacs is unhidden and becomes
the active application.  */)
     (Lisp_Object on)
{
  check_ns ();
  if (EQ (on, intern ("activate")))
    {
      [NSApp unhide: NSApp];
      [NSApp activateIgnoringOtherApps: YES];
    }
  else if (NILP (on))
    [NSApp unhide: NSApp];
  else
    [NSApp hide: NSApp];
  return Qnil;
}


DEFUN ("ns-emacs-info-panel", Fns_emacs_info_panel, Sns_emacs_info_panel,
       0, 0, 0,
       doc: /* Shows the 'Info' or 'About' panel for Emacs.  */)
     (void)
{
  check_ns ();
  [NSApp orderFrontStandardAboutPanel: nil];
  return Qnil;
}


DEFUN ("ns-font-name", Fns_font_name, Sns_font_name, 1, 1, 0,
       doc: /* Determine font PostScript or family name for font NAME.
NAME should be a string containing either the font name or an XLFD
font descriptor.  If string contains `fontset' and not
`fontset-startup', it is left alone. */)
     (Lisp_Object name)
{
  char *nm;
  CHECK_STRING (name);
  nm = SDATA (name);

  if (nm[0] != '-')
    return name;
  if (strstr (nm, "fontset") && !strstr (nm, "fontset-startup"))
    return name;

  return build_string (ns_xlfd_to_fontname (SDATA (name)));
}


DEFUN ("ns-list-colors", Fns_list_colors, Sns_list_colors, 0, 1, 0,
       doc: /* Return a list of all available colors.
The optional argument FRAME is currently ignored.  */)
     (Lisp_Object frame)
{
  Lisp_Object list = Qnil;
  NSEnumerator *colorlists;
  NSColorList *clist;

  if (!NILP (frame))
    {
      CHECK_FRAME (frame);
      if (! FRAME_NS_P (XFRAME (frame)))
        error ("non-Nextstep frame used in `ns-list-colors'");
    }

  BLOCK_INPUT;

  colorlists = [[NSColorList availableColorLists] objectEnumerator];
  while (clist = [colorlists nextObject])
    {
      if ([[clist name] length] < 7 ||
          [[clist name] rangeOfString: @"PANTONE"].location == 0)
        {
          NSEnumerator *cnames = [[clist allKeys] reverseObjectEnumerator];
          NSString *cname;
          while (cname = [cnames nextObject])
            list = Fcons (build_string ([cname UTF8String]), list);
/*           for (i = [[clist allKeys] count] - 1; i >= 0; i--)
               list = Fcons (build_string ([[[clist allKeys] objectAtIndex: i]
                                             UTF8String]), list); */
        }
    }

  UNBLOCK_INPUT;

  return list;
}


DEFUN ("ns-list-services", Fns_list_services, Sns_list_services, 0, 0, 0,
       doc: /* List available Nextstep services by querying NSApp.  */)
     (void)
{
#if defined (NS_IMPL_COCOA) && MAC_OS_X_VERSION_MAX_ALLOWED >= MAC_OS_X_VERSION_10_6
  /* You can't get services like this in 10.6+.  */
  return Qnil;
#else
  Lisp_Object ret = Qnil;
  NSMenu *svcs;
  id delegate;

  check_ns ();
  svcs = [[NSMenu alloc] initWithTitle: @"Services"];
  [NSApp setServicesMenu: svcs];  /* this and next rebuild on <10.4 */
  [NSApp registerServicesMenuSendTypes: ns_send_types
                           returnTypes: ns_return_types];

/* On Tiger, services menu updating was made lazier (waits for user to
   actually click on the menu), so we have to force things along: */
#ifdef NS_IMPL_COCOA
  if (NSAppKitVersionNumber >= 744.0)
    {
      delegate = [svcs delegate];
      if (delegate != nil)
        {
          if ([delegate respondsToSelector: @selector (menuNeedsUpdate:)])
              [delegate menuNeedsUpdate: svcs];
          if ([delegate respondsToSelector:
                            @selector (menu:updateItem:atIndex:shouldCancel:)])
            {
              int i, len = [delegate numberOfItemsInMenu: svcs];
              for (i =0; i<len; i++)
                  [svcs addItemWithTitle: @"" action: NULL keyEquivalent: @""];
              for (i =0; i<len; i++)
                  if (![delegate menu: svcs
                           updateItem: (NSMenuItem *)[svcs itemAtIndex: i]
                              atIndex: i shouldCancel: NO])
                    break;
            }
        }
    }
#endif

  [svcs setAutoenablesItems: NO];
#ifdef NS_IMPL_COCOA
  [svcs update]; /* on OS X, converts from '/' structure */
#endif

  ret = interpret_services_menu (svcs, Qnil, ret);
  return ret;
#endif
}


DEFUN ("ns-perform-service", Fns_perform_service, Sns_perform_service,
       2, 2, 0,
       doc: /* Perform Nextstep SERVICE on SEND.
SEND should be either a string or nil.
The return value is the result of the service, as string, or nil if
there was no result.  */)
     (Lisp_Object service, Lisp_Object send)
{
  id pb;
  NSString *svcName;
  char *utfStr;
  int len;

  CHECK_STRING (service);
  check_ns ();

  utfStr = SDATA (service);
  svcName = [NSString stringWithUTF8String: utfStr];

  pb =[NSPasteboard pasteboardWithUniqueName];
  ns_string_to_pasteboard (pb, send);

  if (NSPerformService (svcName, pb) == NO)
    Fsignal (Qquit, Fcons (build_string ("service not available"), Qnil));

  if ([[pb types] count] == 0)
    return build_string ("");
  return ns_string_from_pasteboard (pb);
}


DEFUN ("ns-convert-utf8-nfd-to-nfc", Fns_convert_utf8_nfd_to_nfc,
       Sns_convert_utf8_nfd_to_nfc, 1, 1, 0,
       doc: /* Return an NFC string that matches the UTF-8 NFD string STR.  */)
     (Lisp_Object str)
{
/* TODO: If GNUstep ever implements precomposedStringWithCanonicalMapping,
         remove this. */
  NSString *utfStr;

  CHECK_STRING (str);
  utfStr = [NSString stringWithUTF8String: SDATA (str)];
  if (![utfStr respondsToSelector:
                 @selector (precomposedStringWithCanonicalMapping)])
    {
      message1
        ("Warning: ns-convert-utf8-nfd-to-nfc unsupported under GNUstep.\n");
      return Qnil;
    }
  else
    utfStr = [utfStr precomposedStringWithCanonicalMapping];
  return build_string ([utfStr UTF8String]);
}


#ifdef NS_IMPL_COCOA

/* Compile and execute the AppleScript SCRIPT and return the error
   status as function value.  A zero is returned if compilation and
   execution is successful, in which case *RESULT is set to a Lisp
   string or a number containing the resulting script value.  Otherwise,
   1 is returned. */
static int
ns_do_applescript (Lisp_Object script, Lisp_Object *result)
{
  NSAppleEventDescriptor *desc;
  NSDictionary* errorDict;
  NSAppleEventDescriptor* returnDescriptor = NULL;

  NSAppleScript* scriptObject =
    [[NSAppleScript alloc] initWithSource:
			     [NSString stringWithUTF8String: SDATA (script)]];

  returnDescriptor = [scriptObject executeAndReturnError: &errorDict];
  [scriptObject release];

  *result = Qnil;

  if (returnDescriptor != NULL)
    {
      // successful execution
      if (kAENullEvent != [returnDescriptor descriptorType])
        {
	  *result = Qt;
	  // script returned an AppleScript result
	  if ((typeUnicodeText == [returnDescriptor descriptorType]) ||
#if defined (NS_IMPL_COCOA) && MAC_OS_X_VERSION_MAX_ALLOWED >= MAC_OS_X_VERSION_10_4
	      (typeUTF16ExternalRepresentation
	       == [returnDescriptor descriptorType]) ||
#endif
	      (typeUTF8Text == [returnDescriptor descriptorType]) ||
	      (typeCString == [returnDescriptor descriptorType]))
	    {
	      desc = [returnDescriptor coerceToDescriptorType: typeUTF8Text];
	      if (desc)
		*result = build_string([[desc stringValue] UTF8String]);
	    }
	  else
            {
	      /* use typeUTF16ExternalRepresentation? */
	      // coerce the result to the appropriate ObjC type
	      desc = [returnDescriptor coerceToDescriptorType: typeUTF8Text];
	      if (desc)
		*result = make_number([desc int32Value]);
            }
        }
    }
  else
    {
      // no script result, return error
      return 1;
    }
  return 0;
}

/* Helper function called from sendEvent to run applescript
   from within the main event loop.  */

void
ns_run_ascript (void)
{
  as_status = ns_do_applescript (as_script, as_result);
}

DEFUN ("ns-do-applescript", Fns_do_applescript, Sns_do_applescript, 1, 1, 0,
       doc: /* Execute AppleScript SCRIPT and return the result.
If compilation and execution are successful, the resulting script value
is returned as a string, a number or, in the case of other constructs, t.
In case the execution fails, an error is signaled. */)
     (Lisp_Object script)
{
  Lisp_Object result;
  int status;
  NSEvent *nxev;

  CHECK_STRING (script);
  check_ns ();

  BLOCK_INPUT;

  as_script = script;
  as_result = &result;

  /* executing apple script requires the event loop to run, otherwise
     errors aren't returned and executeAndReturnError hangs forever.
     Post an event that runs applescript and then start the event loop.
     The event loop is exited when the script is done.  */
  nxev = [NSEvent otherEventWithType: NSApplicationDefined
                            location: NSMakePoint (0, 0)
                       modifierFlags: 0
                           timestamp: 0
                        windowNumber: [[NSApp mainWindow] windowNumber]
                             context: [NSApp context]
                             subtype: 0
                               data1: 0
                               data2: NSAPP_DATA2_RUNASSCRIPT];

  [NSApp postEvent: nxev atStart: NO];
  [NSApp run];

  status = as_status;
  as_status = 0;
  as_script = Qnil;
  as_result = 0;
  UNBLOCK_INPUT;
  if (status == 0)
    return result;
  else if (!STRINGP (result))
    error ("AppleScript error %d", status);
  else
    error ("%s", SDATA (result));
}
#endif



/* ==========================================================================

    Miscellaneous functions not called through hooks

   ========================================================================== */


/* called from image.c */
FRAME_PTR
check_x_frame (Lisp_Object frame)
{
  return check_ns_frame (frame);
}


/* called from frame.c */
struct ns_display_info *
check_x_display_info (Lisp_Object frame)
{
  return check_ns_display_info (frame);
}


void
x_set_scroll_bar_default_width (struct frame *f)
{
  int wid = FRAME_COLUMN_WIDTH (f);
  FRAME_CONFIG_SCROLL_BAR_WIDTH (f) = NS_SCROLL_BAR_WIDTH_DEFAULT;
  FRAME_CONFIG_SCROLL_BAR_COLS (f) = (FRAME_CONFIG_SCROLL_BAR_WIDTH (f) +
                                      wid - 1) / wid;
}


/* terms impl this instead of x-get-resource directly */
const char *
x_get_string_resource (XrmDatabase rdb, char *name, char *class)
{
  /* remove appname prefix; TODO: allow for !="Emacs" */
  char *toCheck = class + (!strncmp (class, "Emacs.", 6) ? 6 : 0);
  const char *res;
  check_ns ();

  if (inhibit_x_resources)
    /* --quick was passed, so this is a no-op.  */
    return NULL;

  res = [[[NSUserDefaults standardUserDefaults] objectForKey:
            [NSString stringWithUTF8String: toCheck]] UTF8String];
  return !res ? NULL :
      (!strncasecmp (res, "YES", 3) ? "true" :
          (!strncasecmp (res, "NO", 2) ? "false" : res));
}


Lisp_Object
x_get_focus_frame (struct frame *frame)
{
  struct ns_display_info *dpyinfo = FRAME_NS_DISPLAY_INFO (frame);
  Lisp_Object nsfocus;

  if (!dpyinfo->x_focus_frame)
    return Qnil;

  XSETFRAME (nsfocus, dpyinfo->x_focus_frame);
  return nsfocus;
}


int
x_pixel_width (struct frame *f)
{
  return FRAME_PIXEL_WIDTH (f);
}


int
x_pixel_height (struct frame *f)
{
  return FRAME_PIXEL_HEIGHT (f);
}


int
x_char_width (struct frame *f)
{
  return FRAME_COLUMN_WIDTH (f);
}


int
x_char_height (struct frame *f)
{
  return FRAME_LINE_HEIGHT (f);
}


int
x_screen_planes (struct frame *f)
{
  return FRAME_NS_DISPLAY_INFO (f)->n_planes;
}


void
x_sync (struct frame *f)
{
  /* XXX Not implemented XXX */
  return;
}



/* ==========================================================================

    Lisp definitions that, for whatever reason, we can't alias as 'ns-XXX'.

   ========================================================================== */


DEFUN ("xw-color-defined-p", Fxw_color_defined_p, Sxw_color_defined_p, 1, 2, 0,
       doc: /* Internal function called by `color-defined-p', which see.
\(Note that the Nextstep version of this function ignores FRAME.)  */)
     (Lisp_Object color, Lisp_Object frame)
{
  NSColor * col;
  check_ns ();
  return ns_lisp_to_color (color, &col) ? Qnil : Qt;
}


DEFUN ("xw-color-values", Fxw_color_values, Sxw_color_values, 1, 2, 0,
       doc: /* Internal function called by `color-values', which see.  */)
     (Lisp_Object color, Lisp_Object frame)
{
  NSColor * col;
  CGFloat red, green, blue, alpha;

  check_ns ();
  CHECK_STRING (color);

  if (ns_lisp_to_color (color, &col))
    return Qnil;

  [[col colorUsingColorSpaceName: NSCalibratedRGBColorSpace]
        getRed: &red green: &green blue: &blue alpha: &alpha];
  return list3 (make_number (lrint (red*65280)),
		make_number (lrint (green*65280)),
		make_number (lrint (blue*65280)));
}


DEFUN ("xw-display-color-p", Fxw_display_color_p, Sxw_display_color_p, 0, 1, 0,
       doc: /* Internal function called by `display-color-p', which see.  */)
     (Lisp_Object display)
{
  NSWindowDepth depth;
  NSString *colorSpace;
  check_ns ();
  depth = [ns_get_screen (display) depth];
  colorSpace = NSColorSpaceFromDepth (depth);

  return    [colorSpace isEqualToString: NSDeviceWhiteColorSpace]
         || [colorSpace isEqualToString: NSCalibratedWhiteColorSpace]
      ? Qnil : Qt;
}


DEFUN ("x-display-grayscale-p", Fx_display_grayscale_p,
       Sx_display_grayscale_p, 0, 1, 0,
       doc: /* Return t if the Nextstep display supports shades of gray.
Note that color displays do support shades of gray.
The optional argument DISPLAY specifies which display to ask about.
DISPLAY should be either a frame, a display name (a string), or terminal ID.
If omitted or nil, that stands for the selected frame's display. */)
     (Lisp_Object display)
{
  NSWindowDepth depth;
  check_ns ();
  depth = [ns_get_screen (display) depth];

  return NSBitsPerPixelFromDepth (depth) > 1 ? Qt : Qnil;
}


DEFUN ("x-display-pixel-width", Fx_display_pixel_width, Sx_display_pixel_width,
       0, 1, 0,
       doc: /* Return the width in pixels of the Nextstep display DISPLAY.
The optional argument DISPLAY specifies which display to ask about.
DISPLAY should be either a frame, a display name (a string), or terminal ID.
If omitted or nil, that stands for the selected frame's display.  */)
     (Lisp_Object display)
{
  check_ns ();
  return make_number ((int) [ns_get_screen (display) frame].size.width);
}


DEFUN ("x-display-pixel-height", Fx_display_pixel_height,
       Sx_display_pixel_height, 0, 1, 0,
       doc: /* Return the height in pixels of the Nextstep display DISPLAY.
The optional argument DISPLAY specifies which display to ask about.
DISPLAY should be either a frame, a display name (a string), or terminal ID.
If omitted or nil, that stands for the selected frame's display.  */)
     (Lisp_Object display)
{
  check_ns ();
  return make_number ((int) [ns_get_screen (display) frame].size.height);
}


DEFUN ("display-usable-bounds", Fns_display_usable_bounds,
       Sns_display_usable_bounds, 0, 1, 0,
       doc: /* Return the bounds of the usable part of the screen.
The return value is a list of integers (LEFT TOP WIDTH HEIGHT), which
are the boundaries of the usable part of the screen, excluding areas
reserved for the Mac menu, dock, and so forth.

The screen queried corresponds to DISPLAY, which should be either a
frame, a display name (a string), or terminal ID.  If omitted or nil,
that stands for the selected frame's display. */)
     (Lisp_Object display)
{
  int top;
  NSScreen *screen;
  NSRect vScreen;

  check_ns ();
  screen = ns_get_screen (display);
  if (!screen)
    return Qnil;

  vScreen = [screen visibleFrame];

  /* NS coordinate system is upside-down.
     Transform to screen-specific coordinates. */
  return list4 (make_number ((int) vScreen.origin.x),
		make_number ((int) [screen frame].size.height
			     - vScreen.size.height - vScreen.origin.y),
                make_number ((int) vScreen.size.width),
                make_number ((int) vScreen.size.height));
}


DEFUN ("x-display-planes", Fx_display_planes, Sx_display_planes,
       0, 1, 0,
       doc: /* Return the number of bitplanes of the Nextstep display DISPLAY.
The optional argument DISPLAY specifies which display to ask about.
DISPLAY should be either a frame, a display name (a string), or terminal ID.
If omitted or nil, that stands for the selected frame's display.  */)
     (Lisp_Object display)
{
  check_ns ();
  return make_number
    (NSBitsPerPixelFromDepth ([ns_get_screen (display) depth]));
}


DEFUN ("x-display-color-cells", Fx_display_color_cells,
       Sx_display_color_cells, 0, 1, 0,
       doc: /* Returns the number of color cells of the Nextstep display DISPLAY.
The optional argument DISPLAY specifies which display to ask about.
DISPLAY should be either a frame, a display name (a string), or terminal ID.
If omitted or nil, that stands for the selected frame's display.  */)
     (Lisp_Object display)
{
  struct ns_display_info *dpyinfo;
  check_ns ();

  dpyinfo = check_ns_display_info (display);
  /* We force 24+ bit depths to 24-bit to prevent an overflow.  */
  return make_number (1 << min (dpyinfo->n_planes, 24));
}


/* Unused dummy def needed for compatibility. */
Lisp_Object tip_frame;

/* TODO: move to xdisp or similar */
static void
compute_tip_xy (struct frame *f,
                Lisp_Object parms,
                Lisp_Object dx,
                Lisp_Object dy,
                int width,
                int height,
                int *root_x,
                int *root_y)
{
  Lisp_Object left, top;
  EmacsView *view = FRAME_NS_VIEW (f);
  NSPoint pt;

  /* Start with user-specified or mouse position.  */
  left = Fcdr (Fassq (Qleft, parms));
  top = Fcdr (Fassq (Qtop, parms));

  if (!INTEGERP (left) || !INTEGERP (top))
    {
      pt = last_mouse_motion_position;
      /* Convert to screen coordinates */
      pt = [view convertPoint: pt toView: nil];
      pt = [[view window] convertBaseToScreen: pt];
    }
  else
    {
      /* Absolute coordinates.  */
      pt.x = XINT (left);
      pt.y = x_display_pixel_height (FRAME_NS_DISPLAY_INFO (f)) - XINT (top)
        - height;
    }

  /* Ensure in bounds.  (Note, screen origin = lower left.) */
  if (INTEGERP (left))
    *root_x = pt.x;
  else if (pt.x + XINT (dx) <= 0)
    *root_x = 0; /* Can happen for negative dx */
  else if (pt.x + XINT (dx) + width
	   <= x_display_pixel_width (FRAME_NS_DISPLAY_INFO (f)))
    /* It fits to the right of the pointer.  */
    *root_x = pt.x + XINT (dx);
  else if (width + XINT (dx) <= pt.x)
    /* It fits to the left of the pointer.  */
    *root_x = pt.x - width - XINT (dx);
  else
    /* Put it left justified on the screen -- it ought to fit that way.  */
    *root_x = 0;

  if (INTEGERP (top))
    *root_y = pt.y;
  else if (pt.y - XINT (dy) - height >= 0)
    /* It fits below the pointer.  */
    *root_y = pt.y - height - XINT (dy);
  else if (pt.y + XINT (dy) + height
	   <= x_display_pixel_height (FRAME_NS_DISPLAY_INFO (f)))
    /* It fits above the pointer */
      *root_y = pt.y + XINT (dy);
  else
    /* Put it on the top.  */
    *root_y = x_display_pixel_height (FRAME_NS_DISPLAY_INFO (f)) - height;
}


DEFUN ("x-show-tip", Fx_show_tip, Sx_show_tip, 1, 6, 0,
       doc: /* Show STRING in a \"tooltip\" window on frame FRAME.
A tooltip window is a small window displaying a string.

This is an internal function; Lisp code should call `tooltip-show'.

FRAME nil or omitted means use the selected frame.

PARMS is an optional list of frame parameters which can be used to
change the tooltip's appearance.

Automatically hide the tooltip after TIMEOUT seconds.  TIMEOUT nil
means use the default timeout of 5 seconds.

If the list of frame parameters PARMS contains a `left' parameter,
the tooltip is displayed at that x-position.  Otherwise it is
displayed at the mouse position, with offset DX added (default is 5 if
DX isn't specified).  Likewise for the y-position; if a `top' frame
parameter is specified, it determines the y-position of the tooltip
window, otherwise it is displayed at the mouse position, with offset
DY added (default is -10).

A tooltip's maximum size is specified by `x-max-tooltip-size'.
Text larger than the specified size is clipped.  */)
     (Lisp_Object string, Lisp_Object frame, Lisp_Object parms, Lisp_Object timeout, Lisp_Object dx, Lisp_Object dy)
{
  int root_x, root_y;
  struct gcpro gcpro1, gcpro2, gcpro3, gcpro4;
  ptrdiff_t count = SPECPDL_INDEX ();
  struct frame *f;
  char *str;
  NSSize size;

  specbind (Qinhibit_redisplay, Qt);

  GCPRO4 (string, parms, frame, timeout);

  CHECK_STRING (string);
  str = SDATA (string);
  f = check_x_frame (frame);
  if (NILP (timeout))
    timeout = make_number (5);
  else
    CHECK_NATNUM (timeout);

  if (NILP (dx))
    dx = make_number (5);
  else
    CHECK_NUMBER (dx);

  if (NILP (dy))
    dy = make_number (-10);
  else
    CHECK_NUMBER (dy);

  BLOCK_INPUT;
  if (ns_tooltip == nil)
    ns_tooltip = [[EmacsTooltip alloc] init];
  else
    Fx_hide_tip ();

  [ns_tooltip setText: str];
  size = [ns_tooltip frame].size;

  /* Move the tooltip window where the mouse pointer is.  Resize and
     show it.  */
  compute_tip_xy (f, parms, dx, dy, (int)size.width, (int)size.height,
		  &root_x, &root_y);

  [ns_tooltip showAtX: root_x Y: root_y for: XINT (timeout)];
  UNBLOCK_INPUT;

  UNGCPRO;
  return unbind_to (count, Qnil);
}


DEFUN ("x-hide-tip", Fx_hide_tip, Sx_hide_tip, 0, 0, 0,
       doc: /* Hide the current tooltip window, if there is any.
Value is t if tooltip was open, nil otherwise.  */)
     (void)
{
  if (ns_tooltip == nil || ![ns_tooltip isActive])
    return Qnil;
  [ns_tooltip hide];
  return Qt;
}


/* ==========================================================================

    Class implementations

   ========================================================================== */


@implementation EmacsSavePanel
#ifdef NS_IMPL_COCOA
/* --------------------------------------------------------------------------
   These are overridden to intercept on OS X: ending panel restarts NSApp
   event loop if it is stopped.  Not sure if this is correct behavior,
   perhaps should check if running and if so send an appdefined.
   -------------------------------------------------------------------------- */
- (void) ok: (id)sender
{
  [super ok: sender];
  panelOK = 1;
  [NSApp stop: self];
}
- (void) cancel: (id)sender
{
  [super cancel: sender];
  [NSApp stop: self];
}
#endif
@end


@implementation EmacsOpenPanel
#ifdef NS_IMPL_COCOA
/* --------------------------------------------------------------------------
   These are overridden to intercept on OS X: ending panel restarts NSApp
   event loop if it is stopped.  Not sure if this is correct behavior,
   perhaps should check if running and if so send an appdefined.
   -------------------------------------------------------------------------- */
- (void) ok: (id)sender
{
  [super ok: sender];
  panelOK = 1;
  [NSApp stop: self];
}
- (void) cancel: (id)sender
{
  [super cancel: sender];
  [NSApp stop: self];
}
#endif
@end


@implementation EmacsFileDelegate
/* --------------------------------------------------------------------------
   Delegate methods for Open/Save panels
   -------------------------------------------------------------------------- */
- (BOOL)panel: (id)sender isValidFilename: (NSString *)filename
{
  return YES;
}
- (BOOL)panel: (id)sender shouldShowFilename: (NSString *)filename
{
  return YES;
}
- (NSString *)panel: (id)sender userEnteredFilename: (NSString *)filename
          confirmed: (BOOL)okFlag
{
  return filename;
}
@end

#endif


/* ==========================================================================

    Lisp interface declaration

   ========================================================================== */


void
syms_of_nsfns (void)
{
  int i;

  Qfontsize = intern_c_string ("fontsize");
  staticpro (&Qfontsize);

  DEFVAR_LISP ("ns-icon-type-alist", Vns_icon_type_alist,
               doc: /* Alist of elements (REGEXP . IMAGE) for images of icons associated to frames.
If the title of a frame matches REGEXP, then IMAGE.tiff is
selected as the image of the icon representing the frame when it's
miniaturized.  If an element is t, then Emacs tries to select an icon
based on the filetype of the visited file.

The images have to be installed in a folder called English.lproj in the
Emacs folder.  You have to restart Emacs after installing new icons.

Example: Install an icon Gnus.tiff and execute the following code

  (setq ns-icon-type-alist
        (append ns-icon-type-alist
                '((\"^\\\\*\\\\(Group\\\\*$\\\\|Summary \\\\|Article\\\\*$\\\\)\"
                   . \"Gnus\"))))

When you miniaturize a Group, Summary or Article frame, Gnus.tiff will
be used as the image of the icon representing the frame.  */);
  Vns_icon_type_alist = Fcons (Qt, Qnil);

  DEFVAR_LISP ("ns-version-string", Vns_version_string,
               doc: /* Toolkit version for NS Windowing.  */);
  Vns_version_string = ns_appkit_version_str ();

  defsubr (&Sns_read_file_name);
  defsubr (&Sns_get_resource);
  defsubr (&Sns_set_resource);
  defsubr (&Sxw_display_color_p); /* this and next called directly by C code */
  defsubr (&Sx_display_grayscale_p);
  defsubr (&Sns_font_name);
  defsubr (&Sns_list_colors);
#ifdef NS_IMPL_COCOA
  defsubr (&Sns_do_applescript);
#endif
  defsubr (&Sxw_color_defined_p);
  defsubr (&Sxw_color_values);
  defsubr (&Sx_server_max_request_size);
  defsubr (&Sx_server_vendor);
  defsubr (&Sx_server_version);
  defsubr (&Sx_display_pixel_width);
  defsubr (&Sx_display_pixel_height);
  defsubr (&Sns_display_usable_bounds);
  defsubr (&Sx_display_mm_width);
  defsubr (&Sx_display_mm_height);
  defsubr (&Sx_display_screens);
  defsubr (&Sx_display_planes);
  defsubr (&Sx_display_color_cells);
  defsubr (&Sx_display_visual_class);
  defsubr (&Sx_display_backing_store);
  defsubr (&Sx_display_save_under);
  defsubr (&Sx_create_frame);
  defsubr (&Sx_open_connection);
  defsubr (&Sx_close_connection);
  defsubr (&Sx_display_list);

  defsubr (&Sns_hide_others);
  defsubr (&Sns_hide_emacs);
  defsubr (&Sns_emacs_info_panel);
  defsubr (&Sns_list_services);
  defsubr (&Sns_perform_service);
  defsubr (&Sns_convert_utf8_nfd_to_nfc);
  defsubr (&Sx_focus_frame);
  defsubr (&Sns_popup_font_panel);
  defsubr (&Sns_popup_color_panel);

  defsubr (&Sx_show_tip);
  defsubr (&Sx_hide_tip);

  /* used only in fontset.c */
  check_window_system_func = check_ns;

  as_status = 0;
  as_script = Qnil;
  as_result = 0;
}<|MERGE_RESOLUTION|>--- conflicted
+++ resolved
@@ -1102,14 +1102,10 @@
   Lisp_Object frame, tem;
   Lisp_Object name;
   int minibuffer_only = 0;
-<<<<<<< HEAD
-  ptrdiff_t count = specpdl_ptr - specpdl;
-=======
   int window_prompting = 0;
   int width, height;
-  int count = specpdl_ptr - specpdl;
+  ptrdiff_t count = specpdl_ptr - specpdl;
   struct gcpro gcpro1, gcpro2, gcpro3, gcpro4;
->>>>>>> 2071918e
   Lisp_Object display;
   struct ns_display_info *dpyinfo = NULL;
   Lisp_Object parent;
