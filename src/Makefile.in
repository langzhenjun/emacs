# Makefile for GNU Emacs.
# Copyright (C) 1985, 1987, 1988, 1993, 1994, 1995, 1999, 2000, 2001, 2002,
#               2003, 2004, 2005, 2006, 2007, 2008
#               Free Software Foundation, Inc.

# This file is part of GNU Emacs.

# GNU Emacs is free software: you can redistribute it and/or modify
# it under the terms of the GNU General Public License as published by
# the Free Software Foundation, either version 3 of the License, or
# (at your option) any later version.

# GNU Emacs is distributed in the hope that it will be useful,
# but WITHOUT ANY WARRANTY; without even the implied warranty of
# MERCHANTABILITY or FITNESS FOR A PARTICULAR PURPOSE.  See the
# GNU General Public License for more details.

# You should have received a copy of the GNU General Public License
# along with GNU Emacs.  If not, see <http://www.gnu.org/licenses/>.


# Note that this file is edited by msdos/sed1v2.inp for MSDOS.  That
# script may need modifying in sync with changes made here.  Try to
# avoid shell-ism because the DOS build has to use the DOS shell.

# Don't try to replace the cpp processing using autoconf facilities,
# says rms.
# Replacing a particular part of the conditionals to work via autoconf
# is OK.
# Some of the conditionals might be dead now.  Finding them and
# deleting them would be fine.


# Here are the things that we expect ../configure to edit.
# We use $(srcdir) explicitly in dependencies so as not to depend on VPATH.
srcdir=@srcdir@
VPATH=@srcdir@
CC=@CC@
CPP=@CPP@
CFLAGS=@CFLAGS@
CPPFLAGS=@CPPFLAGS@
LDFLAGS=@LDFLAGS@
LN_S=@LN_S@
EXEEXT=@EXEEXT@
version=@version@
# Substitute an assignment for the MAKE variable, because
# BSD doesn't have it as a default.
@SET_MAKE@
# Don't use LIBS.  configure puts stuff in it that either shouldn't be
# linked with Emacs or is duplicated by the cpp stuff below.
# LIBS = @LIBS@
LIBOBJS = @LIBOBJS@

lispsource = ${srcdir}/../lisp/
libsrc = ../lib-src/
etc = ../etc/
oldXMenudir = ../oldXMenu/
lwlibdir = ../lwlib/
lispdir = ../lisp/

# Configuration files for .o files to depend on.
M_FILE = ${srcdir}/@machfile@
S_FILE = ${srcdir}/@opsysfile@
config_h = config.h $(M_FILE) $(S_FILE)

# ========================== start of cpp stuff =======================
/* From here on, comments must be done in C syntax.  */

C_SWITCH_SYSTEM=

/* just to be sure the sh is used */
SHELL=/bin/sh

#define THIS_IS_MAKEFILE
#define NOT_C_CODE
#include "config.h"

/* Do not let the file name mktime.c get messed up.  */
#ifdef mktime
#undef mktime
#endif

/* Use HAVE_X11 as an alias for X11 in this file
   to avoid problems with X11 as a subdirectory name
   in -I and other such options which pass through this file. */

#ifdef X11
#define HAVE_X11
#undef X11
#endif

/* On some machines #define register is done in config;
   do not let it interfere with this file.  */
#undef register

/* GNU libc requires ORDINARY_LINK so that its own crt0 is used.
   GNU/Linux is an exception because it uses a funny variant of GNU libc.  */
#ifdef __GNU_LIBRARY__
#ifndef GNU_LINUX
#define ORDINARY_LINK
#endif
#endif

/* Some machines do not find the standard C libraries in the usual place.  */
#ifndef ORDINARY_LINK
#ifndef LIB_STANDARD
#define LIB_STANDARD -lc
#endif
#else
#ifndef LIB_STANDARD
#define LIB_STANDARD
#endif
#endif

/* Under GNUstep, putting libc on the link line causes problems. */
#ifdef NS_IMPL_GNUSTEP
#undef LIB_STANDARD
#define LIB_STANDARD
#endif

/* Unless inhibited or changed, use -lg to link for debugging.  */
#ifndef LIBS_DEBUG
#define LIBS_DEBUG -lg
#endif

/* Some s/SYSTEM.h files define this to request special libraries.  */
#ifndef LIBS_SYSTEM
#define LIBS_SYSTEM
#endif

/* Some m/MACHINE.h files define this to request special libraries.  */
#ifndef LIBS_MACHINE
#define LIBS_MACHINE
#endif

#ifndef LIB_MATH
#  define LIB_MATH -lm
#endif /* LIB_MATH */

/* Some s/SYSTEM.h files define this to request special switches in ld.  */
#ifndef LD_SWITCH_SYSTEM
#if !defined (__GNUC__) && ((defined (BSD_SYSTEM) && !defined (COFF)))
#define LD_SWITCH_SYSTEM -X
#else /* (defined (BSD_SYSTEM) && !defined (COFF)) */
#define LD_SWITCH_SYSTEM
#endif /* (defined (BSD_SYSTEM) && !defined (COFF)) */
#endif /* LD_SWITCH_SYSTEM */

/* This holds special options for linking temacs
   that should be used for linking anything else.  */
#ifndef LD_SWITCH_SYSTEM_TEMACS
#define LD_SWITCH_SYSTEM_TEMACS
#endif

/* Some s/SYSTEM.h files define this to request special switches
   for compiling temacs.  */
#ifndef C_SWITCH_SYSTEM_TEMACS
#define C_SWITCH_SYSTEM_TEMACS
#endif

/* Some m/MACHINE.h files define this to request special switches in ld.  */
#ifndef LD_SWITCH_MACHINE
#define LD_SWITCH_MACHINE
#endif

/* This holds special options for linking temacs
   that should be used for linking anything else.  */
#ifndef LD_SWITCH_MACHINE_TEMACS
#define LD_SWITCH_MACHINE_TEMACS
#endif

/* Some m/MACHINE.h files define this to request special switches in cc.  */
#ifndef C_SWITCH_MACHINE
#define C_SWITCH_MACHINE
#endif

/* Some s/SYSTEM.h files define this to request special switches in cc.  */
#ifndef C_SWITCH_SYSTEM
#define C_SWITCH_SYSTEM
#endif

/* These macros are for switches specifically related to X Windows.  */
#ifndef C_SWITCH_X_MACHINE
#define C_SWITCH_X_MACHINE
#endif

#ifndef C_SWITCH_X_SYSTEM
#define C_SWITCH_X_SYSTEM
#endif

#ifndef C_SWITCH_X_SITE
#define C_SWITCH_X_SITE
#endif

#ifndef LD_SWITCH_X_SITE
#define LD_SWITCH_X_SITE
#endif

#ifndef LD_SWITCH_X_DEFAULT
#define LD_SWITCH_X_DEFAULT
#endif

/* These can be passed in from config.h to define special load and
   compile switches needed by individual sites */
#ifndef LD_SWITCH_SITE
#define LD_SWITCH_SITE
#endif

#ifndef C_SWITCH_SITE
#define C_SWITCH_SITE
#endif

#ifndef ORDINARY_LINK

#ifndef CRT0_COMPILE
#define CRT0_COMPILE $(CC) -c $(ALL_CFLAGS)
#endif

#ifndef START_FILES
#ifdef NO_REMAP
#define START_FILES pre-crt0.o /lib/crt0.o
#else /* ! defined (NO_REMAP) */
#define START_FILES ecrt0.o
#endif /* ! defined (NO_REMAP) */
#endif /* START_FILES */
STARTFILES = START_FILES

#else /* ORDINARY_LINK */

/* config.h might want to force START_FILES anyway */
#ifdef START_FILES
STARTFILES = START_FILES
#endif /* START_FILES */

#endif /* not ORDINARY_LINK */


#ifdef NS_IMPL_GNUSTEP
/* Pull in stuff from GNUstep-make. */
FOUNDATION_LIB=gnu
GUI_LIB=gnu
include @GNUSTEP_MAKEFILES@/Additional/base.make
include @GNUSTEP_MAKEFILES@/Additional/gui.make
shared=no
#endif

#ifdef HAVE_DBUS
DBUS_CFLAGS = @DBUS_CFLAGS@
DBUS_LIBS = @DBUS_LIBS@
DBUS_OBJ = dbusbind.o
#endif

/* DO NOT use -R.  There is a special hack described in lastfile.c
   which is used instead.  Some initialized data areas are modified
   at initial startup, then labeled as part of the text area when
   Emacs is dumped for the first time, and never changed again. */

/* -Demacs is needed to make some files produce the correct version
   for use in Emacs.

   -DHAVE_CONFIG_H is needed for some other files to take advantage of
   the information in ``config.h''.  */

/* C_SWITCH_X_SITE must come before C_SWITCH_X_MACHINE and C_SWITCH_X_SYSTEM
   since it may have -I options that should override those two.  */
ALL_CFLAGS=-Demacs -DHAVE_CONFIG_H $(MYCPPFLAGS) -I. -I${srcdir} C_SWITCH_MACHINE C_SWITCH_SYSTEM C_SWITCH_SITE C_SWITCH_X_SITE C_SWITCH_X_MACHINE C_SWITCH_X_SYSTEM C_SWITCH_SYSTEM_TEMACS ${CFLAGS_SOUND} ${RSVG_CFLAGS} ${DBUS_CFLAGS} ${CFLAGS} @FREETYPE_CFLAGS@ @FONTCONFIG_CFLAGS@ @LIBOTF_CFLAGS@ @M17N_FLT_CFLAGS@
.SUFFIXES: .m
.c.o:
	$(CC) -c $(CPPFLAGS) $(ALL_CFLAGS) $<
.m.o:
	$(CC) -c $(CPPFLAGS) $(ALL_CFLAGS) GNU_OBJC_CFLAGS $<

#ifndef LIBX11_SYSTEM
#define LIBX11_SYSTEM
#endif

#ifndef LIB_X11_LIB
#define LIB_X11_LIB -lX11
#endif

#ifdef HAVE_X_WINDOWS
XMENU_OBJ = xmenu.o
XOBJ= xterm.o xfns.o xselect.o xrdb.o fontset.o xsmfns.o fringe.o image.o

#ifdef HAVE_MENUS

#ifdef USE_GTK
GTK_OBJ= gtkutil.o
#endif

/* The X Menu stuff is present in the X10 distribution, but missing
   from X11.  If we have X10, just use the installed library;
   otherwise, use our own copy.  */
#ifdef HAVE_X11
#ifdef USE_X_TOOLKIT
OLDXMENU=${lwlibdir}liblw.a
LIBXMENU= $(OLDXMENU)
#else /* not USE_X_TOOLKIT */
OLDXMENU= ${oldXMenudir}libXMenu11.a
LIBXMENU= $(OLDXMENU)
#endif /* not USE_X_TOOLKIT */
#else /* not HAVE_X11 */
LIBXMENU= -lXMenu
#endif /* not HAVE_X11 */

#else /* not HAVE_MENUS */

/* Otherwise, do not worry about the menu library at all.  */
LIBXMENU=
#endif /* not HAVE_MENUS */

#ifdef USE_X_TOOLKIT
# define @X_TOOLKIT_TYPE@
# if HAVE_XAW3D
LUCID_LIBW= -lXaw3d
# else
LUCID_LIBW= -lXaw
# endif
# if defined (HAVE_MOTIF_2_1) && defined (HAVE_LIBXP)
#  define LIB_MOTIF_EXTRA -lXp
# else
#  define LIB_MOTIF_EXTRA
# endif
# ifdef LIB_MOTIF
MOTIF_LIBW= LIB_MOTIF LIB_MOTIF_EXTRA
# else
MOTIF_LIBW= -lXm LIB_MOTIF_EXTRA
# endif
LIBW=$(@X_TOOLKIT_TYPE@_LIBW)

#ifdef HAVE_X11XTR6
#ifdef NEED_LIBW
LIBXTR6 = -lSM -lICE -lw
#else
LIBXTR6 = -lSM -lICE
#endif
#endif

#ifndef LIBXMU
#define LIBXMU -lXmu
#endif

LIBXT= $(LIBW) LIBXMU -lXt $(LIBXTR6) -lXext

#else /* not USE_X_TOOLKIT */

#ifdef USE_GTK
LIBW=@GTK_LIBS@
OLDXMENU=
LIBXMENU=
#endif /* USE_GTK */

#ifdef HAVE_X_SM
LIBXT=$(LIBW) -lSM -lICE
#else
LIBXT=$(LIBW)
#endif
#endif /* not USE_X_TOOLKIT */

#if HAVE_XFT
XFT_LIBS=@XFT_LIBS@
#endif /* HAVE_XFT */

#if HAVE_XPM
#ifndef LIBXPM
#define LIBXPM -lXpm
#endif /* not defined LIBXPM */
#else /* not HAVE_XPM */
#define LIBXPM
#endif /* not HAVE_XPM */

#if HAVE_JPEG
#ifndef LIBJPEG
#define LIBJPEG -ljpeg
#endif /* not defined LIBJPEG */
#else /* not HAVE_JPEG */
#define LIBJPEG
#endif /* not HAVE_JPEG */

#if HAVE_PNG
#ifndef LIBPNG
#define LIBPNG -lpng -lz -lm
#endif /* not defined LIBPNG */
#else /* not HAVE_PNG */
#define LIBPNG
#endif /* not HAVE_PNG */

#if HAVE_TIFF
#ifndef LIBTIFF
#define LIBTIFF -ltiff
#endif /* not defined LIBTIFF */
#else /* not HAVE_TIFF */
#define LIBTIFF
#endif /* not HAVE_TIFF */

#if HAVE_GIF
#ifndef LIBGIF
#define LIBGIF -lgif
#endif /* not defined LIBGIF */
#else /* not HAVE_GIF */
#define LIBGIF
#endif /* not HAVE_GIF */

#ifdef HAVE_X11
/* LD_SWITCH_X_DEFAULT comes after everything else that specifies
   options for where to find X libraries, but before those libraries.  */
X11_LDFLAGS = LD_SWITCH_X_SITE LD_SWITCH_X_DEFAULT
LIBX= $(LIBXMENU) $(X11_LDFLAGS) $(LIBXT) LIBTIFF LIBJPEG LIBPNG LIBGIF LIBXPM LIB_X11_LIB LIBX11_SYSTEM $(XFT_LIBS)
#else /* not HAVE_X11 */
LIBX= $(LIBXMENU) LD_SWITCH_X_SITE
#endif /* not HAVE_X11 */
#else /* not HAVE_X_WINDOWS */
#endif /* not HAVE_X_WINDOWS */

#if HAVE_GPM
#ifndef LIBGPM
#define LIBGPM -lgpm
#endif /* not defined LIBGPM */
#else /* not HAVE_GPM */
#define LIBGPM
#endif /* not HAVE_GPM */

#if HAVE_LIBRESOLV
#ifndef LIBRESOLV
#define LIBRESOLV -lresolv
#endif /* not defined LIBRESOLV */
#else /* not HAVE_LIBRESOLV */
#define LIBRESOLV
#endif /* not HAVE_LIBRESOLV */

LIBSOUND= @LIBSOUND@
CFLAGS_SOUND= @CFLAGS_SOUND@

RSVG_LIBS= @RSVG_LIBS@
RSVG_CFLAGS= @RSVG_CFLAGS@

#ifndef ORDINARY_LINK
/* Fix linking if compiled with GCC.  */
#ifdef __GNUC__

#ifdef LINKER
#define LINKER_WAS_SPECIFIED
#endif

/* Versions of GCC >= 2.0 put their library, libgcc.a, in obscure
   places that are difficult to figure out at make time.  Fortunately,
   these same versions allow you to pass arbitrary flags on to the
   linker, so there is no reason not to use it as a linker.

   Well, it is not quite perfect.  The "-nostdlib" keeps GCC from
   searching for libraries in its internal directories, so we have to
   ask GCC explicitly where to find libgcc.a.  */

#ifndef LINKER
#define LINKER $(CC) -nostdlib
#endif

#ifndef LIB_GCC
/* Ask GCC where to find libgcc.a.  */
#define LIB_GCC `$(CC) -print-libgcc-file-name`
#endif /* not LIB_GCC */

GNULIB_VAR = LIB_GCC

#ifndef LINKER_WAS_SPECIFIED
/* GCC passes any argument prefixed with -Xlinker directly to the
   linker.  See prefix-args.c for an explanation of why we do not do
   this with the shell''s ``for'' construct.
   Note that some people do not have '.'  in their paths, so we must
   use ./prefix-args.  */
#define YMF_PASS_LDFLAGS(flags) `./prefix-args -Xlinker flags`
#else
#define YMF_PASS_LDFLAGS(flags) flags
#endif

#else /* not __GNUC__ */
GNULIB_VAR =

#endif /* not __GNUC__ */
#endif /* not ORDINARY_LINK */

#ifdef ORDINARY_LINK
LD = $(CC)
#else
#ifdef LINKER
LD=LINKER
#else /* not LINKER */
LD=ld
#endif /* not LINKER */
#endif /* not ORDINARY_LINK */

/* Flags to pass to LD only for temacs.  */
/* Do not split this line with a backslash.  That can cause trouble with
   some cpps.  */
TEMACS_LDFLAGS = LD_SWITCH_SYSTEM LD_SWITCH_SYSTEM_TEMACS LD_SWITCH_MACHINE LD_SWITCH_MACHINE_TEMACS LD_SWITCH_SITE

/* A macro which other sections of Makefile can redefine to munge the
   flags before they are passed to LD.  This is helpful if you have
   redefined LD to something odd, like "gcc".
   (The YMF prefix is a holdover from the old name "ymakefile".)
  */
#ifndef YMF_PASS_LDFLAGS
#define YMF_PASS_LDFLAGS(flags) flags
#endif

/* Allow config.h to specify a replacement file for unexec.c.  */
#ifndef UNEXEC
#define UNEXEC unexec.o
#endif

INTERVAL_SRC = intervals.h composite.h

GETLOADAVG_LIBS = @GETLOADAVG_LIBS@

#ifdef MSDOS
#ifdef HAVE_X_WINDOWS
MSDOS_OBJ = dosfns.o msdos.o
#else
MSDOS_OBJ = dosfns.o msdos.o w16select.o
#endif
#endif

#ifdef CYGWIN
CYGWIN_OBJ = sheap.o
#endif

#ifdef HAVE_CARBON
mac = ../mac/
MAC_OBJ = mac.o macterm.o macfns.o macmenu.o macselect.o fontset.o fringe.o image.o mactoolbox.o
emacsapp = $(PWD)/$(mac)Emacs.app/
emacsappsrc = ${srcdir}/../mac/Emacs.app/
#endif

#ifdef HAVE_NS
ns_appdir=@ns_appdir@/
ns_appbindir=@ns_appbindir@/
ns_appresdir=@ns_appresdir@/
ns_appsrc=@ns_appsrc@
/* Object files for NeXTstep */
NS_OBJ= nsterm.o nsfns.o nsmenu.o nsselect.o nsimage.o nsfont.o \
	fontset.o fringe.o image.o
#endif  /* HAVE_NS */

#ifdef HAVE_WINDOW_SYSTEM
#ifdef HAVE_X_WINDOWS
#if defined (HAVE_XFT)
FONT_DRIVERS = xfont.o ftfont.o xftfont.o ftxfont.o
#elif defined (HAVE_FREETYPE)
FONT_DRIVERS = xfont.o ftfont.o ftxfont.o
#else /* ! defined (HAVE_XFT) && ! defined (HAVE_FREETYPE) */
FONT_DRIVERS = xfont.o
#endif /* ! defined (HAVE_XFT) && ! defined (HAVE_FREETYPE) */
#endif /* HAVE_X_WINDOWS */
#endif /* HAVE_WINDOW_SYSTEM */

/* lastfile must follow all files
   whose initialized data areas should be dumped as pure by dump-emacs.  */
obj=    dispnew.o frame.o scroll.o xdisp.o menu.o $(XMENU_OBJ) window.o \
	charset.o coding.o category.o ccl.o character.o chartab.o \
	cm.o term.o terminal.o xfaces.o $(XOBJ) $(GTK_OBJ) $(DBUS_OBJ) \
	emacs.o keyboard.o macros.o keymap.o sysdep.o \
	buffer.o filelock.o insdel.o marker.o \
	minibuf.o fileio.o dired.o filemode.o \
	cmds.o casetab.o casefiddle.o indent.o search.o regex.o undo.o \
	alloc.o data.o doc.o editfns.o callint.o \
	eval.o floatfns.o fns.o font.o print.o lread.o \
	syntax.o UNEXEC bytecode.o \
	process.o callproc.o \
	region-cache.o sound.o atimer.o \
	doprnt.o strftime.o intervals.o textprop.o composite.o md5.o \
	$(MSDOS_OBJ) $(MAC_OBJ) $(NS_OBJ) $(CYGWIN_OBJ) $(FONT_DRIVERS)

/* Object files used on some machine or other.
   These go in the DOC file on all machines
   in case they are needed there.  */
SOME_MACHINE_OBJECTS = dosfns.o msdos.o \
  xterm.o xfns.o xmenu.o xselect.o xrdb.o xsmfns.o fringe.o image.o \
  mac.o macterm.o macfns.o macmenu.o macselect.o fontset.o \
  nsterm.o nsfns.o nsmenu.o nsselect.o nsimage.o nsfont.o \
  w32.o w32console.o w32fns.o w32heap.o w32inevt.o \
  w32menu.o w32proc.o w32reg.o w32select.o w32term.o w32xfns.o $(FONT_DRIVERS)


#ifdef TERMINFO
/* Used to be -ltermcap here.  If your machine needs that,
   define LIBS_TERMCAP in the m/MACHINE.h file.  */
#ifndef LIBS_TERMCAP
#define LIBS_TERMCAP -lcurses
#endif /* LIBS_TERMCAP */
termcapobj = terminfo.o
#else /* ! defined (TERMINFO) */
#ifndef LIBS_TERMCAP
#define LIBS_TERMCAP
termcapobj = termcap.o tparam.o
#else /* LIBS_TERMCAP */
termcapobj = tparam.o
#endif /* LIBS_TERMCAP */
#endif /* ! defined (TERMINFO) */


#ifndef SYSTEM_MALLOC

#ifndef DOUG_LEA_MALLOC
gmallocobj = gmalloc.o
#endif

#ifdef REL_ALLOC
rallocobj = ralloc.o
#endif

mallocobj = $(gmallocobj) $(rallocobj) vm-limit.o

#endif /* SYSTEM_MALLOC */


#ifdef USE_X_TOOLKIT
widgetobj= widget.o
#else /* not USE_X_TOOLKIT */
widgetobj=
#endif /* not USE_X_TOOLKIT */


/* define otherobj as list of object files that make-docfile
   should not be told about.  */
#ifdef CYGWIN
/* Cygwin differs because of its unexec(). */
otherobj= $(termcapobj) $(gmallocobj) $(rallocobj) lastfile.o vm-limit.o $(widgetobj) $(LIBOBJS)
#else
otherobj= $(termcapobj) lastfile.o $(mallocobj) $(widgetobj) $(LIBOBJS)
#endif

#ifdef HAVE_MOUSE
#define MOUSE_SUPPORT ${lispsource}mouse.elc \
  ${lispsource}select.elc ${lispsource}scroll-bar.elc
#else
#ifdef HAVE_GPM
#define MOUSE_SUPPORT ${lispsource}mouse.elc
#else
#define MOUSE_SUPPORT
#endif
#endif

#ifdef VMS
#define VMS_SUPPORT ${lispsource}vmsproc.elc ${lispsource}vms-patch.elc
#else
#define VMS_SUPPORT
#endif

#ifdef MSDOS
#define MSDOS_SUPPORT ${lispsource}ls-lisp.elc ${lispsource}disp-table.elc \
 ${lispsource}dos-fns.elc ${lispsource}dos-w32.elc ${lispsource}dos-vars.elc \
 ${lispsource}international/ccl.elc ${lispsource}international/codepage.elc

#else
#define MSDOS_SUPPORT
#endif

#ifdef HAVE_WINDOW_SYSTEM
#ifdef HAVE_X_WINDOWS
#define WINDOW_SUPPORT ${lispsource}fringe.elc ${lispsource}image.elc \
 ${lispsource}international/fontset.elc ${lispsource}dnd.elc \
 ${lispsource}tool-bar.elc ${lispsource}mwheel.elc ${lispsource}x-dnd.elc
#else
#define WINDOW_SUPPORT ${lispsource}fringe.elc ${lispsource}image.elc \
 ${lispsource}international/fontset.elc ${lispsource}dnd.elc \
 ${lispsource}tool-bar.elc ${lispsource}mwheel.elc
#endif
#else
#define WINDOW_SUPPORT
#endif

#ifdef WINDOWSNT
#define WINNT_SUPPORT ${lispsource}ls-lisp.elc ${lispsource}disp-table.elc \
  ${lispsource}dos-w32.elc ${lispsource}w32-vars.elc \
  ${lispsource}w32-fns.elc
#else
#define WINNT_SUPPORT
#endif

#ifdef HAVE_WINDOW_SYSTEM
#define TOOLTIP_SUPPORT ${lispsource}tooltip.elc
#else
#define TOOLTIP_SUPPORT
#endif

/* List of Lisp files loaded into the dumped Emacs.  It is arranged
   like this because it is easier to generate it semi-mechanically from
   loadup.el this way.

   Note that this list should not include lisp files which might not
   be present, like site-load.el and site-init.el; this makefile
   expects them all to be either present or buildable.

   Files which are loaded unconditionally should be in shortlisp as well.
   Files included conditionally here should be included (unconditionally)
   in SOME_MACHINE_LISP.  */

/* Place loaddefs.el first, so it gets generated first, since it is on
   the critical path (relevant in parallel compilations).  */

lisp= \
	${lispsource}loaddefs.el \
	${lispsource}abbrev.elc \
	${lispsource}buff-menu.elc \
	${lispsource}button.elc \
	${lispsource}emacs-lisp/byte-run.elc \
	${lispsource}composite.elc \
	${lispsource}cus-face.elc \
	${lispsource}cus-start.elc \
	${lispsource}custom.elc \
	${lispsource}emacs-lisp/backquote.elc \
	${lispsource}emacs-lisp/lisp-mode.elc \
	${lispsource}emacs-lisp/lisp.elc \
	${lispsource}env.elc \
	${lispsource}faces.elc \
	${lispsource}files.elc \
	${lispsource}format.elc \
	${lispsource}facemenu.elc \
	MOUSE_SUPPORT \
	${lispsource}emacs-lisp/float-sup.elc \
	${lispsource}frame.elc \
	${lispsource}help.elc \
	${lispsource}indent.elc \
	${lispsource}isearch.elc \
	${lispsource}rfn-eshadow.elc \
	${lispsource}loadup.el \
	${lispsource}bindings.elc \
	${lispsource}emacs-lisp/map-ynp.elc \
	${lispsource}menu-bar.elc \
	${lispsource}international/mule.elc \
	${lispsource}international/mule-conf.el \
	${lispsource}international/mule-cmds.elc \
	${lispsource}international/characters.elc \
	${lispsource}international/charprop.el \
	${lispsource}case-table.elc \
	${lispsource}language/chinese.el \
	${lispsource}language/cyrillic.el \
	${lispsource}language/indian.el \
	${lispsource}language/sinhala.el \
	${lispsource}language/english.el \
	${lispsource}language/ethiopic.elc \
	${lispsource}language/european.elc \
	${lispsource}language/czech.el \
	${lispsource}language/slovak.el \
	${lispsource}language/romanian.el \
	${lispsource}language/greek.el \
	${lispsource}language/hebrew.el \
	${lispsource}language/japanese.el \
	${lispsource}language/korean.el \
	${lispsource}language/lao.el \
	${lispsource}language/cham.el \
	${lispsource}language/tai-viet.el \
	${lispsource}language/thai.el \
	${lispsource}language/tibetan.elc \
	${lispsource}language/vietnamese.el \
	${lispsource}language/misc-lang.el \
	${lispsource}language/utf-8-lang.el \
	${lispsource}language/georgian.el \
	${lispsource}language/khmer.el \
	${lispsource}language/burmese.el \
	${lispsource}paths.el \
	${lispsource}register.elc \
	${lispsource}replace.elc \
	${lispsource}simple.elc \
	${lispsource}minibuffer.elc \
	${lispsource}startup.elc \
	${lispsource}subr.elc \
	${lispsource}term/tty-colors.elc \
	${lispsource}font-core.elc \
	${lispsource}emacs-lisp/syntax.elc \
	${lispsource}font-lock.elc \
	${lispsource}jit-lock.elc \
	${lispsource}textmodes/fill.elc \
	${lispsource}textmodes/page.elc \
	${lispsource}textmodes/paragraphs.elc \
	${lispsource}textmodes/text-mode.elc \
	${lispsource}emacs-lisp/timer.elc \
	${lispsource}jka-cmpr-hook.elc \
	${lispsource}vc-hooks.elc \
	${lispsource}ediff-hook.elc \
	${lispsource}epa-hook.elc \
	TOOLTIP_SUPPORT \
	VMS_SUPPORT \
	MSDOS_SUPPORT \
	WINNT_SUPPORT \
	WINDOW_SUPPORT \
	${lispsource}widget.elc \
	${lispsource}window.elc \
	${lispsource}version.el

/* These are relative file names for the Lisp files
   that are loaded unconditionally.  This is used in make-docfile.
   It need not contain the files that are loaded conditionally
   because SOME_MACHINE_LISP has those.  */
shortlisp= \
	../lisp/loaddefs.el \
	../lisp/abbrev.elc \
	../lisp/buff-menu.elc \
	../lisp/button.elc \
	../lisp/emacs-lisp/byte-run.elc \
	../lisp/composite.elc \
	../lisp/cus-face.elc \
	../lisp/cus-start.elc \
	../lisp/custom.elc \
	../lisp/emacs-lisp/backquote.elc \
	../lisp/emacs-lisp/lisp-mode.elc \
	../lisp/emacs-lisp/lisp.elc \
	../lisp/facemenu.elc \
	../lisp/faces.elc \
	../lisp/files.elc \
	../lisp/emacs-lisp/float-sup.elc \
	../lisp/format.elc \
	../lisp/frame.elc \
	../lisp/help.elc \
	../lisp/indent.elc \
	../lisp/isearch.elc \
	../lisp/rfn-eshadow.elc \
	../lisp/loadup.el \
	../lisp/bindings.elc \
	../lisp/emacs-lisp/map-ynp.elc \
	../lisp/env.elc \
	../lisp/international/mule.elc \
	../lisp/international/mule-conf.el \
	../lisp/international/mule-cmds.elc \
	../lisp/international/characters.elc \
	../lisp/case-table.elc \
	../lisp/language/chinese.el \
	../lisp/language/cyrillic.el \
	../lisp/language/indian.el \
	../lisp/language/sinhala.el \
	../lisp/language/english.el \
	../lisp/language/ethiopic.elc \
	../lisp/language/european.elc \
	../lisp/language/czech.el \
	../lisp/language/slovak.el \
	../lisp/language/romanian.el \
	../lisp/language/greek.el \
	../lisp/language/hebrew.el \
	../lisp/language/japanese.el \
	../lisp/language/korean.el \
	../lisp/language/lao.el \
	../lisp/language/cham.el \
	../lisp/language/tai-viet.el \
	../lisp/language/thai.el \
	../lisp/language/tibetan.elc \
	../lisp/language/vietnamese.el \
	../lisp/language/misc-lang.el \
	../lisp/language/utf-8-lang.el \
	../lisp/language/georgian.el \
	../lisp/language/khmer.el \
	../lisp/language/burmese.el \
	../lisp/menu-bar.elc \
	../lisp/paths.el \
	../lisp/register.elc \
	../lisp/replace.elc \
	../lisp/simple.elc \
	../lisp/minibuffer.elc \
	../lisp/startup.elc \
	../lisp/subr.elc \
	../lisp/term/tty-colors.elc \
	../lisp/font-core.elc \
	../lisp/emacs-lisp/syntax.elc \
	../lisp/font-lock.elc \
	../lisp/jit-lock.elc \
	../lisp/textmodes/fill.elc \
	../lisp/textmodes/page.elc \
	../lisp/textmodes/paragraphs.elc \
	../lisp/textmodes/text-mode.elc \
	../lisp/emacs-lisp/timer.elc \
	../lisp/vc-hooks.elc \
	../lisp/jka-cmpr-hook.elc \
	../lisp/ediff-hook.elc \
	../lisp/epa-hook.elc \
	../lisp/widget.elc \
	../lisp/window.elc \
	../lisp/version.el

/* Lisp files that may or may not be used.
   We must unconditionally put them in the DOC file.
   We use ../lisp/ to start the file names
   to reduce the size of the argument list for make-docfile
   for the sake of systems which can''t handle large ones.  */
SOME_MACHINE_LISP = ../lisp/mouse.elc \
  ../lisp/select.elc ../lisp/scroll-bar.elc \
  VMS_SUPPORT \
  ../lisp/ls-lisp.elc ../lisp/dos-fns.elc \
  ../lisp/w32-fns.elc ../lisp/dos-w32.elc \
  ../lisp/disp-table.elc ../lisp/dos-vars.elc \
  ../lisp/tooltip.elc ../lisp/image.elc \
  ../lisp/fringe.elc ../lisp/dnd.elc \
  ../lisp/mwheel.elc ../lisp/tool-bar.elc \
  ../lisp/x-dnd.elc \
  ../lisp/international/ccl.elc \
  ../lisp/international/codepage.elc \
  ../lisp/international/fontset.elc \
  ../lisp/mouse.elc \
  ../lisp/term/x-win.elc \
  ../lisp/term/ns-win.elc \
  ../lisp/ns-carbon-compat.elc

/* Construct full set of libraries to be linked.
   Note that SunOS needs -lm to come before -lc; otherwise, you get
   duplicated symbols.  If the standard libraries were compiled
   with GCC, we might need gnulib again after them.  */

LIBES = $(LOADLIBES) $(LIBS) $(LIBX) $(LIBSOUND) $(RSVG_LIBS) $(DBUS_LIBS) \
   LIBGPM LIBRESOLV LIBS_SYSTEM LIBS_MACHINE LIBS_TERMCAP \
   LIBS_DEBUG $(GETLOADAVG_LIBS) \
   @FREETYPE_LIBS@ @FONTCONFIG_LIBS@ @LIBOTF_LIBS@ @M17N_FLT_LIBS@ \
   $(GNULIB_VAR) LIB_MATH LIB_STANDARD $(GNULIB_VAR)

/* Enable recompilation of certain other files depending on system type.  */

#ifndef OTHER_FILES
#define OTHER_FILES
#endif

#ifndef OBJECTS_MACHINE
#define OBJECTS_MACHINE
#endif

#ifdef HAVE_SHM
RUN_TEMACS = `/bin/pwd`/temacs -nl
#else
RUN_TEMACS = `/bin/pwd`/temacs
#endif

all: emacs${EXEEXT} OTHER_FILES

emacs${EXEEXT}: temacs${EXEEXT} ${etc}DOC ${lisp} ${SOME_MACHINE_LISP}
#ifdef CANNOT_DUMP
	rm -f emacs${EXEEXT}
	ln temacs${EXEEXT} emacs${EXEEXT}
#else
	LC_ALL=C $(RUN_TEMACS) -batch -l loadup dump
	@: This new Emacs is as functional and more efficient then
	@: bootstrap-emacs, so let us replace it.
	-ln -f emacs${EXEEXT} bootstrap-emacs${EXEEXT}
#endif /* ! defined (CANNOT_DUMP) */
/* XXX: not working under NS currently due to path shenanigans.. */
#ifndef HAVE_NS
	-./emacs -q -batch -f list-load-path-shadows
#endif

/* We run make-docfile twice because the command line may get too long
   on some systems.  */
/* ${SOME_MACHINE_OBJECTS} comes before ${obj} because some files may
   or may not be included in ${obj}, but they are always included in
   ${SOME_MACHINE_OBJECTS}.  Since a file is processed when it is mentioned
   for the first time, this prevents any variation between configurations
   in the contents of the DOC file.
   Likewise for ${SOME_MACHINE_LISP}.  */
/* Most of this Makefile refers to Lisp files via ${lispsource}, so
   we also use ${lisp} rather than ${shortlisp} for the dependency since
   the Makefile uses string equality to decide when we talk about identical
   files.  Apparently we pass ${shortlisp} rather than ${lisp} to make-docfile
   only in order to reduce the command line length.  --Stef  */
${etc}DOC: ${libsrc}make-docfile${EXEEXT} ${obj} ${lisp} ${SOME_MACHINE_LISP}
	-rm -f ${etc}DOC
	${libsrc}make-docfile -d ${srcdir} ${SOME_MACHINE_OBJECTS} ${obj} > ${etc}DOC
	${libsrc}make-docfile -a ${etc}DOC -d ${srcdir} ${SOME_MACHINE_LISP} ${shortlisp}

${libsrc}make-docfile${EXEEXT}:
	cd ${libsrc}; ${MAKE} ${MFLAGS} make-docfile${EXEEXT}

temacs${EXEEXT}: $(LOCALCPP) $(STARTFILES) stamp-oldxmenu ${obj} ${otherobj} OBJECTS_MACHINE prefix-args${EXEEXT}
	echo "${obj} ${otherobj} " OBJECTS_MACHINE > buildobj.lst
#ifdef NS_IMPL_GNUSTEP
	$(CC) -rdynamic YMF_PASS_LDFLAGS (${TEMACS_LDFLAGS}) -o temacs ${obj} ${otherobj} OBJECTS_MACHINE ${LIBES}
#else
	$(LD) YMF_PASS_LDFLAGS (${STARTFLAGS} ${TEMACS_LDFLAGS}) $(LDFLAGS) \
    -o temacs ${STARTFILES} ${obj} ${otherobj}  \
    OBJECTS_MACHINE ${LIBES}
#endif

/* We do not use ALL_LDFLAGS because LD_SWITCH_SYSTEM and LD_SWITCH_MACHINE
   often contain options that have to do with using Emacs''s crt0,
   which are only good with temacs.  */
prefix-args${EXEEXT}: prefix-args.c $(config_h)
	$(CC) $(ALL_CFLAGS) $(LDFLAGS) ${srcdir}/prefix-args.c -o prefix-args

#if defined (HAVE_X_WINDOWS) && defined (HAVE_X11) && defined (HAVE_MENUS) && ! defined (USE_GTK)

/* We use stamp-xmenu with these two deps
   to both ensure that lwlib gets remade based on its dependencies
   in its own makefile,
   and remake temacs if lwlib gets changed by this.  */
stamp-oldxmenu: ${OLDXMENU} ../src/$(OLDXMENU)
	touch stamp-oldxmenu
/* Supply an ordering for parallel make.  */
../src/$(OLDXMENU): ${OLDXMENU}

/* Encode the values of these two macros in Make variables,
   so we can use $(...) to substitute their values within "...".  */
C_SWITCH_MACHINE_1 = C_SWITCH_MACHINE
C_SWITCH_SYSTEM_1 = C_SWITCH_SYSTEM
C_SWITCH_SITE_1 = C_SWITCH_SITE
C_SWITCH_X_SITE_1 = C_SWITCH_X_SITE
C_SWITCH_X_MACHINE_1 = C_SWITCH_X_MACHINE
C_SWITCH_X_SYSTEM_1 = C_SWITCH_X_SYSTEM

#ifdef USE_X_TOOLKIT
$(OLDXMENU): really-lwlib

really-lwlib:
	cd ${lwlibdir}; ${MAKE} ${MFLAGS} \
    CC='${CC}' CFLAGS='${CFLAGS}' MAKE='${MAKE}' \
    "C_SWITCH_X_SITE=$(C_SWITCH_X_SITE_1)" \
    "C_SWITCH_X_MACHINE=$(C_SWITCH_X_MACHINE_1)" \
    "C_SWITCH_X_SYSTEM=$(C_SWITCH_X_SYSTEM_1)" \
    "C_SWITCH_SITE=$(C_SWITCH_SITE_1)" \
    "C_SWITCH_MACHINE=$(C_SWITCH_MACHINE_1)" \
    "C_SWITCH_SYSTEM=$(C_SWITCH_SYSTEM_1)"
	@true  /* make -t should not create really-lwlib.  */
.PHONY: really-lwlib
#else /* not USE_X_TOOLKIT */
$(OLDXMENU): really-oldXMenu

really-oldXMenu:
	cd ${oldXMenudir}; ${MAKE} ${MFLAGS} \
    CC='${CC}' CFLAGS='${CFLAGS}' MAKE='${MAKE}' \
    "C_SWITCH_X_SITE=$(C_SWITCH_X_SITE_1)" \
    "C_SWITCH_X_MACHINE=$(C_SWITCH_X_MACHINE_1)" \
    "C_SWITCH_X_SYSTEM=$(C_SWITCH_X_SYSTEM_1)" \
    "C_SWITCH_SITE=$(C_SWITCH_SITE_1)" \
    "C_SWITCH_MACHINE=$(C_SWITCH_MACHINE_1)" \
    "C_SWITCH_SYSTEM=$(C_SWITCH_SYSTEM_1)"
	@true  /* make -t should not create really-oldXMenu.  */
.PHONY: really-oldXMenu
#endif /* not USE_X_TOOLKIT */
#else /* not (HAVE_X_WINDOWS && HAVE_X11 && HAVE_MENUS && ! USE_GTK) */

/* We don''t really need this, but satisfy the dependency.  */
stamp-oldxmenu:
	touch stamp-oldxmenu
#endif /* not (HAVE_X_WINDOWS && HAVE_X11 && HAVE_MENUS && ! USE_GTK) */

../config.status:: epaths.in
	@echo "The file epaths.h needs to be set up from epaths.in."
	@echo "Please run the `configure' script again."
	exit 1

../config.status:: config.in
	@echo "The file config.h needs to be set up from config.in."
	@echo "Please run the `configure' script again."
	exit 1

/* Nearly all the following files depend on lisp.h,
   but it is not included as a dependency because
   it is so often changed in ways that do not require any recompilation
   and so rarely changed in ways that do require any.  */

abbrev.o: abbrev.c buffer.h window.h dispextern.h commands.h character.h \
	syntax.h $(config_h)
buffer.o: buffer.c buffer.h region-cache.h commands.h window.h \
   dispextern.h $(INTERVAL_SRC) blockinput.h atimer.h systime.h character.h \
   $(config_h)
callint.o: callint.c window.h commands.h buffer.h keymap.h \
   keyboard.h dispextern.h $(config_h)
callproc.o: callproc.c epaths.h buffer.h commands.h $(config_h) \
	process.h systty.h syssignal.h character.h coding.h ccl.h msdos.h \
        composite.h w32.h blockinput.h atimer.h systime.h frame.h termhooks.h
casefiddle.o: casefiddle.c syntax.h commands.h buffer.h character.h \
   composite.h \
	charset.h keymap.h $(config_h)
casetab.o: casetab.c buffer.h $(config_h)
category.o: category.c category.h buffer.h charset.h keymap.h	\
	character.h $(config_h)
ccl.o: ccl.c ccl.h charset.h character.h coding.h $(config_h)
character.o: character.c character.h buffer.h charset.h composite.h disptab.h \
   $(config.h)
charset.o: charset.c charset.h character.h buffer.h coding.h composite.h \
   disptab.h $(config_h)
chartab.o: charset.h character.h $(config.h)
coding.o: coding.c coding.h ccl.h buffer.h character.h charset.h intervals.h composite.h \
	window.h dispextern.h frame.h termhooks.h $(config_h)
cm.o: cm.c frame.h cm.h termhooks.h termchar.h $(config_h)
cmds.o: cmds.c syntax.h buffer.h character.h commands.h window.h $(config_h) \
	msdos.h dispextern.h keyboard.h keymap.h
pre-crt0.o: pre-crt0.c
ecrt0.o: ecrt0.c $(config_h)
	CRT0_COMPILE ${srcdir}/ecrt0.c
dired.o: dired.c commands.h buffer.h $(config_h) character.h charset.h \
   coding.h regex.h systime.h blockinput.h atimer.h
dispnew.o: dispnew.c systime.h commands.h process.h frame.h \
   window.h buffer.h dispextern.h termchar.h termopts.h termhooks.h cm.h \
   disptab.h indent.h intervals.h \
   xterm.h blockinput.h atimer.h character.h msdos.h composite.h keyboard.h \
   $(config_h)
doc.o: doc.c $(config_h) epaths.h buffer.h keyboard.h keymap.h character.h
doprnt.o: doprnt.c character.h $(config_h)
dosfns.o: buffer.h termchar.h termhooks.h frame.h blockinput.h window.h \
   msdos.h dosfns.h dispextern.h charset.h coding.h atimer.h systime.h \
   $(config_h)
editfns.o: editfns.c window.h buffer.h systime.h $(INTERVAL_SRC) character.h \
   coding.h dispextern.h frame.h blockinput.h atimer.h $(config_h)
emacs.o: emacs.c commands.h systty.h syssignal.h blockinput.h process.h \
   termhooks.h buffer.h atimer.h systime.h $(INTERVAL_SRC) $(config_h) \
   window.h dispextern.h keyboard.h keymap.h
fileio.o: fileio.c window.h buffer.h systime.h $(INTERVAL_SRC) character.h \
   coding.h msdos.h dispextern.h blockinput.h atimer.h $(config_h)
filelock.o: filelock.c buffer.h character.h charset.h coding.h systime.h \
   epaths.h $(config_h)
filemode.o: filemode.c  $(config_h)
frame.o: frame.c xterm.h window.h frame.h termhooks.h commands.h keyboard.h \
<<<<<<< HEAD
   blockinput.h atimer.h systime.h buffer.h character.h fontset.h font.h \
   msdos.h dosfns.h dispextern.h w32term.h macterm.h termchar.h $(config_h)
fringe.o: fringe.c dispextern.h frame.h window.h buffer.h termhooks.h $(config_h)
font.o: font.c dispextern.h frame.h window.h ccl.h character.h charset.h \
   font.h $(config_h)
ftfont.o: dispextern.h frame.h character.h charset.h font.h $(config_h)
fontset.o: dispextern.h fontset.h fontset.c ccl.h buffer.h character.h \
   charset.h frame.h keyboard.h termhooks.h font.h $(config_h)
=======
   blockinput.h atimer.h systime.h buffer.h charset.h fontset.h \
   msdos.h dosfns.h dispextern.h w32term.h macterm.h macgui.h $(config_h)
fringe.o: fringe.c dispextern.h frame.h window.h buffer.h $(config_h)
fontset.o: dispextern.h fontset.h fontset.c ccl.h buffer.h charset.h frame.h \
   keyboard.h $(config_h)
>>>>>>> 69955d31
getloadavg.o: getloadavg.c $(config_h)
image.o: image.c frame.h window.h dispextern.h blockinput.h atimer.h \
   systime.h xterm.h w32term.h w32gui.h macterm.h macgui.h font.h \
   nsterm.h nsgui.h $(config_h)
indent.o: indent.c frame.h window.h indent.h buffer.h $(config_h) termchar.h \
   termopts.h disptab.h region-cache.h character.h category.h composite.h \
   dispextern.h keyboard.h
insdel.o: insdel.c window.h buffer.h $(INTERVAL_SRC) blockinput.h character.h \
   dispextern.h atimer.h systime.h region-cache.h $(config_h)
keyboard.o: keyboard.c termchar.h termhooks.h termopts.h buffer.h character.h \
   commands.h frame.h window.h macros.h disptab.h keyboard.h syssignal.h \
<<<<<<< HEAD
   systime.h dispextern.h syntax.h $(INTERVAL_SRC) blockinput.h \
   atimer.h xterm.h puresize.h msdos.h keymap.h w32term.h macterm.h nsterm.h \
=======
   systty.h systime.h dispextern.h syntax.h $(INTERVAL_SRC) blockinput.h \
   atimer.h xterm.h puresize.h msdos.h keymap.h w32term.h macterm.h macgui.h \
>>>>>>> 69955d31
   $(config_h)
keymap.o: keymap.c buffer.h commands.h keyboard.h termhooks.h blockinput.h \
   atimer.h systime.h puresize.h character.h intervals.h keymap.h window.h \
   $(config_h)
lastfile.o: lastfile.c  $(config_h)
macros.o: macros.c window.h buffer.h commands.h macros.h keyboard.h \
	dispextern.h $(config_h)
malloc.o: malloc.c $(config_h)
gmalloc.o: gmalloc.c $(config_h)
ralloc.o: ralloc.c $(config_h)
vm-limit.o: vm-limit.c mem-limits.h $(config_h)
marker.o: marker.c buffer.h character.h $(config_h)
md5.o: md5.c md5.h $(config_h)
minibuf.o: minibuf.c syntax.h dispextern.h frame.h window.h keyboard.h \
   buffer.h commands.h character.h msdos.h $(INTERVAL_SRC) keymap.h \
   termhooks.h $(config_h)
mktime.o: mktime.c $(config_h)
msdos.o: msdos.c msdos.h dosfns.h systime.h termhooks.h dispextern.h frame.h \
   termopts.h termchar.h character.h coding.h ccl.h disptab.h window.h \
   keyboard.h intervals.h buffer.h commands.h blockinput.h atimer.h $(config_h)
process.o: process.c process.h buffer.h window.h termhooks.h termopts.h \
   commands.h syssignal.h systime.h systty.h syswait.h frame.h dispextern.h \
   blockinput.h atimer.h charset.h coding.h ccl.h msdos.h composite.h \
   keyboard.h $(config_h)
regex.o: regex.c syntax.h buffer.h $(config_h) regex.h category.h character.h \
   charset.h
region-cache.o: region-cache.c buffer.h region-cache.h $(config_h)
scroll.o: scroll.c termchar.h dispextern.h frame.h msdos.h keyboard.h \
   termhooks.h $(config_h)
search.o: search.c regex.h commands.h buffer.h region-cache.h syntax.h \
   blockinput.h atimer.h systime.h category.h character.h charset.h \
   composite.h $(INTERVAL_SRC) \
   $(config_h)
strftime.o: strftime.c $(config_h)
syntax.o: syntax.c syntax.h buffer.h commands.h category.h character.h \
   composite.h keymap.h regex.h $(INTERVAL_SRC) $(config_h)
sysdep.o: sysdep.c syssignal.h systty.h systime.h syswait.h blockinput.h \
   process.h dispextern.h termhooks.h termchar.h termopts.h \
   frame.h atimer.h window.h msdos.h dosfns.h keyboard.h cm.h $(config_h)
term.o: term.c termchar.h termhooks.h termopts.h $(config_h) cm.h frame.h \
   disptab.h dispextern.h keyboard.h character.h charset.h coding.h ccl.h \
   msdos.h window.h keymap.h blockinput.h atimer.h systime.h
termcap.o: termcap.c $(config_h)
terminal.o: terminal.c frame.h termchar.h termhooks.h charset.h coding.h \
   keyboard.h $(config_h)
terminfo.o: terminfo.c $(config_h)
tparam.o: tparam.c $(config_h)
undo.o: undo.c buffer.h commands.h window.h $(config_h)
unexaix.o: unexaix.c $(config_h)
unexalpha.o: unexalpha.c $(config_h)
unexcw.o: unexcw.c $(config_h)
unexec.o: unexec.c $(config_h)
unexelf.o: unexelf.c $(config_h)
unexhp9k800.o: unexhp9k800.c $(config_h)
unexmacosx.o: unexmacosx.c $(config_h)
unexmips.o: unexmips.c $(config_h)
unexnext.o: unexnext.c $(config_h)
unexsol.o: unexsol.c $(config_h)
unexw32.o: unexw32.c $(config_h)
w16select.o: w16select.c dispextern.h frame.h blockinput.h atimer.h systime.h \
   msdos.h buffer.h charset.h coding.h composite.h $(config_h)
widget.o: widget.c xterm.h frame.h dispextern.h widgetprv.h \
   $(srcdir)/../lwlib/lwlib.h $(config_h)
window.o: window.c indent.h commands.h frame.h window.h buffer.h termchar.h \
   disptab.h keyboard.h dispextern.h msdos.h composite.h \
   keymap.h blockinput.h atimer.h systime.h $(INTERVAL_SRC) \
<<<<<<< HEAD
   xterm.h w32term.h macterm.h nsterm.h $(config_h)
xdisp.o: xdisp.c macros.h commands.h process.h indent.h buffer.h dispextern.h \
   coding.h termchar.h frame.h window.h disptab.h termhooks.h character.h     \
   charset.h $(config_h) keyboard.h $(INTERVAL_SRC) region-cache.h xterm.h    \
   w32term.h macterm.h nsterm.h msdos.h composite.h fontset.h blockinput.h \
   atimer.h systime.h keymap.h font.h
xfaces.o: xfaces.c dispextern.h frame.h xterm.h buffer.h blockinput.h	\
   window.h character.h charset.h msdos.h dosfns.h composite.h atimer.h	\
   systime.h keyboard.h fontset.h w32term.h macterm.h nsterm.h $(INTERVAL_SRC) \
   termchar.h termhooks.h font.h $(config_h)
=======
   xterm.h w32term.h macterm.h macgui.h $(config_h)
xdisp.o: xdisp.c macros.h commands.h process.h indent.h buffer.h dispextern.h \
   coding.h termchar.h frame.h window.h disptab.h termhooks.h charset.h \
   $(config_h) keyboard.h $(INTERVAL_SRC) region-cache.h xterm.h w32term.h \
   macterm.h macgui.h msdos.h composite.h fontset.h blockinput.h atimer.h \
   systime.h keymap.h
xfaces.o: xfaces.c dispextern.h frame.h xterm.h buffer.h blockinput.h \
   window.h charset.h msdos.h dosfns.h composite.h atimer.h systime.h \
   keyboard.h fontset.h w32term.h macterm.h macgui.h $(INTERVAL_SRC) $(config_h)
>>>>>>> 69955d31
xfns.o: xfns.c buffer.h frame.h window.h keyboard.h xterm.h dispextern.h \
   $(srcdir)/../lwlib/lwlib.h blockinput.h atimer.h systime.h epaths.h \
   character.h charset.h coding.h gtkutil.h $(config_h) termhooks.h \
   fontset.h termchar.h font.h
xfont.o: dispextern.h xterm.h frame.h blockinput.h character.h charset.h \
   font.h $(config_h)
xftfont.o: dispextern.h xterm.h frame.h blockinput.h character.h charset.h \
   font.h $(config_h)
ftxfont.o: dispextern.h xterm.h frame.h blockinput.h character.h charset.h \
   font.h $(config_h)
menu.o: menu.c lisp.h keyboard.h keymap.h frame.h termhooks.h blockinput.h \
   dispextern.h $(srcdir)/../lwlib/lwlib.h xterm.h gtkutil.h menu.h \
   $(config_h)
xmenu.o: xmenu.c xterm.h termhooks.h window.h dispextern.h frame.h buffer.h \
   charset.h keyboard.h $(srcdir)/../lwlib/lwlib.h blockinput.h atimer.h \
   systime.h gtkutil.h msdos.h coding.h menu.h $(config_h)
xterm.o: xterm.c xterm.h termhooks.h termopts.h termchar.h window.h buffer.h \
   dispextern.h frame.h disptab.h blockinput.h atimer.h systime.h syssignal.h \
   keyboard.h emacs-icon.h character.h charset.h ccl.h fontset.h composite.h \
   coding.h process.h gtkutil.h font.h fontset.h $(config_h)
xselect.o: xselect.c process.h dispextern.h frame.h xterm.h blockinput.h \
  buffer.h atimer.h systime.h termhooks.h $(config_h)
xrdb.o: xrdb.c $(config_h) epaths.h
xsmfns.o: xsmfns.c $(config_h) systime.h sysselect.h termhooks.h xterm.h \
  lisp.h termopts.h
gtkutil.o: gtkutil.c gtkutil.h xterm.h lisp.h frame.h $(config_h) \
  blockinput.h window.h atimer.h systime.h termhooks.h keyboard.h \
  charset.h coding.h
dbusbind.o: dbusbind.c termhooks.h $(config_h)

hftctl.o: hftctl.c $(config_h)
sound.o: sound.c dispextern.h $(config_h)
atimer.o: atimer.c atimer.h systime.h $(config_h)

/* The files of Lisp proper */

alloc.o: alloc.c process.h frame.h window.h buffer.h  puresize.h syssignal.h keyboard.h \
 blockinput.h atimer.h systime.h character.h dispextern.h $(config_h) \
 $(INTERVAL_SRC)
bytecode.o: bytecode.c buffer.h syntax.h character.h window.h dispextern.h \
  frame.h xterm.h $(config_h)
data.o: data.c buffer.h puresize.h character.h syssignal.h keyboard.h frame.h \
   termhooks.h $(config_h)
eval.o: eval.c commands.h keyboard.h blockinput.h atimer.h systime.h \
  dispextern.h $(config_h)
floatfns.o: floatfns.c $(config_h)
fns.o: fns.c commands.h $(config_h) frame.h buffer.h character.h keyboard.h \
 keymap.h frame.h window.h dispextern.h $(INTERVAL_SRC) coding.h md5.h \
 blockinput.h atimer.h systime.h xterm.h termhooks.h
print.o: print.c process.h frame.h window.h buffer.h keyboard.h character.h \
   $(config_h) dispextern.h termchar.h $(INTERVAL_SRC) msdos.h composite.h \
   blockinput.h atimer.h systime.h font.h
lread.o: lread.c commands.h keyboard.h buffer.h epaths.h character.h \
 charset.h $(config_h) $(INTERVAL_SRC) termhooks.h coding.h msdos.h

/* Text properties support */
textprop.o: textprop.c buffer.h window.h dispextern.h $(INTERVAL_SRC) \
	$(config_h)
intervals.o: intervals.c buffer.h $(INTERVAL_SRC) keyboard.h puresize.h \
	keymap.h $(config_h)
composite.o: composite.c buffer.h  character.h $(INTERVAL_SRC) $(config_h)

/* System-specific programs to be made.
   OTHER_FILES and OBJECTS_MACHINE
   select which of these should be compiled.  */

#ifdef HAVE_CARBON
buffer.o callint.o cmds.o dispnew.o editfns.o fileio.o frame.o \
  fontset.o indent.o insdel.o keyboard.o macros.o minibuf.o msdos.o process.o \
  scroll.o sysdep.o term.o terminal.o widget.o window.o xdisp.o xfaces.o xfns.o xmenu.o \
  xterm.o xselect.o sound.o: macgui.h
mac.o: mac.c process.h sysselect.h blockinput.h atimer.h systime.h charset.h \
  coding.h ccl.h $(config_h)
macfns.o: macfns.c charset.h macterm.h macgui.h frame.h window.h buffer.h \
  dispextern.h macgui.h fontset.h $(INTERVAL_SRC) keyboard.h blockinput.h \
  atimer.h systime.h epaths.h termhooks.h coding.h $(config_h)
macmenu.o: macmenu.c termhooks.h frame.h window.h dispextern.h macgui.h \
  keyboard.h blockinput.h atimer.h systime.h buffer.h macterm.h $(config_h)
macterm.o: blockinput.h atimer.h systime.h syssignal.h macterm.h macgui.h \
  frame.h charset.h ccl.h dispextern.h fontset.h termhooks.h termopts.h \
  termchar.h disptab.h buffer.h window.h keyboard.h $(INTERVAL_SRC) \
  process.h coding.h $(config_h)
macselect.o: blockinput.h atimer.h systime.h macterm.h macgui.h frame.h \
  keymap.h $(config_h)
mactoolbox.o: blockinput.h atimer.h systime.h macterm.h macgui.h frame.h \
  charset.h coding.h ccl.h dispextern.h fontset.h termhooks.h buffer.h \
  window.h keyboard.h $(config_h)

${emacsapp}Contents/Resources/English.lproj:
	mkdir -p $@

ifneq (${emacsapp},${emacsappsrc})
${emacsapp}Contents/Info.plist: ${emacsappsrc}Contents/Info.plist
	cp $< $@
${emacsapp}Contents/PkgInfo: ${emacsappsrc}Contents/PkgInfo
	cp $< $@
${emacsapp}Contents/Resources/Emacs.icns: ${emacsappsrc}Contents/Resources/Emacs.icns
	mkdir -p ${emacsapp}Contents/Resources
	cp $< $@
${emacsapp}Contents/Resources/English.lproj/InfoPlist.strings: ${emacsappsrc}Contents/Resources/English.lproj/InfoPlist.strings
	cp $< $@
endif

macosx-bundle: ${emacsapp}Contents/Resources/English.lproj \
	${emacsapp}Contents/Info.plist ${emacsapp}Contents/PkgInfo \
	${emacsapp}Contents/Resources/Emacs.icns \
	${emacsapp}Contents/Resources/English.lproj/InfoPlist.strings
macosx-app: macosx-bundle ${emacsapp}Contents/MacOS/Emacs
${emacsapp}Contents/MacOS/Emacs: emacs${EXEEXT}
	mkdir -p ${emacsapp}Contents/MacOS/;
	cd ${emacsapp}Contents/MacOS/; cp ../../../../src/emacs${EXEEXT} Emacs${EXEEXT}
#endif /* HAVE_CARBON */

#ifdef HAVE_NS
abbrev.o buffer.o callint.o cmds.o dispnew.o editfns.o fileio.o frame.o \
  fontset.o indent.o insdel.o keyboard.o macros.o minibuf.o msdos.o process.o \
  scroll.o sysdep.o term.o widget.o window.o xdisp.o xfaces.o xfns.o \
  xterm.o xselect.o sound.o: nsgui.h
nsfns.o: nsfns.m charset.h nsterm.h nsgui.h frame.h window.h buffer.h \
  dispextern.h nsgui.h fontset.h $(INTERVAL_SRC) keyboard.h blockinput.h \
  atimer.h systime.h epaths.h termhooks.h coding.h systime.h $(config_h)
nsmenu.o: nsmenu.m termhooks.h frame.h window.h dispextern.h \
  nsgui.h keyboard.h blockinput.h atimer.h systime.h buffer.h \
  nsterm.h $(config_h)
nsterm.o: nsterm.m blockinput.h atimer.h systime.h syssignal.h nsterm.h \
  nsgui.h frame.h charset.h ccl.h dispextern.h fontset.h termhooks.h \
  termopts.h termchar.h disptab.h buffer.h window.h keyboard.h \
  $(INTERVAL_SRC) process.h coding.h $(config_h)
nsselect.o: nsselect.m blockinput.h nsterm.h nsgui.h frame.h $(config_h)
nsimage.o: nsimage.m nsterm.h
nsfont.o: nsterm.h dispextern.h frame.h lisp.h $(config_h)

${ns_appdir}: ${ns_appsrc}
	rm -fr ${ns_appdir}
	mkdir -p ${ns_appdir}
	( cd ${ns_appsrc} ; tar cfh - . ) | ( cd ${ns_appdir} ; tar xf - )
	( cd ${ns_appdir} ; for subdir in `find $${dest} -type d ! -name CVS -print` ; do \
		chmod a+rx $${subdir} ; \
		rm -rf $${subdir}/CVS ; \
		rm -f  $${subdir}/.cvsignore ; done ; )

${ns_appbindir}Emacs: emacs${EXEEXT}
	mkdir -p ${ns_appbindir}
	cp -f emacs${EXEEXT} ${ns_appbindir}Emacs

ns-app: ${ns_appdir} ${ns_appbindir}Emacs

#endif /* HAVE_NS */

mostlyclean:
	rm -f temacs${EXEEXT} prefix-args${EXEEXT} core *.core \#* *.o libXMenu11.a liblw.a
	rm -f ../etc/DOC
	rm -f bootstrap-emacs${EXEEXT} emacs-${version}${EXEEXT}
	rm -f buildobj.lst
clean: mostlyclean
	rm -f emacs-*.*.*${EXEEXT} emacs${EXEEXT}
#ifdef NS_IMPL_GNUSTEP
	rm -f *.d
#endif
/* bootstrap-clean is used to clean up just before a bootstrap.
   It should remove all files generated during a compilation/bootstrap,
   but not things like config.status or TAGS.  */
bootstrap-clean: clean
	rm -f epaths.h config.h Makefile.c config.stamp stamp-oldxmenu ../etc/DOC-*
	if test -f ./.gdbinit; then \
	  mv ./.gdbinit ./.gdbinit.save; \
	  if test -f "${srcdir}/.gdbinit"; then rm -f ./.gdbinit.save; \
	  else mv ./.gdbinit.save ./.gdbinit; fi; \
	fi
/**/# This is used in making a distribution.
/**/# Do not use it on development directories!
distclean: bootstrap-clean
	rm -f Makefile
maintainer-clean: distclean
	@echo "This command is intended for maintainers to use;"
	@echo "it deletes files that may require special tools to rebuild."
	rm -f TAGS
versionclean:
	-rm -f emacs${EXEEXT} emacs-*.*.*${EXEEXT} ../etc/DOC*
extraclean: distclean
	-rm -f *~ \#* m/?*~ s/?*~

/* Arrange to make a tags table TAGS-LISP for ../lisp,
   plus TAGS for the C files, which includes ../lisp/TAGS by reference.  */

ctagsfiles1 = [xyzXYZ]*.[hc]
ctagsfiles2 = [a-wA-W]*.[hc]

TAGS: $(srcdir)/$(ctagsfiles1) $(srcdir)/$(ctagsfiles2)
	../lib-src/etags --include=TAGS-LISP --include=${lwlibdir}/TAGS \
	  --regex='/[ 	]*DEFVAR_[A-Z_ 	(]+"\([^"]+\)"/' \
	  $(srcdir)/$(ctagsfiles1) $(srcdir)/$(ctagsfiles2)
frc:
TAGS-LISP: frc
	$(MAKE) -f ${lispdir}Makefile TAGS-LISP ETAGS=../lib-src/etags

$(lwlibdir)TAGS:
	(cd $(lwlibdir); $(MAKE) -f $(lwlibdir)Makefile tags ETAGS=../lib-src/etags)

tags: TAGS TAGS-LISP $(lwlibdir)TAGS
.PHONY: tags


/* Bootstrapping.  */
/* Bootstrapping right is difficult because of the circular dependencies.
   Furthermore, we have to deal with the fact that many compilation targets
   such as loaddefs.el or *.elc can typically be produced by any old
   Emacs executable, so we would like to avoid rebuilding them whenever
   we build a new Emacs executable.
   To solve the circularity, we use 2 different Emacs executables,
   "emacs" is the main target and "bootstrap-emacs" is the one used
   to build the *.elc and loaddefs.el files.
   To solve the freshness issue, we used to use a third file "witness-emacs"
   which was used to witness the fact that there is a bootstrap-emacs
   executable, and then have dependencies on witness-emacs rather than
   bootstrap-emacs, but that lead to problems in parallel builds (because
   witness-emacs needed to be free from dependencies (to avoid rebuilding
   it), so it was compiled in parallel, leading typically to having 2
   processes dumping bootstrap-emacs at the same time).
   So instead, we replace the witness-emacs dependencies by conditional
   bootstrap-dependencies (via ${BOOTSTRAPEMACS}).  Of course, since we do
   not want to rely on GNU Make features, we have to rely on an external
   script to do the conditional part of the dependency
   (i.e. see the ${SUBDIR} rule ../Makefile.in).  */

.SUFFIXES: .elc .el

/* These suffix rules do not allow additional dependencies, sadly, so
   instead of adding a $(BOOTSTRAPEMACS) dependency here, we add it
   separately below.
   With GNU Make, we would just say "%.el : %.elc $(BOOTSTRAPEMACS)"  */
.el.elc:
	@cd ../lisp; $(MAKE) $(MFLAGS) compile-onefile \
	                     THEFILE=$< EMACS=../src/bootstrap-emacs${EXEEXT}

/* Since the .el.elc rule cannot specify an extra dependency, we do it here.  */
${lisp} ${SOME_MACHINE_LISP}: $(BOOTSTRAPEMACS)

${lispsource}loaddefs.el: $(BOOTSTRAPEMACS)
	cd ../lisp; $(MAKE) $(MFLAGS) autoloads EMACS=../src/bootstrap-emacs${EXEEXT}

/* Dump an Emacs executable named bootstrap-emacs containing the
   files from loadup.el in source form.  */

bootstrap-emacs${EXEEXT}: temacs${EXEEXT}
	cd ../lisp; $(MAKE) $(MFLAGS) update-subdirs
#ifdef CANNOT_DUMP
	ln temacs${EXEEXT} bootstrap-emacs${EXEEXT}
#else
	$(RUN_TEMACS) --batch --load loadup bootstrap
	mv -f emacs${EXEEXT} bootstrap-emacs${EXEEXT}
#endif /* ! defined (CANNOT_DUMP) */
	@: Compile some files earlier to speed up further compilation.
	cd ../lisp; $(MAKE) $(MFLAGS) compile-first EMACS=../src/bootstrap-emacs${EXEEXT}<|MERGE_RESOLUTION|>--- conflicted
+++ resolved
@@ -1103,22 +1103,15 @@
    epaths.h $(config_h)
 filemode.o: filemode.c  $(config_h)
 frame.o: frame.c xterm.h window.h frame.h termhooks.h commands.h keyboard.h \
-<<<<<<< HEAD
-   blockinput.h atimer.h systime.h buffer.h character.h fontset.h font.h \
-   msdos.h dosfns.h dispextern.h w32term.h macterm.h termchar.h $(config_h)
+   blockinput.h atimer.h systime.h buffer.h character.h fontset.h font.h    \
+   msdos.h dosfns.h dispextern.h w32term.h macterm.h macgui.h termchar.h    \
+   $(config_h)
 fringe.o: fringe.c dispextern.h frame.h window.h buffer.h termhooks.h $(config_h)
 font.o: font.c dispextern.h frame.h window.h ccl.h character.h charset.h \
    font.h $(config_h)
 ftfont.o: dispextern.h frame.h character.h charset.h font.h $(config_h)
 fontset.o: dispextern.h fontset.h fontset.c ccl.h buffer.h character.h \
    charset.h frame.h keyboard.h termhooks.h font.h $(config_h)
-=======
-   blockinput.h atimer.h systime.h buffer.h charset.h fontset.h \
-   msdos.h dosfns.h dispextern.h w32term.h macterm.h macgui.h $(config_h)
-fringe.o: fringe.c dispextern.h frame.h window.h buffer.h $(config_h)
-fontset.o: dispextern.h fontset.h fontset.c ccl.h buffer.h charset.h frame.h \
-   keyboard.h $(config_h)
->>>>>>> 69955d31
 getloadavg.o: getloadavg.c $(config_h)
 image.o: image.c frame.h window.h dispextern.h blockinput.h atimer.h \
    systime.h xterm.h w32term.h w32gui.h macterm.h macgui.h font.h \
@@ -1130,13 +1123,8 @@
    dispextern.h atimer.h systime.h region-cache.h $(config_h)
 keyboard.o: keyboard.c termchar.h termhooks.h termopts.h buffer.h character.h \
    commands.h frame.h window.h macros.h disptab.h keyboard.h syssignal.h \
-<<<<<<< HEAD
-   systime.h dispextern.h syntax.h $(INTERVAL_SRC) blockinput.h \
-   atimer.h xterm.h puresize.h msdos.h keymap.h w32term.h macterm.h nsterm.h \
-=======
-   systty.h systime.h dispextern.h syntax.h $(INTERVAL_SRC) blockinput.h \
-   atimer.h xterm.h puresize.h msdos.h keymap.h w32term.h macterm.h macgui.h \
->>>>>>> 69955d31
+   systime.h dispextern.h syntax.h $(INTERVAL_SRC) blockinput.h atimer.h     \
+   xterm.h puresize.h msdos.h keymap.h w32term.h macterm.h macgui.h nsterm.h \
    $(config_h)
 keymap.o: keymap.c buffer.h commands.h keyboard.h termhooks.h blockinput.h \
    atimer.h systime.h puresize.h character.h intervals.h keymap.h window.h \
@@ -1203,28 +1191,16 @@
 window.o: window.c indent.h commands.h frame.h window.h buffer.h termchar.h \
    disptab.h keyboard.h dispextern.h msdos.h composite.h \
    keymap.h blockinput.h atimer.h systime.h $(INTERVAL_SRC) \
-<<<<<<< HEAD
-   xterm.h w32term.h macterm.h nsterm.h $(config_h)
+   xterm.h w32term.h macterm.h macgui.h nsterm.h $(config_h)
 xdisp.o: xdisp.c macros.h commands.h process.h indent.h buffer.h dispextern.h \
    coding.h termchar.h frame.h window.h disptab.h termhooks.h character.h     \
    charset.h $(config_h) keyboard.h $(INTERVAL_SRC) region-cache.h xterm.h    \
-   w32term.h macterm.h nsterm.h msdos.h composite.h fontset.h blockinput.h \
-   atimer.h systime.h keymap.h font.h
+   w32term.h macterm.h macgui.h nsterm.h msdos.h composite.h fontset.h	      \
+   blockinput.h atimer.h systime.h keymap.h font.h
 xfaces.o: xfaces.c dispextern.h frame.h xterm.h buffer.h blockinput.h	\
    window.h character.h charset.h msdos.h dosfns.h composite.h atimer.h	\
-   systime.h keyboard.h fontset.h w32term.h macterm.h nsterm.h $(INTERVAL_SRC) \
-   termchar.h termhooks.h font.h $(config_h)
-=======
-   xterm.h w32term.h macterm.h macgui.h $(config_h)
-xdisp.o: xdisp.c macros.h commands.h process.h indent.h buffer.h dispextern.h \
-   coding.h termchar.h frame.h window.h disptab.h termhooks.h charset.h \
-   $(config_h) keyboard.h $(INTERVAL_SRC) region-cache.h xterm.h w32term.h \
-   macterm.h macgui.h msdos.h composite.h fontset.h blockinput.h atimer.h \
-   systime.h keymap.h
-xfaces.o: xfaces.c dispextern.h frame.h xterm.h buffer.h blockinput.h \
-   window.h charset.h msdos.h dosfns.h composite.h atimer.h systime.h \
-   keyboard.h fontset.h w32term.h macterm.h macgui.h $(INTERVAL_SRC) $(config_h)
->>>>>>> 69955d31
+   systime.h keyboard.h fontset.h w32term.h macterm.h macgui.h nsterm.h	\
+   $(INTERVAL_SRC) termchar.h termhooks.h font.h $(config_h)
 xfns.o: xfns.c buffer.h frame.h window.h keyboard.h xterm.h dispextern.h \
    $(srcdir)/../lwlib/lwlib.h blockinput.h atimer.h systime.h epaths.h \
    character.h charset.h coding.h gtkutil.h $(config_h) termhooks.h \
