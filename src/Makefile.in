--- conflicted
+++ resolved
@@ -376,12 +376,8 @@
 	process.o gnutls.o callproc.o \
 	region-cache.o sound.o atimer.o \
 	doprnt.o intervals.o textprop.o composite.o xml.o $(NOTIFY_OBJ) \
-<<<<<<< HEAD
-	profiler.o \
+	profiler.o decompress.o \
 	thread.o systhread.o \
-=======
-	profiler.o decompress.o \
->>>>>>> 8c2f38aa
 	$(MSDOS_OBJ) $(MSDOS_X_OBJ) $(NS_OBJ) $(CYGWIN_OBJ) $(FONT_OBJ) \
 	$(W32_OBJ) $(WINDOW_SYSTEM_OBJ) $(XGSELOBJ)
 obj = $(base_obj) $(NS_OBJC_OBJ)
