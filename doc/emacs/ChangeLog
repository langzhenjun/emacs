--- conflicted
+++ resolved
@@ -1,4 +1,9 @@
-<<<<<<< HEAD
+2014-07-03  Glenn Morris  <rgm@gnu.org>
+
+	* help.texi (Misc Help):
+	* trouble.texi (Checklist): "Online" help doesn't mean what it
+	used to any more.
+
 2014-06-23  Glenn Morris  <rgm@gnu.org>
 
 	* Makefile.in (%.texi): Disable implicit rules.
@@ -19,13 +24,6 @@
 
 	* Makefile.in (INFO_EXT): Remove and replace by ".info" throughout.
 	(INFO_OPTS): Set directly rather than with configure.
-=======
-2014-06-29  Glenn Morris  <rgm@gnu.org>
-
-	* help.texi (Misc Help):
-	* trouble.texi (Checklist): "Online" help doesn't mean what it
-	used to any more.
->>>>>>> cbb6a7ae
 
 2014-06-08  Glenn Morris  <rgm@gnu.org>
 
