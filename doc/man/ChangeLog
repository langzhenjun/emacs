<<<<<<< HEAD
2010-03-10  Chong Yidong  <cyd@stupidchicken.com>

	* Branch for 23.2.
=======
2010-05-07  Chong Yidong  <cyd@stupidchicken.com>

	* Version 23.2 released.
>>>>>>> 19ae0deb

2010-01-09  Chong Yidong  <cyd@stupidchicken.com>

	* emacs.1: Copyedits.  Update options -Q, -mm and --daemon.  Remove
	deprecated --unibyte option.

2009-06-21  Chong Yidong  <cyd@stupidchicken.com>

	* Branch for 23.1.

2009-01-31  Glenn Morris  <rgm@gnu.org>

	* b2m.1: Minor fixes.

2008-12-14  Dan Nicolaescu  <dann@ics.uci.edu>

	* ebrowse.1: Fix typos.  Add more to the "SEE ALSO" section.

2008-12-14  Glenn Morris  <rgm@gnu.org>

	* emacs.1: Fix MAILINGLISTS (default) location.

2008-12-13  Glenn Morris  <rgm@gnu.org>

	* b2m.1: New file.  Basic man-page.

	* grep-changelog.1: New file.  Basic man-page, largely constructed from
	program --help output.

	* rcs-checkin.1: New file.  Basic man-page, largely from script
	commentary.

	* ebrowse.1: Fix "emacsclient" typo.  Replace problematic character.
	Add some formatting.  Add permissions notice.

	* emacs.1: Remove initial copyright comment, just refer to COPYING
	section, merge years.

	* etags.1: Don't duplicate copyright info in initial comment,
	just refer to COPYING section.

2008-12-10  Dan Nicolaescu  <dann@ics.uci.edu>

	* ebrowse.1: New file, mostly just the results of --help in man format.

	* emacsclient.1: Describe what an empty string argument does for
	--alternate-editor.

2008-11-27  Dan Nicolaescu  <dann@ics.uci.edu>

	* emacsclient.1: Mention -nw and -c.  Fix the character for --help.
	Swap the order of -e and -n to follow the order displayed by --help.

2008-03-13  Glenn Morris  <rgm@gnu.org>

	* emacs.1: Fix Emacs version.

2008-01-08  Glenn Morris  <rgm@gnu.org>

	* emacs.1: Update Emacs version.

2007-11-22  Francesco Potortì  <pot@gnu.org>

	* etags.1: Ctags and Etags now share the same defaults, so remove
	--defines, --globals, --members, --typedefs, --typedefs-and-c++.

2007-11-15  Francesco Potortì  <pot@gnu.org>

	* etags.1: Note that you can use "-" for stdout with -o.

2007-09-06  Glenn Morris  <rgm@gnu.org>

	* ctags.1, emacs.1, emacsclient.1, etags.1: Move from etc/ to
	doc/man/.

;; Local Variables:
;; coding: utf-8
;; fill-column: 79
;; add-log-time-zone-rule: t
;; End:

    Copyright (C) 2007, 2008, 2009, 2010  Free Software Foundation, Inc.

  This file is part of GNU Emacs.

  GNU Emacs is free software: you can redistribute it and/or modify
  it under the terms of the GNU General Public License as published by
  the Free Software Foundation, either version 3 of the License, or
  (at your option) any later version.

  GNU Emacs is distributed in the hope that it will be useful,
  but WITHOUT ANY WARRANTY; without even the implied warranty of
  MERCHANTABILITY or FITNESS FOR A PARTICULAR PURPOSE.  See the
  GNU General Public License for more details.

  You should have received a copy of the GNU General Public License
  along with GNU Emacs.  If not, see <http://www.gnu.org/licenses/>.

;; arch-tag: 2bd1112e-157f-4884-b0ca-0fb1057972d7<|MERGE_RESOLUTION|>--- conflicted
+++ resolved
@@ -1,17 +1,15 @@
-<<<<<<< HEAD
+2010-05-07  Chong Yidong  <cyd@stupidchicken.com>
+
+	* Version 23.2 released.
+
 2010-03-10  Chong Yidong  <cyd@stupidchicken.com>
 
 	* Branch for 23.2.
-=======
-2010-05-07  Chong Yidong  <cyd@stupidchicken.com>
-
-	* Version 23.2 released.
->>>>>>> 19ae0deb
 
 2010-01-09  Chong Yidong  <cyd@stupidchicken.com>
 
-	* emacs.1: Copyedits.  Update options -Q, -mm and --daemon.  Remove
-	deprecated --unibyte option.
+	* emacs.1: Copyedits.  Update options -Q, -mm and --daemon.
+	Remove deprecated --unibyte option.
 
 2009-06-21  Chong Yidong  <cyd@stupidchicken.com>
 
