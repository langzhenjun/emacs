<<<<<<< HEAD
2011-05-06  Paul Eggert  <eggert@cs.ucla.edu>

	* numbers.texi (Integer Basics): Large integers are treated as floats.

2011-04-30  Lars Magne Ingebrigtsen  <larsi@gnus.org>

	* processes.texi (Synchronous Processes): Document the (:file
	"/file-name") syntax for `call-process'.

2011-04-23  Juanma Barranquero  <lekktu@gmail.com>
=======
2011-05-06  Stefan Monnier  <monnier@iro.umontreal.ca>

	* modes.texi (Region to Refontify): Rename from "Region to Fontify".
	(Multiline Font Lock):
	* vol2.texi (Top):
	* vol1.texi (Top):
	* elisp.texi (Top): Update menu accordingly.

2011-05-05  Drew Adams  <drew.adams@oracle.com>

	* modes.texi (Region to Fontify): Fix typo.

2011-04-13  Juanma Barranquero  <lekktu@gmail.com>
>>>>>>> e531bdff

	* windows.texi (Choosing Window): Fix typo.

2011-04-23  Chong Yidong  <cyd@stupidchicken.com>

	* frames.texi (Layout Parameters): Note the difference between
	querying and setting parameters for left-fringe and right-fringe
	(Bug#6930).

2011-03-21  Stefan Monnier  <monnier@iro.umontreal.ca>

	* minibuf.texi (Basic Completion): Be a bit more precise about the
	valid kinds of completion tables.
	(Programmed Completion): Remove obsolete text about lambda expressions
	not being valid completion tables.

2011-03-19  Chong Yidong  <cyd@stupidchicken.com>

	* positions.texi (Excursions): Explain the "save-excursion
	defeated by set-buffer" warning.

	* buffers.texi (Current Buffer): Copyedits.  Don't recommend using
	save-excursion.  Suggested by Uday S Reddy.

2011-04-01  Stefan Monnier  <monnier@iro.umontreal.ca>

	* variables.texi (Defining Variables): Mention the new meaning of `defvar'.
	(Lexical Binding): New sub-section.

	* eval.texi (Eval): Discourage the use of `eval'.
	Document its new `lexical' argument.

2011-03-28  Stefan Monnier  <monnier@iro.umontreal.ca>

	* commands.texi (Command Overview): `post-command-hook' is not reset to
	nil any more.

2011-03-19  Stefan Monnier  <monnier@iro.umontreal.ca>

	* strings.texi (String Conversion): Don't mention
	string-make-(uni|multi)byte (bug#8262).
	* nonascii.texi (Converting Representations): Fix up range.
	* keymaps.texi (Key Binding Commands): Update code point, avoid
	"unibyte character" and remove mention of unibyte bindings.

2011-03-10  Eli Zaretskii  <eliz@gnu.org>

	* modes.texi (Operator Precedence Grammars): Don't use characters
	outside ISO-8859-1.

2011-03-09  Eli Zaretskii  <eliz@gnu.org>

	* intro.texi (Acknowledgements): Convert to ISO-8859-1 encoding.

	* makefile.w32-in (MAKEINFO_OPTS): Add --enable-encoding.

2011-03-08  Glenn Morris  <rgm@gnu.org>

	* Makefile.in (MAKEINFO_OPTS): Add --enable-encoding.
	* intro.texi (Acknowledgements): Names to UTF-8.
	* elisp.texi: Set documentencoding.

2011-03-07  Chong Yidong  <cyd@stupidchicken.com>

	* Version 23.3 released.

2011-03-06  Chong Yidong  <cyd@stupidchicken.com>

	* package.texi: Update index keywords.
	(Package Archives): New node contents.  Document package-x.el.

2011-03-06  Juanma Barranquero  <lekktu@gmail.com>

	* makefile.w32-in (srcs): Add package.texi.

2011-03-06  Chong Yidong  <cyd@stupidchicken.com>

	* package.texi (Packaging, Packaging Basics, Simple Packages)
	(Multi-file Packages): Expand and clarify.
	(Package Archives): Temporary placeholder node.

	* elisp.texi (Top): Update node listing.

	* Makefile.in (srcs): Add package.texi.

2011-03-05  Chong Yidong  <cyd@stupidchicken.com>

	* processes.texi (Synchronous Processes): Minor clarification
	(Bug#8149).

2011-03-03  Glenn Morris  <rgm@gnu.org>

	* files.texi (Truenames): Minor clarification.  (Bug#2341)

2011-03-01  Glenn Morris  <rgm@gnu.org>

	* variables.texi (Directory Local Variables):
	Mention `(subdirs . nil)' alist element.

2011-02-28  Glenn Morris  <rgm@gnu.org>

	* variables.texi (Directory Local Variables): Mention the optional
	mtime argument of dir-locals-set-directory-class.  (Bug#3577)

2011-02-27  Chong Yidong  <cyd@stupidchicken.com>

	* minibuf.texi (Minibuffer History): Clarify discussion of
	minibuffer history lists (Bug#8085).

2011-02-19  Eli Zaretskii  <eliz@gnu.org>

	* elisp.texi: Sync @dircategory with ../../info/dir.

	* files.texi (Visiting Functions): Document find-file-literally,
	both the command and the variable.

	* variables.texi (Creating Buffer-Local): Explain the meaning of
	permanent local variables.

	* files.texi (Visiting Functions): Document find-file-literally,
	both the command and the variable.

	* variables.texi (Creating Buffer-Local): Explain the meaning of
	permanent local variables.

2011-02-19  Glenn Morris  <rgm@gnu.org>

	* keymaps.texi (Remapping Commands): Mention how to undo it.

2011-02-09  Reuben Thomas  <rrt@sc3d.org>

	* loading.texi (Hooks for Loading): Remove unnecessary advice
	about eval-after-load (Bug#7986).

2011-02-05  Chong Yidong  <cyd@stupidchicken.com>

	* commands.texi (Accessing Mouse): Note that a header line is not
	included in the row of posn-col-row.

2011-02-02  Chong Yidong  <cyd@stupidchicken.com>

	* modes.texi (Major Mode Conventions): Add face guidelines.
	(Faces for Font Lock): List faces in order of prominence.

2011-02-01  Paul Eggert  <eggert@cs.ucla.edu>

	format-time-string now supports subsecond time stamp resolution
	* os.texi (Time Parsing): Document %N.

2011-01-28  Chong Yidong  <cyd@stupidchicken.com>

	* vol1.texi (Top):
	* vol2.texi (Top):
	* elisp.texi (Top):
	* display.texi (Display Property): Shorten the menu description of
	the "Other Display Specs" node (Bug#7816).

	* keymaps.texi (Defining Menus): Add "menu item" and "extended
	menu item" concept index entries (Bug#7805).

2011-01-29  Eli Zaretskii  <eliz@gnu.org>

	* makefile.w32-in (texinfodir): New variable.
	(usermanualdir): Remove as redundant with $(emacsdir).
	(MAKEINFO): Remove options, leave only program name.
	(MAKEINFO_OPTS): New variable.
	(texinputdir, $(infodir)/elisp): Use $(MAKEINFO_OPTS).

2011-01-25  Chong Yidong  <cyd@stupidchicken.com>
            Richard Kim  <emacs18@gmail.com>

	* loading.texi (Library Search): Document list-load-path-shadows
	(Bug#7757).

2011-01-25  Chong Yidong  <cyd@stupidchicken.com>

	* searching.texi (Regexp Special): Remove outdated discussion of
	character sets (Bug#7780).

	* frames.texi (Pop-Up Menus): Document where menu title comes
	from (Bug#7684).

2011-01-25  Glenn Morris  <rgm@gnu.org>

	* display.texi (Making Buttons): Mention limitation of text buttons.

2011-01-23  Werner Lemberg  <wl@gnu.org>

	* Makefile.in (MAKEINFO): Now controlled by `configure'.
	(MAKEINFO_OPTS): New variable.  Use it where appropriate.
	(ENVADD): New variable to control texi2dvi and texi2pdf.

2011-01-15  Chong Yidong  <cyd@stupidchicken.com>

	* files.texi (Directory Names): Move directory-abbrev-alist doc to
	Emacs manual.

2011-01-15  Eli Zaretskii  <eliz@gnu.org>

	* files.texi (Directory Names): Explain why FROM in
	directory-abbrev-alist should begin with \`.  (Bug#7777)

2011-01-11  Stefan Monnier  <monnier@iro.umontreal.ca>

	* loading.texi (Hooks for Loading): Adjust doc of eval-after-load.

2011-01-02  Eli Zaretskii  <eliz@gnu.org>

	* modes.texi (Emulating Mode Line): Fix last change.

2011-01-02  Eli Zaretskii  <eliz@gnu.org>

	* modes.texi (Emulating Mode Line): Update documentation of
	format-mode-line according to changes that fixed bug #7587.

2010-12-18  Stefan Monnier  <monnier@iro.umontreal.ca>

	* modes.texi (Derived Modes): Mention prog-mode.

	* keymaps.texi (Simple Menu Items, Extended Menu Items): Remove mention
	of the key-binding-data cache since we don't use it any more.

2010-12-13  Eli Zaretskii  <eliz@gnu.org>

	* processes.texi (Shell Arguments):
	* strings.texi (Creating Strings): Don't mention "shell commands";
	make it explicit that `split-string-and-unquote' and
	`combine-and-quote-strings' are mainly for working with arguments
	to call-process and start-process.

	* processes.texi (Shell Arguments): Fix documentation of
	`split-string-and-unquote'.  Add indexing.  (Bug#7563)

2010-12-13  Stefan Monnier  <monnier@iro.umontreal.ca>

	* modes.texi (Auto-Indentation): New section to document SMIE.
	(Major Mode Conventions):
	* text.texi (Mode-Specific Indent): Refer to it.

2010-12-13  Eli Zaretskii  <eliz@gnu.org>

	* display.texi (Other Display Specs): Document left-fringe and
	right-fringe display specs.

2010-12-13  Stefan Monnier  <monnier@iro.umontreal.ca>

	* backups.texi (Making Backups):
	* modes.texi (Example Major Modes): Use recommended coding style.
	(Major Mode Basics, Derived Modes): Encourge more strongly use of
	define-derived-mode.  Mention completion-at-point-functions.

2010-12-13  Chong Yidong  <cyd@stupidchicken.com>

	* nonascii.texi (Converting Representations):
	Document byte-to-string.

2010-12-08  Glenn Morris  <rgm@gnu.org>

	* buffers.texi (Modification Time):
	verify-visited-file-modtime now defaults to the current buffer.

2010-11-27  Chong Yidong  <cyd@stupidchicken.com>

	* nonascii.texi (Converting Representations): Document byte-to-string.

	* strings.texi (Creating Strings): Don't mention semi-obsolete
	function char-to-string.
	(String Conversion): Shorten discussion of semi-obsolete function
	string-to-char.  Link to Converting Representations.

	* objects.texi (Symbol Type):
	* text.texi (Near Point):
	* help.texi (Help Functions):
	* functions.texi (Mapping Functions): Use string instead of
	char-to-string in examples.

2010-11-27  Chong Yidong  <cyd@stupidchicken.com>

	* text.texi (Kill Functions, Kill Functions)
	(Low-Level Kill Ring, Low-Level Kill Ring): Remove obsolete
	YANK-HANDLER args.

	* symbols.texi (Creating Symbols): Using unintern without an
	obarray arg is now obsolete.

	* numbers.texi (Float Basics): Document float-e and float-pi.

	* variables.texi (Defining Variables): Change "pi" example to
	"float-pi".

2010-11-26  Eli Zaretskii  <eliz@gnu.org>

	* commands.texi (Click Events): Document the values of X, Y and
	COL, ROW in the event's position, when the click is on the header
	or mode line, on the fringes, or in the margins.

2010-11-17  Eli Zaretskii  <eliz@gnu.org>

	* customize.texi (Composite Types): Lower-case index entry.

	* loading.texi (How Programs Do Loading):
	Document load-file-name.  (Bug#7346)

2010-11-17  Glenn Morris  <rgm@gnu.org>

	* text.texi (Kill Functions, Low-Level Kill Ring): Small fixes.

2010-11-13  Eli Zaretskii  <eliz@gnu.org>

	* display.texi (Usual Display): Characters with no fonts are not
	necessarily displayed as empty boxes.

2010-10-31  Glenn Morris  <rgm@gnu.org>

	* maps.texi (Standard Keymaps): Update File menu description.

2010-10-28  Glenn Morris  <rgm@gnu.org>

	* Makefile.in (elisp.dvi, elisp.pdf): Also include $emacsdir.

2010-10-24  Eli Zaretskii  <eliz@gnu.org>

	* display.texi (Window Systems): Deprecate use of window-system as
	a predicate.

2010-10-23  Glenn Morris  <rgm@gnu.org>

	* help.texi (Documentation Basics): Remove mentions of digest-doc and
	sorted-doc.

2010-10-15  Eli Zaretskii  <eliz@gnu.org>

	* os.texi (Dynamic Libraries): New node, with slightly modified
	text deleted from "Image Formats".
	(System Interface): Add @menu entry for "Dynamic Libraries".

	* display.texi (Image Formats): Remove description of
	image-library-alist.  (Renamed in 2010-10-13T14:50:06Z!lekktu@gmail.com.)

2010-10-12  Glenn Morris  <rgm@gnu.org>

	* book-spine.texinfo: Rename to book-spine.texi.

2010-10-11  Glenn Morris  <rgm@gnu.org>

	* Makefile.in (MAKEINFO): Add explicit -I$srcdir.

	* Makefile.in (DVIPS): New variable.
	(.PHONY): Add html, ps.
	(html, elisp.html, ps, elisp.ps): New targets.
	(clean): Delete html, ps files.
	($(infodir)/elisp): Remove unnecessary includes.

2010-10-09  Eli Zaretskii  <eliz@gnu.org>

	* makefile.w32-in (emacsdir): New variable.
	(srcs): Add emacsver.texi.
	($(infodir)/elisp, elisp.dvi): Add -I$(emacsdir).

2010-10-09  Glenn Morris  <rgm@gnu.org>

	* Makefile.in (VPATH): Remove.
	(infodir): Make it absolute.
	(mkinfodir, $(infodir)/elisp, infoclean): No need to cd $srcdir.

	* Makefile.in (dist): Anchor regexps.

	* Makefile.in (srcs): Put elisp.texi first.
	($(infodir)/elisp, elisp.dvi, elisp.pdf): Use $<.

	* Makefile.in (infoclean): Remove harmless, long-standing error.

	* Makefile.in ($(infodir)): Delete rule.
	(mkinfodir): New.
	($(infodir)/elisp): Use $mkinfodir instead of infodir.

	* Makefile.in (dist): Remove reference to emacsver.texi.in.
	Also copy emacsver.texi, and edit $emacsdir.

2010-10-09  Glenn Morris  <rgm@gnu.org>

	* Makefile.in (emacsdir): New variable.
	(MAKEINFO): Add -I $emacsdir.
	(dist): Copy emacsver.texi.
	(srcs): Add emacsver.texi.

	* book-spine.texinfo, elisp.texi, vol2.texi, vol1.texi:
	Set EMACSVER by including emacsver.texi.

	* Makefile.in (.PHONY): Declare info, dvi, pdf, dist.

2010-10-07  Glenn Morris  <rgm@gnu.org>

	* Makefile.in (version): New, set by configure.
	(clean): Delete dist tar file.
	(dist): Use version in tar name.

2010-10-06  Glenn Morris  <rgm@gnu.org>

	* Makefile.in: Rearrange to more closely resemble doc/emacs/Makefile.
	(INSTALL_INFO): Remove unused variable.
	(mostlyclean, infoclean, dist): New rules.
	(clean): Delete dvi and pdf files.
	(maintainer-clean): Remove elisp.oaux, use infoclean.
	($(infodir)): Add parallel build workaround.

2010-10-04  Glenn Morris  <rgm@gnu.org>

	* Makefile.in (dvi, pdf, $(infodir)): New targets.
	($(infodir)/elisp): Ensure target directory exists.  Use $@.
	Fix -I typo.
	(clean): No 'make.out' or 'core' files.
	(.PHONY): Declare clean rules.
	(maintainer-clean): Delete pdf file.  Guard against cd failures.

2010-10-03  Glenn Morris  <rgm@gnu.org>

	* files.texi (File Name Components): Remove ignored section about
	deleted variable directory-sep-char.

2010-10-03  Michael Albinus  <michael.albinus@gmx.de>

	* files.texi (Magic File Names): New defopt
	remote-file-name-inhibit-cache.

2010-10-02  Glenn Morris  <rgm@gnu.org>

	* os.texi (Killing Emacs): Hook now runs in batch mode.

2010-09-18  Stefan Monnier  <monnier@iro.umontreal.ca>

	* text.texi (Special Properties): Clarify when modification-hooks run.

2010-09-11  Stefan Monnier  <monnier@iro.umontreal.ca>

	* syntax.texi (Syntax Flags): Document new `c' flag.

2010-09-09  Glenn Morris  <rgm@gnu.org>

	* display.texi (ImageMagick Images): General cleanup.

2010-09-06  Alexander Klimov  <alserkli@inbox.ru>  (tiny change)

	* files.texi (Directory Names): Use \` rather than ^.

2010-09-02  Jan Djärv  <jan.h.d@swipnet.se>

	* text.texi (Low-Level Kill Ring):
	* frames.texi (Window System Selections): Remove cut buffer
	documentation.

2010-08-28  Eli Zaretskii  <eliz@gnu.org>

	* display.texi (Fringe Size/Pos): Add a cross-reference to "Layout
	Parameters", where the default fringe width is described.

	* frames.texi (Window Frame Parameters, Basic Parameters)
	(Position Parameters, Layout Parameters, Management Parameters)
	(Cursor Parameters, Font and Color Parameters): Add indexing for
	frame parameters.  (Bug#6929)

2010-08-25  Tom Tromey  <tromey@redhat.com>

	* vol2.texi (Top): Update.
	* vol1.texi (Top): Update.
	* tips.texi (Library Headers): Mention Package-Version and
	Package-Requires.
	* package.texi: New file.
	* os.texi (System Interface): Update pointers.
	* elisp.texi (Top): Link to new nodes.  Include package.texi.
	* anti.texi (Antinews): Update pointers.

2010-08-25  Eli Zaretskii  <eliz@gnu.org>

	* processes.texi (Filter Functions): Fix last change.

2010-08-24  Markus Triska  <triska@gmx.at>

	* processes.texi (Filter Functions): Use `buffer-live-p' instead
	of `buffer-name' in the main text as well as in the example
	(Bug#3098).

2010-08-22  Chong Yidong  <cyd@stupidchicken.com>

	* nonascii.texi (Text Representations):
	* loading.texi (Loading Non-ASCII):
	* compile.texi (Byte Compilation): Don't mention obsolete
	--unibyte command-line argument.

2010-08-22  Chong Yidong  <cyd@stupidchicken.com>

	* modes.texi (Defining Minor Modes): Doc fix (Bug#6880).

2010-08-22  Chong Yidong  <cyd@stupidchicken.com>

	* objects.texi (Bool-Vector Type): Minor definition tweak (Bug#6878).

2010-08-20  Eli Zaretskii  <eliz@gnu.org>

	* commands.texi (Misc Events): Add cross-references to where
	POSITION of a mouse event is described in detail.

2010-08-08  Christoph  <cschol2112@googlemail.com>

	* control.texi (Handling Errors) <error-message-string>: Fix arg name.

2010-08-08  Juanma Barranquero  <lekktu@gmail.com>

	* modes.texi (Defining Minor Modes): Use C-backspace, not C-delete.
	Suggested by Štěpán Němec <stepnem@gmail.com>.

2010-08-08  Juanma Barranquero  <lekktu@gmail.com>

	* minibuf.texi (High-Level Completion): Document args of
	`read-buffer-function' (bug#5625).

2010-07-29  Jan Djärv  <jan.h.d@swipnet.se>

	* frames.texi (Layout Parameters): Add doc for tool-bar-position.

2010-07-29  Michael Albinus  <michael.albinus@gmx.de>

	* processes.texi (Process Information): Explain process property
	`remote-tty'.

2010-07-27  Juanma Barranquero  <lekktu@gmail.com>

	* modes.texi (Defining Minor Modes): Use C-delete in examples,
	instead of "\C-\^?" (bug#6334).

	* text.texi (Special Properties): Fix typo.

2010-07-09  Eli Zaretskii  <eliz@gnu.org>

	* internals.texi (Writing Emacs Primitives): Adapt to ANSI C
	calling sequences, which are now the standard.

2010-06-24  Chong Yidong  <cyd@stupidchicken.com>

	* text.texi (Undo): Clarify command loop behavior (Bug#2433).

	* commands.texi (Command Overview): Mention undo-boundary call.

2010-06-23  Glenn Morris  <rgm@gnu.org>

	* abbrevs.texi, commands.texi, compile.texi, debugging.texi:
	* display.texi, edebug.texi, elisp.texi, eval.texi, files.texi:
	* frames.texi, functions.texi, internals.texi, keymaps.texi:
	* loading.texi, minibuf.texi, numbers.texi, os.texi, processes.texi:
	* searching.texi, sequences.texi, strings.texi, syntax.texi:
	* text.texi, tips.texi, vol1.texi, vol2.texi, windows.texi:
	Untabify Texinfo files.

2010-06-20  Chong Yidong  <cyd@stupidchicken.com>

	* modes.texi (Minor Mode Conventions): Fix typo (Bug#6477).

2010-06-19  Chong Yidong  <cyd@stupidchicken.com>

	* errors.texi (Standard Errors): Remove unnecessary markup (Bug#6461).

2010-06-02  Chong Yidong  <cyd@stupidchicken.com>

	* searching.texi (Regexp Special): Remove obsolete information
	about matching non-ASCII characters, and suggest using char
	classes (Bug#6283).

2010-05-30  Juanma Barranquero  <lekktu@gmail.com>

	* minibuf.texi (Basic Completion): Add missing "@end defun".

2010-05-30  Stefan Monnier  <monnier@iro.umontreal.ca>

	* minibuf.texi (Basic Completion): Document completion-boundaries.
	(Programmed Completion): Document the new fourth method for boundaries.

2010-05-22  Chong Yidong  <cyd@stupidchicken.com>

	* display.texi (Image Cache): Update documentation about image caching.

2010-05-08  Štěpán Němec  <stepnem@gmail.com>  (tiny change)

	* windows.texi (Textual Scrolling):
	* tips.texi (Coding Conventions):
	* minibuf.texi (Minibuffer History):
	* maps.texi (Standard Keymaps):
	* loading.texi (Where Defined):
	* edebug.texi (Instrumenting): Fix typos.

2010-05-08  Chong Yidong  <cyd@stupidchicken.com>

	* keymaps.texi (Menu Bar): Document :advertised-binding property.

	* functions.texi (Obsolete Functions):
	Document set-advertised-calling-convention.

	* minibuf.texi (Basic Completion): Document completion-in-region.
	(Programmed Completion): Document completion-annotate-function.

	* commands.texi (Reading One Event): Document read-key.
	(Distinguish Interactive): Document KIND arg to
	called-interactively-p.  Delete obsolete interactive-p.

	* elisp.texi (Top): Update node description.

2010-05-08  Eli Zaretskii  <eliz@gnu.org>

	* nonascii.texi (Character Properties):
	Document unicode-category-table.  Add an index entry for Unicode
	general category.

2010-05-07  Chong Yidong  <cyd@stupidchicken.com>

	* Version 23.2 released.

2010-04-20  Juanma Barranquero  <lekktu@gmail.com>

	* locals.texi (Standard Buffer-Local Variables):
	Remove @ignore'd reference to `direction-reversed'.

2010-04-14  Juri Linkov  <juri@jurta.org>

	Fix @deffn without category.

	* abbrevs.texi (Abbrev Expansion): Replace @deffn with @defun
	for `abbrev-insert'.

	* buffers.texi (Indirect Buffers): Add category `Command'
	to @deffn of `clone-indirect-buffer'.

	* windows.texi (Cyclic Window Ordering): Replace @deffn with @defun
	for `next-window' and `previous-window'.  Add category `Command'
	to @deffn of `pop-to-buffer'.

2010-04-01  Chong Yidong  <cyd@stupidchicken.com>

	* nonascii.texi (Text Representations): Don't mark
	enable-multibyte-characters as a user option.

2010-03-31  Eli Zaretskii  <eliz@gnu.org>

	* control.texi (Handling Errors): How to re-throw a signal caught
	by condition-case.

2010-03-26  Chong Yidong  <cyd@stupidchicken.com>

	* loading.texi (Hooks for Loading): Document after-load-functions.
	Copyedits.

2010-03-24  Arni Magnusson  <arnima@hafro.is>  (tiny change)

	* frames.texi (Cursor Parameters): Fix typo.  (Bug#5760)

2010-03-24  Chong Yidong  <cyd@stupidchicken.com>

	* processes.texi (Network Processes): Document seqpacket type.

2010-03-20  Dan Nicolaescu  <dann@ics.uci.edu>

	* os.texi (System Environment): Do not mention lynxos.

2010-03-10  Chong Yidong  <cyd@stupidchicken.com>

	* Branch for 23.2.

2010-03-06  Chong Yidong  <cyd@stupidchicken.com>

	* objects.texi (Integer Type): Take note of the read syntax
	exception for numbers that cannot fit in the integer type.

2010-03-03  Glenn Morris  <rgm@gnu.org>

	* numbers.texi (Integer Basics, Bitwise Operations):
	* objects.texi (Integer Type): Update for integers now being 30-bit.

2010-02-27  Chong Yidong  <cyd@stupidchicken.com>

	* display.texi (Low-Level Font): Document :otf font-spec property.

2010-02-01  Stefan Monnier  <monnier@iro.umontreal.ca>

	* display.texi (Line Height): Avoid obsolete special default variables
	like default-major-mode.

2010-01-28  Alan Mackenzie  <acm@muc.de>

	* display.texi (Auto Faces): Say fontification-functions is called
	whether or not Font Lock is enabled.  Tidy up the wording a bit.

2010-01-17  Chong Yidong  <cyd@stupidchicken.com>

	* elisp.texi: Remove duplicate edition information (Bug#5407).

2010-01-17  Juanma Barranquero  <lekktu@gmail.com>

	* two.el (volume-header-toc-markup): Fix typos in docstring.

2010-01-04  Stefan Monnier  <monnier@iro.umontreal.ca>

	Avoid dubious uses of save-excursions.
	* positions.texi (Excursions): Recommend the use of
	save-current-buffer if applicable.
	* text.texi (Clickable Text): Fix the example code which used
	save-excursion in a naive way which sometimes preserves point and
	sometimes not.
	* variables.texi (Creating Buffer-Local):
	* os.texi (Session Management):
	* display.texi (GIF Images):
	* control.texi (Cleanups): Use (save|with)-current-buffer.

2010-01-02  Eli Zaretskii  <eliz@gnu.org>

	* modes.texi (Example Major Modes): Fix indentation.  (Bug#5195)

2010-01-02  Chong Yidong  <cyd@stupidchicken.com>

	* nonascii.texi (Text Representations, Character Codes)
	(Converting Representations, Explicit Encoding)
	(Translation of Characters): Use hex notation consistently.
	(Character Sets): Fix map-charset-chars doc (Bug#5197).

2010-01-01  Chong Yidong  <cyd@stupidchicken.com>

	* loading.texi (Where Defined): Make it clearer that these are
	loaded files (Bug#5068).

2009-12-29  Chong Yidong  <cyd@stupidchicken.com>

	* minibuf.texi (Completion Styles): Document `initials' style.

2009-12-25  Chong Yidong  <cyd@stupidchicken.com>

	* frames.texi (Resources): Describe inhibit-x-resources.
	(Size Parameters): Copyedit.

	* hash.texi (Creating Hash):
	* objects.texi (Hash Table Type): Document the new hash table
	printed representation.

	* minibuf.texi (Basic Completion): 4th arg to all-completions is
	obsolete.

	* processes.texi (Process Buffers):
	Document process-kill-buffer-query-function.

2009-12-05  Glenn Morris  <rgm@gnu.org>

	* hooks.texi (Standard Hooks): Remove diary-display-hook, replaced by
	diary-display-function, and no longer recommended to be a hook.
	Update for changes in the names of calendar and diary hooks.
	diary-print-entries-hook has changed section.

2009-11-28  Eli Zaretskii  <eliz@gnu.org>

	* text.texi (Special Properties): More accurate description of
	what the `cursor' property does.

2009-11-26  Kevin Ryde  <user42@zip.com.au>

	* commands.texi (Misc Events): vindex mouse-wheel-up-event and
	mouse-wheel-down-event, the closest thing to a definition for them.
	* os.texi (Startup Summary): vindex inhibit-startup-message and
	inhibit-splash-screen.
	(Command-Line Arguments): vindex argv.
	(Suspending Emacs): vindex suspend-tty-functions and
	resume-tty-functions.  Don't want to index every hook, but having
	the programming ones is helpful.

2009-11-14  Chong Yidong  <cyd@stupidchicken.com>

	* commands.texi (Motion Events): Fix typo (Bug#4907).

2009-11-08  Chong Yidong  <cyd@stupidchicken.com>

	* searching.texi (Char Classes): Note that [:upper:] and [:lower:]
	are affected by case-fold-search (Bug#4483).

2009-11-02  Chong Yidong  <cyd@stupidchicken.com>

	* minibuf.texi (Reading File Names): Note that read-file-name may
	use a graphical file dialog.

2009-10-31  Glenn Morris  <rgm@gnu.org>

	* nonascii.texi (User-Chosen Coding Systems): Minor reword.  (Bug#4817)

2009-10-16  Kevin Ryde  <user42@zip.com.au>

	* files.texi (Magic File Names): Add @vindex file-name-handler-alist,
	in particular so `info-lookup-symbol' can find its docs.

2009-10-16  Chong Yidong  <cyd@stupidchicken.com>

	* variables.texi (Constant Variables): Distinguish from defconst
	variables.
	(Defining Variables): Add cindex.

2009-10-15  Chong Yidong  <cyd@stupidchicken.com>

	* os.texi (Time of Day): Clarify that the microsecond part is
	ignored (Bug#4637).

2009-10-11  Glenn Morris  <rgm@gnu.org>

	* frames.texi (Size and Position): Clarify what is included in the frame
	height.  (Bug#4535)

2009-10-10  Glenn Morris  <rgm@gnu.org>

	* windows.texi (Size of Window): The relationship between window and
	frame heights is not so simple.  (Bug#4535)
	Mention window-full-height-p.

2009-10-07  Stefan Monnier  <monnier@iro.umontreal.ca>

	* positions.texi (Text Lines): Remove goto-line, since it shouldn't be
	used from Lisp.

2009-10-07  Eli Zaretskii  <eliz@gnu.org>

	* files.texi (Directory Names) <abbreviate-file-name>:
	Document that root home directories are not replaced with "~".

2009-10-06  Eli Zaretskii  <eliz@gnu.org>

	* text.texi (Special Properties): Document the meaning of the
	`cursor' text property whose value is an integer.

2009-10-05  Michael Albinus  <michael.albinus@gmx.de>

	* files.texi (Magic File Names): Add `copy-directory'.

2009-10-05  Eli Zaretskii  <eliz@gnu.org>

	* files.texi (File Attributes): Fix description of file
	attributes.  (Bug#4638) Update attributes of files.texi example to
	be more representative.

2009-10-05  Michael Albinus  <michael.albinus@gmx.de>

	* files.texi (Create/Delete Dirs): New command copy-directory.

2009-10-04  Juanma Barranquero  <lekktu@gmail.com>

	* anti.texi (Antinews):
	* macros.texi (Indenting Macros):
	* strings.texi (Creating Strings, Case Conversion):
	Remove duplicate words.

2009-10-01  Michael Albinus  <michael.albinus@gmx.de>

	* files.texi (Create/Delete Dirs): delete-directory has an
	optional parameter RECURSIVE.

2009-10-01  Stefan Monnier  <monnier@iro.umontreal.ca>

	* buffers.texi (Swapping Text): Minor clarification.

2009-10-01  Glenn Morris  <rgm@gnu.org>

	* functions.texi (Declaring Functions): Mention that we also search for
	".m" files in the src/ directory.

2009-09-25  David Engster  <deng@randomsample.de>

	* display.texi (Managing Overlays): Document copy-overlay (Bug#4549).

2009-09-22  Glenn Morris  <rgm@gnu.org>

	* internals.texi (Building Emacs): Mention preloaded-file-list.

2009-09-14  Alan Mackenzie  <acm@muc.de>

	* os.texi (Terminal Output): Put "@code{}" around "stdout".

2009-09-13  Chong Yidong  <cyd@stupidchicken.com>

	* functions.texi (Anonymous Functions): Rearrange discussion,
	giving usage of unquoted lambda forms first.  Mention that
	`function' and `#'' are no longer required (Bug#4290).

2009-09-11  Alan Mackenzie  <acm@muc.de>

	* os.texi (Terminal Output): Document `send-string-to-terminal' in
	batch mode.

2009-09-01  Glenn Morris  <rgm@gnu.org>

	* display.texi (Face Functions): Mention define-obsolete-face-alias.

2009-08-26  Ulrich Mueller  <ulm@gentoo.org>

	* nonascii.texi (Character Codes): Fix typos.

2009-08-25  Michael Albinus  <michael.albinus@gmx.de>

	* processes.texi (Synchronous Processes): New defvar
	process-file-side-effects.

2009-08-25  Glenn Morris  <rgm@gnu.org>

	* display.texi (Fontsets): Fix typo.

	* files.texi (Format Conversion Round-Trip): Mention nil regexp.

2009-08-19  Stefan Monnier  <monnier@iro.umontreal.ca>

	* processes.texi (Asynchronous Processes): Adjust arglist of
	start-process-shell-command and start-file-process-shell-command.

2009-08-15  Chong Yidong  <cyd@stupidchicken.com>

	* advice.texi (Argument Access in Advice): Note that argument
	positions are zero-based (Bug#3932).

	* commands.texi (Distinguish Interactive): Minor copyedit.

	* display.texi (Face Attributes): Add xref to Displaying Faces for
	explanation of "underlying face".

	* customize.texi (Common Keywords): Add xref to Loading.

	* loading.texi (How Programs Do Loading): Add xref to Lisp
	Libraries node in the Emacs manual.

2009-08-13  Chong Yidong  <cyd@stupidchicken.com>

	* objects.texi (Meta-Char Syntax): Add xref to Strings of Events.

2009-07-18  Chong Yidong  <cyd@stupidchicken.com>

	* processes.texi (Shell Arguments): Copyedits.

2009-07-18  Glenn Morris  <rgm@gnu.org>

	* loading.texi (Repeated Loading): Fix typo.

2009-07-16  Richard Stallman  <rms@gnu.org>

	* buffers.texi (Swapping Text): Recommend setting
	write-region-annotate-functions and buffer-saved-size.

	* backups.texi (Auto-Saving): Document buffer-saved-size = -2.

2009-07-15  Glenn Morris  <rgm@gnu.org>

	* edebug.texi: Minor re-phrasings throughout.
	(Edebug Execution Modes): Sit-for affects continue mode too.
	(Jumping): Use `forward-sexp' rather than its keybinding.
	(Edebug Misc): Fix Q binding.
	(Edebug Eval): Remove cl version.
	(Printing in Edebug): Clarify print-length etc.
	(Instrumenting Macro Calls): Defopt edebug-eval-macro-args.
	(Specification List): Remove edebug-unwrap findex entry.
	(Specification Examples): defmacro is actually not the same as defun.
	Escape "`" in example.

2009-07-15  Chong Yidong  <cyd@stupidchicken.com>

	* markers.texi (The Mark): Document optional arg to
	deactivate-mark.

2009-07-11  Kevin Ryde  <user42@zip.com.au>

	* hooks.texi (Standard Hooks): Fix cross-references.

	* loading.texi (Named Features): Refer to eval-after-load.

2009-07-11  Glenn Morris  <rgm@gnu.org>

	* Makefile.in (TEXI2PDF): New.
	(elisp.pdf): New target.

	* searching.texi (Regexp Backslash): Fix typo.

	* elisp.texi (Top): Display copyright notice at start of non-TeX.

2009-07-10  Glenn Morris  <rgm@gnu.org>

	* elisp.texi, vol1.texi, vol2.texi: Update @detailmenu.

	* customize.texi (Customization Types):
	* display.texi (Abstract Display):
	* objects.texi (Character Type, String Type):
	Merge in some menu descriptions from elisp.texi.

	* hash.texi (Hash Tables):
	* modes.texi (Multiline Font Lock):
	End menu description with period.

2009-07-09  Glenn Morris  <rgm@gnu.org>

	* back.texi: Don't hard-code texinfo location.

	* two-volume.make (texinfodir): New, with location of texinfo.tex.
	(tex): Add texinfodir to TEXINPUTS.
	(elisp1med-init, elisp2med-init): Use texinfodir.

	* Makefile.in (texinfodir): Rename from usermanualdir, and update.
	(clean): Add two-volume.make intermediate files.

	* elisp.texi, vol1.texi, vol2.texi:
	Use a DATE variable with the publication date, and update it.
	Fix antinews menu description.

	* vol1.texi, vol2.texi: Update VERSION to match elisp.texi.
	Update the detailed node listing to match elisp.texi.

	* README: Update edition to match elisp.texi.

	* objects.texi (General Escape Syntax):
	* nonascii.texi (Character Sets):
	Use consistent case for "Unicode Standard".

	* anti.texi (Antinews):
	* customize.texi (Variable Definitions):
	* functions.texi (Declaring Functions):
	* nonascii.texi (Character Properties):
	* processes.texi (Serial Ports):
	* text.texi (Special Properties):
	* tips.texi (Coding Conventions):
	Minor rearrangements to improve TeX line-filling.

	* commands.texi (Using Interactive): Fix cross-reference.

2009-07-01  Jan Djärv  <jan.h.d@swipnet.se>

	* frames.texi (Management Parameters): Mention sticky.

2009-07-01  Andreas Schwab  <aschwab@redhat.com>

	* help.texi (Help Functions): Fix description of help-buffer and
	help-setup-xref to use @defun instead of @deffn.

2009-07-01  Jan Djärv  <jan.h.d@swipnet.se>

	* frames.texi (Size Parameters): Mention maximized for fullscreen.

2009-06-24  Chong Yidong  <cyd@stupidchicken.com>

	* display.texi (Window Systems): Add ns to the list.

2009-06-21  Chong Yidong  <cyd@stupidchicken.com>

	* Branch for 23.1.

2009-06-17  Martin Rudalics  <rudalics@gmx.at>

	* windows.texi (Dedicated Windows): Fix typo.
	(Resizing Windows): Replace @defun by @deffn.

2009-06-17  Glenn Morris  <rgm@gnu.org>

	* variables.texi (Directory Local Variables):
	Update for 2009-04-11 name-change of dir-locals-directory-alist.

2009-06-09  Kenichi Handa  <handa@m17n.org>

	* nonascii.texi (Character Sets): State clearly that FROM and TO
	are codepoints of CHARSET.

2009-06-07  Chong Yidong  <cyd@stupidchicken.com>

	* minibuf.texi (Reading File Names): Fix introductory text.
	Suggested by stan@derbycityprints.com.
	(High-Level Completion): Fix typo.

2009-05-28  Chong Yidong  <cyd@stupidchicken.com>

	* frames.texi (Text Terminal Colors): Multi-tty is already
	implemented, but tty-local colors are not.

2009-05-27  Chong Yidong  <cyd@stupidchicken.com>

	* hooks.texi (Standard Hooks): Remove mention of obsolete
	redisplay-end-trigger-functions.

	* internals.texi (Window Internals): Remove mention of obsolete
	redisplay-end-trigger-functions.

2009-05-21  Martin Rudalics  <rudalics@gmx.at>

	* abbrevs.texi (Abbrev Mode): abbrev-mode is an option.

	* backups.texi (Making Backups): backup-directory-alist and
	make-backup-file-name-function are options.
	(Auto-Saving): auto-save-list-file-prefix is an option.

	* buffers.texi (Killing Buffers): buffer-offer-save is an
	option.

	* display.texi (Refresh Screen): no-redraw-on-reenter is an
	option.
	(Echo Area Customization): echo-keystrokes is an option.
	(Selective Display): selective-display-ellipses is an option.
	(Temporary Displays): temp-buffer-show-function is an option.
	(Face Attributes): underline-minimum-offset and x-bitmap-file-path
	are options.
	(Font Selection): face-font-family-alternatives,
	face-font-selection-order, face-font-registry-alternatives, and
	scalable-fonts-allowed are options.
	(Fringe Indicators): indicate-buffer-boundaries is an option.
	(Fringe Cursors): overflow-newline-into-fringe is an option.
	(Scroll Bars): scroll-bar-mode is an option.

	* eval.texi (Eval): max-lisp-eval-depth is an option.

	* files.texi (Visiting Functions): find-file-hook is an option.
	(Directory Names): directory-abbrev-alist is an option.
	(Unique File Names): temporary-file-directory and
	small-temporary-file-directory are options.

	* frames.texi (Initial Parameters): initial-frame-alist,
	minibuffer-frame-alist and default-frame-alist are options.
	(Cursor Parameters): blink-cursor-alist and
	cursor-in-non-selected-windows ar options.
	(Window System Selections): selection-coding-system is an
	option.
	(Display Feature Testing): display-mm-dimensions-alist is an
	option.

	* help.texi (Help Functions): help-char and help-event-list are
	options.

	* keymaps.texi (Functions for Key Lookup): meta-prefix-char is
	an option.

	* minibuf.texi (Minibuffer History): history-length and
	history-delete-duplicates are options.
	(High-Level Completion): read-buffer-function and
	read-buffer-completion-ignore-case are options.
	(Reading File Names): read-file-name-completion-ignore-case is
	an option.

	* modes.texi (Mode Line Top): mode-line-format is an option.
	(Mode Line Variables): mode-line-position and mode-line-modes
	are options.

	* nonascii.texi (Text Representations):
	enable-multibyte-characters is an option.
	(Default Coding Systems): auto-coding-regexp-alist,
	file-coding-system-alist, auto-coding-alist and
	auto-coding-functions are options.
	(Specifying Coding Systems): inhibit-eol-conversion is an
	option.

	* os.texi (Init File): site-run-file is an option.
	(System Environment): mail-host-address is an option.
	(User Identification): user-mail-address is an option.
	(Terminal Output): baud-rate is an option.

	* positions.texi (Word Motion): words-include-escapes is an
	option.

	* searching.texi (Standard Regexps): page-delimiter,
	paragraph-separate, paragraph-separate and sentence-end are
	options.

	* text.texi (Margins): left-margin and fill-nobreak-predicate
	are options.

	* variables.texi (Local Variables): max-specpdl-size is an
	option.

	* windows.texi (Choosing Window):
	split-window-preferred-function, special-display-function and
	display-buffer-function are options.

2009-05-20  Chong Yidong  <cyd@stupidchicken.com>

	Fix errors spotted by Martin Rudalics.

	* syntax.texi (Position Parse): Document rationale for ignored
	arguments to syntax-ppss-flush-cache.

	* processes.texi (Input to Processes): Mark PROCESS arg to
	process-running-child-p as optional.
	(Network Options): Document NO-ERROR arg to
	set-network-process-option.

	* buffers.texi (Indirect Buffers): Mark clone-indirect-buffer as a
	command.

	* searching.texi (POSIX Regexps): Mark posix-search-forward and
	posix-search-backward as commands.

	* os.texi (Killing Emacs): Mark kill-emacs as a command.
	(Suspending Emacs): Mark suspend-emacs as a command.
	(Processor Run Time): Mark emacs-uptime and emacs-init-time as
	commands.
	(Terminal Output): Remove obsolete function baud-rate.
	Document TERMINAL arg for send-string-to-terminal.

	* nonascii.texi (Terminal I/O Encoding): Document TERMINAL arg for
	terminal-coding-system and set-terminal-coding-system.
	(Explicit Encoding): Mark DESTINATION arg of decode-coding-region
	as optional.
	(Character Sets): Document RESTRICTION arg of char-charset.
	(Character Codes): Mark POS argument to get-byte as optional.

	* minibuf.texi (Minibuffer Misc): Document ARGS arg for
	minibuffer-message.

	* files.texi (Create/Delete Dirs): Mark make-directory and
	delete-directory as commands.

	* abbrevs.texi (Abbrev Tables): Fix arglist for make-abbrev-table.

	* text.texi (Base 64): Mark base64-decode-string and
	base64-encode-string as commands.
	(Columns): Mark move-to-column as a command.
	(Mode-Specific Indent): Document RIGID arg to
	indent-for-tab-command.
	(Region Indent): Mark TO-COLUMN arg to indent-region as optional.
	Mark indent-code-rigidly as a command.
	(Substitution): Mark translate-region as a command.

	* frames.texi (Size and Position): Remove obsolete functions
	screen-height and screen-width.

2009-05-19  Chong Yidong  <cyd@stupidchicken.com>

	* windows.texi (Cyclic Window Ordering, Cyclic Window Ordering)
	(Displaying Buffers, Resizing Windows): Correct mistakes;
	next-window, previous-window, and pop-to-buffer are not commands,
	and fit-window-to-buffer" is a command.  (Pointed out by Martin
	Rudalics.)

2009-05-17  Richard M Stallman  <rms@gnu.org>

	* modes.texi (Precalculated Fontification): Clarify text.

2009-05-17  Martin Rudalics  <rudalics@gmx.at>

	* windows.texi (Selecting Windows): Clarify descriptions of
	with-selected-window and get-lru-window.
	(Cyclic Window Ordering): Refer to particular frame when talking
	about how splitting affects the ordering.
	(Displaying Buffers): Fix descriptions of switch-to-buffer and
	switch-to-buffer-other-window.  Explain how setting of
	display-buffer-reuse-frames affects pop-to-buffer.
	(Choosing Window): Clarify some details in descriptions of
	display-buffer-reuse-frames, pop-up-frames, and
	pop-up-frame-function.
	(Dedicated Windows): Clarify some details.
	(Textual Scrolling): Replace term vscroll by term vertical
	scroll position.
	(Vertical Scrolling): Fix typo.
	(Window Hooks): Relate text on jit-lock-register to window
	scrolling and size changes.

2009-05-14  Chong Yidong  <cyd@stupidchicken.com>

	* frames.texi (Initial Parameters): Clarify what the initial
	minibuffer frame is.
	(Buffer Parameters): Note that the minibuffer parameter can not be
	altered.

	* anti.texi (Antinews): Copyedits.  Rearrange some entries.
	Document display-buffer changes.

2009-05-13  Chong Yidong  <cyd@stupidchicken.com>

	* anti.texi (Antinews): Rewrite for Emacs 22.

	* abbrevs.texi (Abbrevs): Add xref to Creating Symbols when
	obarrays are first mentioned.  Define "system abbrev" more
	prominently, and add it to the index.
	(Abbrev Mode, Abbrev Tables, Defining Abbrevs, Abbrev Properties):
	Copyedits.
	(Abbrev Expansion): Document abbrev-insert.

2009-05-12  Chong Yidong  <cyd@stupidchicken.com>

	* frames.texi (Font and Color Parameters): Rename from Color
	Parameters.  Document font-backend parameter.

	* vol2.texi (Top): Update node listing.
	* vol1.texi (Top): Update node listing.
	* elisp.texi (Top): Update node listing.

2009-05-11  Martin Rudalics  <rudalics@gmx.at>

	* windows.texi (Choosing Window): Don't explicitly refer to
	split-window-sensibly's window argument in descriptions of
	split-height-threshold and split-width-threshold.

2009-05-10  Martin Rudalics  <rudalics@gmx.at>

	* windows.texi (Choosing Window): Fix rewrite of window
	splitting section.

2009-05-09  Eli Zaretskii  <eliz@gnu.org>

	* nonascii.texi (Default Coding Systems): Document
	find-auto-coding, set-auto-coding, and auto-coding-alist.
	Add indexing.
	(Lisp and Coding Systems): Add index entries.

2009-05-09  Martin Rudalics  <rudalics@gmx.at>

	* windows.texi (Choosing Window): Describe split-window-sensibly
	and rewrite section on window splitting accordingly.
	(Textual Scrolling): Replace `...' by @code{...}.

2009-05-04  Chong Yidong  <cyd@stupidchicken.com>

	* hooks.texi (Standard Hooks): Add abbrev-expand-functions.
	Remove obsoleted pre-abbrev-expand-hook.

	* locals.texi (Standard Buffer-Local Variables): Consolidate table
	entries.

	* internals.texi (Object Internals): Don't assume 32-bit machines
	are the norm.
	(Buffer Internals): Consolidate table entries for readability.
	(Window Internals): Synch field names to window.h.
	(Process Internals): Synch field names to process.h.

2009-04-29  Chong Yidong  <cyd@stupidchicken.com>

	* variables.texi (File Local Variables): Note that read-circle is
	bound to nil when reading file-local variables.

	* streams.texi (Input Functions): Document read-circle.
	(Output Variables): Add xref to Circular Objects.

2009-04-25  Chong Yidong  <cyd@stupidchicken.com>

	* tips.texi (Coding Conventions): Copyedits.  Add xref to Named
	Features and Coding System Basics.  Node that "p" stands for
	"predicate".  Recommend utf-8-emacs instead of emacs-mule.
	(Key Binding Conventions): Emacs does use S-down-mouse-1, for
	mouse-appearance-menu.
	(Programming Tips): Add xref to Progress.

2009-04-22  Chong Yidong  <cyd@stupidchicken.com>

	* os.texi (Command-Line Arguments):
	Document command-line-args-left.
	(Suspending Emacs): Adapt text to multi-tty case.  Document use of
	terminal objects for tty arguments.
	(Startup Summary): Add xref to Session Management.
	(Session Management): Mention emacs-session-restore.  Copyedits.

2009-04-20  Chong Yidong  <cyd@stupidchicken.com>

	* os.texi (Startup Summary): Copyedits.  The init file is not
	necessarily named .emacs now.  Document initial-buffer-choice and
	initial-scratch-message.  Note where Emacs exits in batch mode.
	Document inhibit-splash-screen as an alias.
	(Init File): Be neutral about which init file name to use.

2009-04-16  Chong Yidong  <cyd@stupidchicken.com>

	* os.texi (System Interface): Fix Texinfo usage.

2009-04-15  Chong Yidong  <cyd@stupidchicken.com>

	* searching.texi (Regexp Backslash): Also refer to shy groups as
	non-capturing or unnumbered groups.
	(Regexp Functions): Add cross-reference to Regexp Backslash.

	* display.texi (Truncation): Overlays can use line-prefix and
	wrap-prefix too.
	(Overlay Properties): Document wrap-prefix and line-prefix.
	(Face Attributes): Document underline-minimum-offset.
	(Face Remapping): Copyedits.
	(Low-Level Font): Copyedits.
	(Image Cache): Note that the image cache is shared between frames.
	(Line Height): Emphasize that line-spacing only takes effect on
	graphical terminals.

2009-04-13  Chong Yidong  <cyd@stupidchicken.com>

	* display.texi (Refresh Screen): Note that a passage about screen
	refreshing is text terminal only.
	(Forcing Redisplay): Delete misleading comment---sit-for calls
	redisplay, not the other way around.
	(Truncation): Note new values of truncate-partial-width-windows.
	Copyedits.
	(Invisible Text): Document invisible-p.

2009-04-11  Eli Zaretskii  <eliz@gnu.org>

	* display.texi (Overlays): Overlays don't scale well.  See
	http://lists.gnu.org/archive/html/emacs-devel/2009-04/msg00243.html.

2009-04-10  Chong Yidong  <cyd@stupidchicken.com>

	* syntax.texi (Syntax Table Functions): Document cons cell
	argument for modify-syntax-entry.
	(Categories): Document cons cell argument for
	modify-category-entry.

	* searching.texi (String Search): Document word-search-forward-lax
	and word-search-backward-lax.
	(Searching and Case): Describe isearch behavior more precisely.

	* keymaps.texi (Tool Bar): Mention that some platforms do not
	support multi-line toolbars.  Suggested by Stephen Eglen.

	* frames.texi (Layout Parameters): Mention that Nextstep also
	allows only one tool-bar line.  Suggested by Stephen Eglen.

	* nonascii.texi (Text Representations): Copyedits.
	(Coding System Basics): Also mention utf-8-emacs.
	(Converting Representations, Selecting a Representation)
	(Scanning Charsets, Translation of Characters, Encoding and I/O):
	Copyedits.
	(Character Codes): Mention role of codepoints 1114112 to 4194175.

2009-04-09  Chong Yidong  <cyd@stupidchicken.com>

	* text.texi (Yank Commands): Note that yank uses push-mark.
	(Filling): Clarify REGION argument of fill-paragraph.
	Document fill-forward-paragraph-function.
	(Special Properties): Remove "new in Emacs 22" declaration.
	(Clickable Text): Merge with Links and Mouse-1 node.

	* display.texi (Button Properties, Button Buffer Commands):
	Change xref to Clickable Text.

	* tips.texi (Key Binding Conventions): Change xref to Clickable
	Text.

	* elisp.texi (Top): Update node listing.

2009-04-05  Chong Yidong  <cyd@stupidchicken.com>

	* markers.texi (The Mark): Copyedits.  Improve description of
	handle-shift-selection.
	(The Region): Move use-region-p here from The Mark.

	* positions.texi (Screen Lines): Document (cols . lines) argument
	for vertical-motion.

2009-04-04  Chong Yidong  <cyd@stupidchicken.com>

	* frames.texi (Frames): Clean up introduction.  Document `ns'
	return value for framep.
	(Creating Frames): Note how the terminal is chosen.
	(Multiple Terminals, Multiple Displays): Merge into a single node.
	(Color Parameters): Fix typo.

	* variables.texi (Local Variables, Buffer-Local Variables)
	(Creating Buffer-Local): Change link to Multiple Terminals.

	* os.texi (X11 Keysyms): Change link to Multiple Terminals.

	* keymaps.texi (Controlling Active Maps): Change link to Multiple
	Terminals.

	* commands.texi (Command Loop Info, Keyboard Macros): Change link
	to Multiple Terminals.

	* elisp.texi (Top): Update node listing.
	* vol2.texi (Top): Update node listing.
	* vol1.texi (Top): Update node listing.

	* buffers.texi (Current Buffer): Note that the append-to-buffer
	example is no longer in synch with the latest code.  Tie the two
	examples together.

	* files.texi (File Attributes): Move note about MS-DOS from
	Changing Files to File Attributes.
	(Create/Delete Dirs): Note that mkdir is an alias for this.

2009-04-01  Markus Triska  <triska@gmx.at>

	* processes.texi (Filter Functions): Suggest how to handle output
	batches.

2009-03-30  Chong Yidong  <cyd@stupidchicken.com>

	* help.texi (Accessing Documentation): Update example to use
	help-setup-xref and with-help-window.
	(Help Functions): Remove print-help-return-message, which is
	semi-obsolete due to with-help-window.  Document help-buffer and
	help-setup-xref.

2009-03-29  Chong Yidong  <cyd@stupidchicken.com>

	* help.texi (Accessing Documentation, Help Functions):
	Remove information about long-obsolete Emacs versions.

	* modes.texi (Mode Line Variables): The default values of the mode
	line variables are now more complicated.

2009-03-28  Chong Yidong  <cyd@stupidchicken.com>

	* modes.texi (Major Mode Conventions): Note that specialness is
	inherited.
	(Derived Modes): Note that define-derive-mode sets the mode-class
	property.

	* keymaps.texi (Prefix Keys): The M-g prefix key is now named
	goto-map.  Add search-map to the list.

2009-03-27  Eli Zaretskii  <eliz@gnu.org>

	* os.texi (System Environment): Update the list of system-type
	values.

	* markers.texi (The Mark) <handle-shift-selection>: Update for
	removal of the optional argument DEACTIVATE.

2009-03-25  Chong Yidong  <cyd@stupidchicken.com>

	* commands.texi (Focus Events): Most X window managers don't use
	focus-follows-mouse nowadays.

2009-03-24  Chong Yidong  <cyd@stupidchicken.com>

	* commands.texi (Defining Commands): Clarify introduction.
	(Using Interactive): Not that interactive can be put in a symbol
	property.
	(Interactive Call): Note that a symbol with a non-nil
	interactive-form property satisfies commandp.

2009-03-23  Juanma Barranquero  <lekktu@gmail.com>

	* minibuf.texi (Intro to Minibuffers): Fix typos.

2009-03-23  Chong Yidong  <cyd@stupidchicken.com>

	* minibuf.texi (Intro to Minibuffers): Remove long-obsolete info
	about minibuffers in old Emacs versions.  Copyedits.
	Emphasize that enable-recursive-minibuffers defaults to nil.
	(Text from Minibuffer): Simplify introduction.

2009-03-22  Alan Mackenzie  <acm@muc.de>

	* commands.texi (Using Interactive): Clarify string argument to
	`interactive' - even promptless elements need \n separators.

2009-03-18  Chong Yidong  <cyd@stupidchicken.com>

	* minibuf.texi (Completion Styles): New node.

	* elisp.texi (Top): Update node listing.

2009-03-17  Chong Yidong  <cyd@stupidchicken.com>

	* minibuf.texi (Basic Completion): Note that
	read-file-name-completion-ignore-case and
	read-buffer-completion-ignore-case can override
	completion-ignore-case.
	(Minibuffer Completion): Document completing-read changes.
	(Completion Commands): Avoid mentioning partial completion mode.
	Document minibuffer-completion-confirm changes, and
	minibuffer-confirm-exit-commands.
	(High-Level Completion): Document new require-match behavior for
	read-buffer.  Document read-buffer-completion-ignore-case.
	(Reading File Names): Document new require-match behavior for
	read-file-name.

2009-03-14  Chong Yidong  <cyd@stupidchicken.com>

	* debugging.texi (Error Debugging): Don't mislead the reader into
	thinking that debug-on-error enters debugger for C-f at EOB.
	(Error Debugging): Setting debug-on-init within the init file
	works, and has for some time.

2009-03-13  Kenichi Handa  <handa@m17n.org>

	* display.texi (Fontsets): Update the description.

2009-03-13  Chong Yidong  <cyd@stupidchicken.com>

	* advice.texi (Advising Primitives): Link to What Is a Function.

2009-03-12  Chong Yidong  <cyd@stupidchicken.com>

	* compile.texi (Speed of Byte-Code): Update example.
	(Disassembly): Update examples.

	* loading.texi (Repeated Loading): Simplify examples.

	* customize.texi (Common Keywords): It's not necessary to use :tag
	to remove hyphens, as custom-unlispify-tag-name does it
	automatically.
	(Variable Definitions): Link to File Local Variables.
	Document customized-value symbol property.
	(Customization Types): Move menu to end of node.

2009-03-10  Chong Yidong  <cyd@stupidchicken.com>

	* macros.texi (Compiling Macros): Omit misleading sentence, which
	implied that macros can only be used in the same file they are
	defined.
	(Backquote): Remove obsolete information about Emacs 19.

2009-03-05  John Foerch  <jjfoerch@earthlink.net>  (tiny change)

	* display.texi (Display Margins): Fix paren typo.

2009-02-27  Chong Yidong  <cyd@stupidchicken.com>

	* elisp.texi (Top): Update node listing.

	* variables.texi (Variables): Clarify introduction.
	(Global Variables): Mention that setq is a special form.
	(Local Variables): Use active voice.
	(Tips for Defining): Mention marking variables as safe.
	(Buffer-Local Variables): Mention terminal-local and frame-local
	variables together.
	(File Local Variables): Copyedits.
	(Frame-Local Variables): Note that they are not really useful.
	(Future Local Variables): Node deleted.

	* objects.texi (General Escape Syntax): Update explanation of
	unicode escape syntax.

2009-02-23  Chong Yidong  <cyd@stupidchicken.com>

	* control.texi (Control Structures): Add cindex entry for "textual
	order".

	* eval.texi (Intro Eval): Copyedits.  Standardize on "form"
	instead of "expression" throughout.
	(Function Indirection): Copyedits.  Use active voice.
	(Eval): The default value of max-lisp-eval-depth is now 400.

2009-02-23  Miles Bader  <miles@gnu.org>

	* processes.texi (System Processes): Rename `system-process-attributes'
	to `process-attributes'.

2009-02-22  Chong Yidong  <cyd@stupidchicken.com>

	* symbols.texi (Property Lists): Emphasize that property lists are
	not restricted to symbol cells.
	(Other Plists): Copyedit.

	* sequences.texi (Sequences Arrays Vectors): Make introduction
	more concise.
	(Arrays): Mention char-tables and bool-vectors too.
	(Vectors): Don't repeat information given in Arrays node.  Link to
	nodes that explain the vector usage examples.
	(Char-Tables): Note that char-table elements can have arbitrary
	type.  Explain effect of omitted char-table-extra-slots property.
	Link to Property Lists node.

2009-02-22  Chong Yidong  <cyd@stupidchicken.com>

	* lists.texi (Building Lists): Remove obsolete Emacs 20 usage of
	`append'.
	(List Elements): Copyedits.

	* sequences.texi (Vector Functions): Remove obsolete Emacs 20 use
	of `vconcat'.

	* strings.texi (Creating Strings): Copyedits.  Remove obsolete
	Emacs 20 usage of `concat'.
	(Case Conversion): Copyedits.

2009-02-21  Chong Yidong  <cyd@stupidchicken.com>

	* objects.texi (Lisp Data Types, Syntax for Strings, Buffer Type):
	Minor edits.
	(Frame Configuration Type): Emphasize that it is not primitive.
	(Font Type): New node.
	(Type Predicates): Add fontp; type-of now recognizes font object
	types.

	* intro.texi (Version Info): Update version numbers in examples.
	(Acknowledgements): List more contributors.

	* elisp.texi: Bump version number to 3.0.
	(Top): Link to Font Type node.

2009-02-20  Juanma Barranquero  <lekktu@gmail.com>

	* modes.texi (Major Mode Conventions): Remove duplicate words.
	(Customizing Keywords): Fix typo.

2009-02-14  Eli Zaretskii  <eliz@gnu.org>

	* nonascii.texi (User-Chosen Coding Systems): Document that
	select-safe-coding-system suggests raw-text if there are raw bytes
	in the region.
	(Explicit Encoding): Warn not to use `undecided' when encoding.

2009-02-11  Glenn Morris  <rgm@gnu.org>

	* frames.texi (Visibility of Frames): Mention the effect multiple
	workspaces/desktops can have on visibility.

2009-02-07  Eli Zaretskii  <eliz@gnu.org>

	* text.texi (Commands for Insertion):
	* commands.texi (Event Mod):
	* keymaps.texi (Searching Keymaps):
	* nonascii.texi (Translation of Characters):
	Reinstate documentation of translation-table-for-input.
	(Explicit Encoding): Document the `charset' text property produced
	by decode-coding-region and decode-coding-string.

2009-01-27  Alan Mackenzie  <acm@muc.de>

	* modes.texi (Search-based Fontification): Correct a typo.

2009-01-25  Juanma Barranquero  <lekktu@gmail.com>

	* abbrevs.texi (Abbrev Table Properties): Fix typo.
	Reported by Seweryn Kokot <sewkokot@gmail.com>.  (Bug#2039)

2009-01-24  Eli Zaretskii  <eliz@gnu.org>

	* display.texi (Window Systems): Document the value of
	`initial-window-system' under --daemon.

	* os.texi (System Environment): Remove description of the
	`environment' function which has been deleted.

2009-01-22  Dan Nicolaescu  <dann@ics.uci.edu>

	* frames.texi (Multiple Displays): Remove documentation for
	removed function make-frame-on-tty.

2009-01-22  Chong Yidong  <cyd@stupidchicken.com>

	* files.texi (Format Conversion Piecemeal): Clarify behavior of
	write-region-annotate-functions.
	Document write-region-post-annotation-function.

2009-01-19  Chong Yidong  <cyd@stupidchicken.com>

	* display.texi (Font Lookup): Document WIDTH argument of
	x-list-fonts.

2009-01-17  Eli Zaretskii  <eliz@gnu.org>

	* maps.texi (Standard Keymaps): Rename function-key-map to
	local-function-key-map.

	* keymaps.texi (Translation Keymaps): Rename function-key-map to
	local-function-key-map.

	* nonascii.texi (Terminal I/O Encoding): `keyboard-coding-system'
	and `set-keyboard-coding-system' now accept an optional terminal
	argument.

	* commands.texi (Event Mod): `keyboard-translate-table' is now
	terminal-local.
	(Function Keys): Rename function-key-map to
	local-function-key-map.

	* elisp.texi (Top): Make @detailmenu be consistent with changes in
	frames.texi.

	* hooks.texi (Standard Hooks): Document `delete-frame-functions'
	`delete-terminal-functions', `suspend-tty-functions' and
	`resume-tty-functions'.

	* frames.texi (Frames): Document `frame-terminal' and
	`terminal-live-p'.
	(Multiple Displays): Document `make-frame-on-tty'.
	(Multiple Terminals): Document `terminal-list', `delete-terminal',
	`terminal-name', and `get-device-terminal'.
	(Terminal Parameters): Document `terminal-parameters',
	`terminal-parameter', and `set-terminal-parameter'.

	* os.texi (System Environment): Document `environment' and
	`initial-environment'.
	(Suspending Emacs): Update for multi-tty; document
	`suspend-tty', `resume-tty', and `controlling-tty-p'.

	* nonascii.texi (Coding System Basics): More accurate description
	of `raw-text'.

2009-01-12  Juanma Barranquero  <lekktu@gmail.com>

	* display.texi (Low-Level Font): Fix typo.

2009-01-10  Chong Yidong  <cyd@stupidchicken.com>

	* elisp.texi (Top): Update node listing.

	* display.texi (PostScript Images): Node deleted.

2009-01-10  Eli Zaretskii  <eliz@gnu.org>

	* processes.texi (Decoding Output): Document that null bytes force
	no-conversion for reading process output.

	* files.texi (Reading from Files): Document that null bytes force
	no-conversion when visiting files.

	* processes.texi (Serial Ports): Improve wording, suggested by RMS.

	* nonascii.texi (Lisp and Coding Systems):
	Document inhibit-null-byte-detection and inhibit-iso-escape-detection.
	(Character Properties): Improve wording.

2009-01-09  Chong Yidong  <cyd@stupidchicken.com>

	* display.texi (Font Lookup): Remove obsolete function
	x-font-family-list.  x-list-fonts accepts Fontconfig/GTK syntax.
	(Low-Level Font): Rename from Fonts, move to end of Faces section.
	(Font Selection): Reorder order of variable descriptions.
	Minor clarifications.

	* elisp.texi (Top): Update node listing.

2009-01-09  Glenn Morris  <rgm@gnu.org>

	* commands.texi (Command Loop Info): Say that last-command-char and
	last-input-char are obsolete aliases.

	* edebug.texi (Edebug Recursive Edit): Remove separate references to
	last-input-char and last-command-char, since they are just aliases for
	last-input-event and last-command-event.

	* minibuf.texi (Minibuffer Commands): Use last-command-event rather than
	last-command-char.

2009-01-08  Chong Yidong  <cyd@stupidchicken.com>

	* elisp.texi: Update node listing.

	* display.texi (Faces): Put Font Selection node after Auto Faces.
	(Face Attributes): Don't link to Font Lookup.
	Document font-family-list.
	(Fonts): New node.

2009-01-08  Jason Rumney  <jasonr@gnu.org>

	* frames.texi (Pointer Shape): Clarify that only X supports
	changing the standard pointer shapes.  (Bug#1485)

2009-01-08  Chong Yidong  <cyd@stupidchicken.com>

	* display.texi (Attribute Functions): Note that a function value
	:height is relative, and that compatibility functions work by
	calling set-face-attribute.
	(Displaying Faces): Reorder list in order of increasing priority.
	(Face Remapping): New node.  Content moved here from Displaying
	Faces.
	(Glyphs): Link to Face Functions.

2009-01-08  Chong Yidong  <cyd@stupidchicken.com>

	* display.texi (Faces): Don't discuss face id here.  facep does
	not return t.
	(Defining Faces): Minor clarification.
	(Face Attributes): Rearrange items to match docstring of
	set-face-attribute.  Add :foundry attribute.  Document new role of
	:font attribute.  Texinfo usage fix.
	(Attribute Functions): Copyedits.
	(Face Functions): Note that face number is seldom used.

2009-01-05  Richard M Stallman  <rms@gnu.org>

	* strings.texi (Predicates for Strings): Minor clarification.

	* functions.texi (Function Safety): Texinfo usage fix.

2009-01-04  Eduard Wiebe  <usenet@pusto.de>  (tiny patch)

	* objects.texi (General Escape Syntax): Fix typo.

2009-01-03  Martin Rudalics  <rudalics@gmx.at>

	* windows.texi (Choosing Window): Say that pop-up-frame-alist
	works via the default value of pop-up-frame-function.

2009-01-02  Eli Zaretskii  <eliz@gnu.org>

	* processes.texi (System Processes): Document the `time' and
	`ctime' attributes of `system-process-attributes'.

2009-01-01  Chong Yidong  <cyd@stupidchicken.com>

	* display.texi (Face Attributes): Clarify :height attribute.

2008-12-31  Martin Rudalics  <rudalics@gmx.at>

	* buffers.texi (The Buffer List): Clarify what moves a buffer to
	the front of the buffer list.  Add entries for `last-buffer' and
	`unbury-buffer'.

2008-12-27  Eli Zaretskii  <eliz@gnu.org>

	* elisp.texi (Top): Add @detailmenu items for "Multiple Terminals"
	and its subsections.

	* frames.texi (Multiple Terminals, Low-level Terminal)
	(Terminal Parameters, Frames on Other TTY devices): New sections.
	(Frames): Add an xref to "Multiple Terminals".

	* elisp.texi (Top): Add @detailmenu item for "Terminal Type".

	* objects.texi (Terminal Type): New node.
	(Editing Types): Add it to the menu.

	* elisp.texi (Top): Add a @detailmenu item for "Directory Local
	Variables".

	* variables.texi (Directory Local Variables): New node.
	(Variables): Add a menu item for it.

	* loading.texi (Autoload): Document `generate-autoload-cookie' and
	`generated-autoload-file'.

2008-12-20  Eli Zaretskii  <eliz@gnu.org>

	* os.texi (Startup Summary): Add xref to documentation of
	`initial-window-system'.

	* display.texi (Window Systems): Document `window-system' the
	function.  The variable `window-system' is now frame-local.
	Document `initial-window-system'.

2008-12-19  Martin Rudalics  <rudalics@gmx.at>

	* windows.texi (Windows): Rewrite description of
	fit-window-to-buffer.

2008-12-13  Glenn Morris  <rgm@gnu.org>

	* modes.texi (Font Lock Basics): Fix level description.  (Bug#1534)
	(Levels of Font Lock): Refer to font-lock-maximum-decoration.

2008-12-12  Glenn Morris  <rgm@gnu.org>

	* debugging.texi (Error Debugging): Refer forwards to
	eval-expression-debug-on-error.

2008-12-05  Eli Zaretskii  <eliz@gnu.org>

	* strings.texi (String Basics): Only unibyte strings that
	represent key sequences hold 8-bit raw bytes.

	* nonascii.texi (Coding System Basics): Rewrite @ignore'd
	paragraph to speak about `undecided'.
	(Character Properties): Don't explain the meaning of each
	property; instead, identify their Unicode Standard names.
	(Character Sets): Document `map-charset-chars'.

2008-12-02  Glenn Morris  <rgm@gnu.org>

	* files.texi (Format Conversion Round-Trip): Rewrite format-write-file
	section yet again.

2008-11-29  Eli Zaretskii  <eliz@gnu.org>

	* nonascii.texi (Character Properties): New Section.
	(Specifying Coding Systems): Document
	`coding-system-priority-list', `set-coding-system-priority', and
	`with-coding-priority'.
	(Lisp and Coding Systems): Document `check-coding-systems-region'
	and `coding-system-charset-list'.
	(Coding System Basics): Document `coding-system-aliases'.

	* elisp.texi (Top): Add a @detailmenu entry for "Character
	Properties".

	* objects.texi (Character Type): Correct the range of Emacs
	characters.  Add an @xref to "Character Codes".

	* strings.texi (String Basics): Add an @xref to "Character Codes".

	* numbers.texi (Integer Basics): Add an @xref to `max-char'.

	* nonascii.texi (Explicit Encoding): Update for Emacs 23.
	(Character Codes): Document `max-char'.

2008-11-28  Eli Zaretskii  <eliz@gnu.org>

	* nonascii.texi (Text Representations, Converting Representations)
	(Character Sets, Scanning Charsets, Translation of Characters):
	Make text more accurate.

2008-11-28  Glenn Morris  <rgm@gnu.org>

	* files.texi (Format Conversion Round-Trip): Improve previous change.

2008-11-26  Chong Yidong  <cyd@stupidchicken.com>

	* modes.texi (Auto Major Mode): Fix example.

2008-11-25  Glenn Morris  <rgm@gnu.org>

	* control.texi (Signaling Errors): Fix `wrong-type-argument' name.

	* files.texi (Format Conversion Round-Trip):
	Use active voice for previous change.

2008-11-25  Chong Yidong  <cyd@stupidchicken.com>

	* os.texi (Processor Run Time):
	* processes.texi (Transaction Queues):
	* markers.texi (The Mark):
	* windows.texi (Choosing Window, Selecting Windows):
	* files.texi (Changing Files, Magic File Names):
	* commands.texi (Key Sequence Input):
	* functions.texi (Declaring Functions):
	* strings.texi (Predicates for Strings):
	* intro.texi (nil and t): Fix typos (pointed out by Drew Adams).

2008-11-24  Chong Yidong  <cyd@stupidchicken.com>

	* help.texi (Accessing Documentation): Update example.

	* variables.texi (Defining Variables): Note that `*' is not
	necessary if defcustom is used.

2008-11-22  Eli Zaretskii  <eliz@gnu.org>

	* elisp.texi (Top): Remove "Chars and Bytes" and "Splitting
	Characters" from @detailmenu.

	* nonascii.texi (Character Codes, Character Sets)
	(Scanning Charsets, Translation of Characters): Update for Emacs 23.
	(Chars and Bytes, Splitting Characters): Sections removed.

2008-11-22  Lute Kamstra  <lute@gnu.org>

	* positions.texi (Text Lines): Update goto-line documentation.

2008-11-21  Martin Rudalics  <rudalics@gmx.at>

	* frames.texi (Frames): Fix typo, add cross references, reword.
	(Initial Parameters): Reword special-display-frame-alist text.
	(Frames and Windows): Reword.  Describe argument norecord for
	set-frame-selected-window.
	(Input Focus): Describe argument norecord for select-frame.
	Remove comment on MS-Windows behavior for focus-follows-mouse.
	(Raising and Lowering): Mention windows-frames dichotomy in
	metaphor.

	* windows.texi (Displaying Buffers, Vertical Scrolling)
	(Horizontal Scrolling): Fix indenting and rewording issues
	introduced with 2008-11-07 change.

2008-11-20  Glenn Morris  <rgm@gnu.org>

	* files.texi (Format Conversion Round-Trip): Mention `preserve'
	element of `format-alist'.

2008-11-19  Glenn Morris  <rgm@gnu.org>

	* doclicense.texi: Update to FDL 1.3.
	* elisp.texi, vol1.texi, vol2.texi: Relicense under FDL 1.3 or later.

2008-11-18  Chong Yidong  <cyd@stupidchicken.com>

	* windows.texi (Window Hooks): Remove *-end-trigger-functions
	vars, which are obsolete.  Mention jit-lock-register.

	* modes.texi (Other Font Lock Variables):
	Document jit-lock-register and jit-lock-unregister.

	* frames.texi (Color Parameters): Document alpha parameter.

2008-11-16  Martin Rudalics  <rudalics@gmx.at>

	* windows.texi (Splitting Windows, Deleting Windows)
	(Selecting Windows, Cyclic Window Ordering)
	(Buffers and Windows, Displaying Buffers, Choosing Window)
	(Dedicated Windows, Window Point, Window Start and End)
	(Textual Scrolling, Vertical Scrolling, Horizontal Scrolling)
	(Size of Window, Resizing Windows, Window Configurations)
	(Window Parameters): Avoid @var at beginning of sentences and
	reword accordingly.

2008-11-11  Lute Kamstra  <lute@gnu.org>

	* files.texi (File Name Components): Fix file-name-extension
	documentation.

2008-11-11  Juanma Barranquero  <lekktu@gmail.com>

	* frames.texi (Basic Parameters): Remove display-environment-variable
	and term-environment-variable.

2008-11-08  Eli Zaretskii  <eliz@gnu.org>

	* windows.texi (Basic Windows, Splitting Windows)
	(Deleting Windows, Selecting Windows, Cyclic Window Ordering)
	(Buffers and Windows, Displaying Buffers, Dedicated Windows)
	(Resizing Windows, Window Configurations, Window Parameters):
	Fix wording and markup.

2008-11-07  Martin Rudalics  <rudalics@gmx.at>

	* windows.texi (Windows): Update entries.
	(Basic Windows): Remove listing of attributes.  Reword.
	(Splitting Windows, Deleting Windows): Reword.
	(Selecting Windows, Cyclic Window Ordering): Reword with special
	emphasis on order of recently selected windows and buffer list.
	(Buffers and Windows, Choosing Window): Reword with special
	emphasis on dedicated windows.
	(Displaying Buffers): Reword.  For switch-to-buffer mention that
	it may fall back on pop-to-buffer.  For other-window try to
	explain how it treats the cyclic ordering of windows.
	(Dedicated Windows): New node and section discussing dedicated
	windows and associated functions.
	(Window Point): Add entry for window-point-insertion-type.  Reword.
	(Window Start and End): Rename node and section title.  Reword.
	(Textual Scrolling, Vertical Scrolling, Horizontal Scrolling):
	Minor rewording.
	(Size of Window): Reword, in particular text on window-width.
	(Resizing Windows): Reword.  Add text on balancing windows.
	(Window Configurations): Reword.  Mention window parameters.
	(Window Parameters): New node and section on window parameters.
	(Window Hooks): Reword.  Mention that
	window-configuration-change-hook is run "buffer-locally".
	* elisp.texi (Top): Update Windows entries in @detailmenu
	section.

2008-11-04  Juanma Barranquero  <lekktu@gmail.com>

	* searching.texi (Regexp Search): Fix typo.

2008-11-03  Seweryn Kokot  <sewkokot@gmail.com>  (tiny change)

	* searching.texi (Regexp Search): Document GREEDY arg.
	(Simple Match Data): Fix return value.

2008-11-01  Eli Zaretskii  <eliz@gnu.org>

	* nonascii.texi (Text Representations): Rewrite to make consistent
	with Emacs 23 internal representation of characters.
	Document `unibyte-string'.

2008-10-28  Chong Yidong  <cyd@stupidchicken.com>

	* processes.texi (Process Information): Note that process-status
	does not accept buffer names.

2008-10-27  Seweryn Kokot  <sewkokot@gmail.com>  (tiny change)

	* positions.texi (Skipping Characters): Correct return value of
	skip-chars-forward.

2008-10-25  Martin Rudalics  <rudalics@gmx.at>

	* windows.texi (Deleting Windows): Update documentation of
	delete-windows-on.
	(Buffers and Windows): Update documentations of
	get-buffer-window and get-buffer-window-list.
	(Displaying Buffers): Update documentation of
	replace-buffer-in-windows.

	* buffers.texi (Current Buffer): Reword set-buffer and
	with-current-buffer documentations.
	(Creating Buffers): Reword documentation of get-buffer-create.

2008-10-23  Martin Rudalics  <rudalics@gmx.at>

	* buffers.texi (Current Buffer): Reword documentation of
	set-buffer.
	(Buffer Names): Reword documentation of buffer-name.
	(The Buffer List): For bury-buffer explain what happens with the
	buffer's window.
	(Creating Buffers): Say that get-buffer-create's arg is called
	buffer-or-name.

2008-10-22  Chong Yidong  <cyd@stupidchicken.com>

	* advice.texi (Computed Advice): Explain what DEFINITION is.

	* nonascii.texi (Character Codes): Remove obsolete function
	char-valid-p, and document characterp instead.

2008-10-22  Martin Rudalics  <rudalics@gmx.at>

	* windows.texi (Displaying Buffers): Reword documentation of
	pop-to-buffer.
	(Choosing Window): Rewrite documentation of display-buffer and
	its options.

	* buffers.texi (Killing Buffers): Update documentation of
	kill-buffer.

2008-10-21  Eli Zaretskii  <eliz@gnu.org>

	* processes.texi (Serial Ports): Fix wording and improve markup.

	* searching.texi (Regexp Search): Document `string-match-p' and
	`looking-at-p'.
	(POSIX Regexps): Add an xref for "non-greedy".
	(Regexp Special): Add @cindex entry for "non-greedy".

	* display.texi (Attribute Functions): Document `face-all-attributes'.
	(Image Cache) <image-refresh>: Minor wording fixes.

	* frames.texi (Color Names): Add an xref to `read-color'.

	* minibuf.texi (High-Level Completion): Document `read-color'.

	* elisp.texi (Top): Add "Swapping Text" to @detailmenu.

	* positions.texi (Narrowing): Add an xref to "Swapping Text".

	* buffers.texi (Swapping Text): New section, documents
	`buffer-swap-text'.

2008-10-21  Martin Rudalics  <rudalics@gmx.at>

	* windows.texi (Resizing Windows): Minor wording fix.

2008-10-20  Eli Zaretskii  <eliz@gnu.org>

	* processes.texi (Shell Arguments): Document `split-string-and-unquote'
	and `combine-and-quote-strings'.

	* strings.texi (Creating Strings): Add xrefs for them.

2008-10-19  Eli Zaretskii  <eliz@gnu.org>

	* elisp.texi (Top): Make descriptive text for "Reading File Names"
	match the corresponding menu in minibuf.texi.

	* minibuf.texi (Reading File Names): Document `read-shell-command'
	and `minibuffer-local-shell-command-map'.

2008-10-19  Martin Rudalics  <rudalics@gmx.at>

	* windows.texi (Resizing Windows): Remove var{} around "window" in
	documentation of enlarge-window.
	Rewrite documentation of window-min-height and window-min-width.

2008-10-19  Eli Zaretskii  <eliz@gnu.org>

	* functions.texi (Calling Functions): Document `apply-partially'.

	* hooks.texi (Standard Hooks): Mention
	`before-hack-local-variables-hook' and `hack-local-variables-hook'.

	* variables.texi (File Local Variables): Document
	`file-local-variables-alist', `before-hack-local-variables-hook'
	and `hack-local-variables-hook'.

	* processes.texi (Synchronous Processes): Document `process-lines'.

	* customize.texi (Variable Definitions):
	Document `custom-reevaluate-setting'.

2008-10-18  Martin Rudalics  <rudalics@gmx.at>

	* windows.texi (Choosing Window, Deleting Windows)
	(Displaying Buffers): Expand documentation of dedicated windows.

2008-10-18  Eli Zaretskii  <eliz@gnu.org>

	* files.texi (Changing Files): Document symbolic input of file
	modes to `set-file-modes'.  Document `read-file-modes' and
	`file-modes-symbolic-to-number'.

	* maps.texi (Standard Keymaps): Document `multi-query-replace-map'
	and `search-map'.

	* searching.texi (Search and Replace):
	Document `replace-search-function' and `replace-re-search-function'.
	Document `multi-query-replace-map'.

	* minibuf.texi (Text from Minibuffer): Document `read-regexp'.
	(Completion Commands, Reading File Names):
	Rename `minibuffer-local-must-match-filename-map' to
	`minibuffer-local-filename-must-match-map'.
	(Minibuffer Completion): The `require-match' argument to
	`completing-read' can now have the value `confirm-only'.

	* windows.texi (Displaying Buffers): Minor wording fix.
	(Choosing Window): `split-height-threshold' can now be nil.
	Document `split-width-threshold'.  `pop-up-frames' can have the
	value `graphic-only'.

2008-10-17  Eli Zaretskii  <eliz@gnu.org>

	* os.texi (Startup Summary): Document `before-init-time' and
	`after-init-time'.  Document `initial-window-system' and
	`window-system-initialization-alist'.  Document reading the
	abbrevs file.  Document the call to `server-start' under --daemon.
	Rearrange a bit to be consistent with the code flow.
	(Processor Run Time): Document `emacs-uptime' and `emacs-init-time'.
	(Time Parsing): Document `format-seconds'.

2008-10-17  Martin Rudalics  <rudalics@gmx.at>

	* windows.texi (Basic Windows, Splitting Windows): Fix whitespace
	and reword.

2008-10-16  Eli Zaretskii  <eliz@gnu.org>

	* markers.texi (The Mark): Document use-region-p.

2008-10-15  Eli Zaretskii  <eliz@gnu.org>

	* internals.texi (Writing Emacs Primitives): The interactive spec
	of a primitive can be a Lisp form.

	* markers.texi (The Mark): Document the `lambda' and `(only . OLD)'
	values of transient-mark-mode.  Document handle-shift-selection.

	* commands.texi (Using Interactive, Interactive Codes): Document `^'.
	(Interactive Examples): Show an example of `^'.
	(Key Sequence Input): Document this-command-keys-shift-translated.
	(Defining Commands, Using Interactive): The interactive-form of a
	function can be added via its symbol's property.

	* positions.texi (List Motion): beginning-of-defun-function can
	now accept an argument.

	* text.texi (Low-Level Kill Ring): interprogram-paste-function can
	now return a list of strings.

	* control.texi (Handling Errors): Document ignore-errors.

	* frames.texi (Creating Frames): Document frame-inherited-parameters.
	(Parameter Access): Document set-frame-parameter.

	* variables.texi (Creating Buffer-Local): Add an xref to "Setting
	Hooks" for the effect of kill-all-local-variables on local hook
	functions.

	* modes.texi (Major Mode Conventions, Mode Line Variables):
	`mode-name' need not be a string.  xref to "Mode Line Data" for
	details, and to "Emulating Mode Line" for computing a string
	value.

2008-10-14  Eli Zaretskii  <eliz@gnu.org>

	* processes.texi (System Processes): New section.
	(Processes, Signals to Processes): Add xrefs to it.

	* objects.texi (Editing Types): A `process' is a subprocess of
	Emacs, not just any process running on the OS.

	* elisp.texi (Top): Adjust the @detailmenu for the above two
	changes.

	* sequences.texi (Char-Tables): Remove documentation of
	set-char-table-default, which has no effect since Emacs 23.
	<char-table-range, set-char-table-range>: Don't mention generic
	characters and charsets.  Add a cons cell as a possible argument.

	* nonascii.texi (Splitting Characters)
	(Translation of Characters): Don't mention generic characters.

	* display.texi (Fontsets): Don't mention generic characters.

	* sequences.texi (Char-Tables): `map-char-table' can now call its
	argument FUNCTION with a cons cell as KEY.

2008-10-13  Eli Zaretskii  <eliz@gnu.org>

	* objects.texi (Primitive Function Type): Move "@cindex special
	forms" from here...

	* eval.texi (Special Forms): ...to here.

	* functions.texi (What Is a Function): `functionp' returns nil for
	special forms.  Add an xref.

	* elisp.texi (Top): Add a @detailmenu entry for "Frame-Local
	Variables".

	* variables.texi (Frame-Local Variables): New section.
	(Buffer-Local Variables): Add an xref to it.
	(Intro to Buffer-Local, Creating Buffer-Local): A variable cannot
	have both frame-local and buffer-local binding.

	* frames.texi (Frames): Mention multiple tty frames.
	(Frame Parameters, Parameter Access): Mention frame-local variable
	bindings.

2008-09-20  Glenn Morris  <rgm@gnu.org>

	* display.texi (Defining Faces): Recommend against face variables.

2008-09-16  Juanma Barranquero  <lekktu@gmail.com>

	* display.texi (Echo Area Customization): Fix typo.

2008-09-09  Juanma Barranquero  <lekktu@gmail.com>

	* loading.texi (Where Defined): Add `defface' item.

2008-09-06  Martin Rudalics  <rudalics@gmx.at>

	* loading.texi (Where Defined): Fix description of symbol-file.

2008-08-26  Jason Rumney  <jasonr@gnu.org>

	* display.texi (TIFF Images): New section describing :index property.

2008-08-23  Chong Yidong  <cyd@stupidchicken.com>

	* display.texi (Temporary Displays): Remove unnecessary comment
	about usage of temp-buffer-show-hook.

2008-08-05  Chong Yidong  <cyd@stupidchicken.com>

	* symbols.texi (Other Plists): Fix incorrect example.
	Suggested by Florian Beck.

2008-07-31  Juanma Barranquero  <lekktu@gmail.com>

	* os.texi: Fix previous change.

2008-07-31  Dan Nicolaescu  <dann@ics.uci.edu>

	* os.texi:
	* intro.texi:
	* files.texi: Remove VMS support.

2008-07-27  Dan Nicolaescu  <dann@ics.uci.edu>

	* os.texi:
	* frames.texi:
	* display.texi: Remove mentions of Mac Carbon.

2008-07-01  Miles Bader  <miles@gnu.org>

	* text.texi (Special Properties):
	* display.texi (Truncation): Add wrap-prefix and line-prefix.

2008-06-28  Johan Bockgård  <bojohan@gnu.org>

	* display.texi (Other Image Types): Fix copy/paste error; say
	"PBM", not "XBM".

2008-06-26  Dan Nicolaescu  <dann@ics.uci.edu>

	* os.texi: Remove references to obsolete systems.

2008-06-20  Eli Zaretskii  <eliz@gnu.org>

	* makefile.w32-in (distclean): Remove makefile.

2008-06-17  Glenn Morris  <rgm@gnu.org>

	* Makefile.in (emacsver, miscmanualdir, VERSION, manual, install)
	(elisp, dist): Remove rules and variables that are obsolete now
	the lisp manual is no longer distributed separately.

2008-06-16  Glenn Morris  <rgm@gnu.org>

	* configure, configure.in, mkinstalldirs: Remove unused files.

	* book-spine.texinfo: Set version to 23.0.60.
	* vol1.texi (EMACSVER):
	* vol2.texi (EMACSVER): Set to 23.0.60.

	* elisp.texi, vol1.texi, vol2.texi: Update Back-Cover Text
	as per maintain.info.

2008-06-15  Glenn Morris  <rgm@gnu.org>

	* makefile.w32-in (manual): Use "23" rather than "21".

	* Makefile.in (emacsver): New, set by configure.
	(manual): Use emacsver.

	* intro.texi: Report bugs using M-x report-emacs-bug.

	* elisp.texi (EMACSVER): Remove duplicate, outdated setting.

2008-06-13  Daniel Engeler  <engeler@gmail.com>

	* elisp.texi, internals.texi, processes.texi: Add documentation
	about serial port access.

2008-06-05  Miles Bader  <miles@gnu.org>

	* display.texi (Displaying Faces): Update to reflect function
	renamings in face-remap.el.

2008-06-05  Juanma Barranquero  <lekktu@gmail.com>

	* display.texi (Fontsets): Fix typos.

2008-06-03  Miles Bader  <miles@gnu.org>

	* display.texi (Displaying Faces): Add add-relative-face-remapping,
	remove-relative-face-remapping, set-base-face-remapping,
	and set-default-base-face-remapping.

2008-06-01  Miles Bader  <miles@gnu.org>

	* display.texi (Displaying Faces): Add face-remapping-alist.

2008-05-30  Stefan Monnier  <monnier@iro.umontreal.ca>

	* tips.texi (Coding Conventions): Do not encourage the use of "-flag"
	variable names.

2008-05-03  Eric S. Raymond  <esr@golux>

	* keymaps.texi: Clarify that (current-local-map) and
	(current-global-map) return references, not copies.

2008-05-02  Juri Linkov  <juri@jurta.org>

	* minibuf.texi (Text from Minibuffer): Document a list of
	default values for `read-from-minibuffer'.

2008-04-24  Juanma Barranquero  <lekktu@gmail.com>

	* nonascii.texi (Translation of Characters): Fix previous change.

2008-04-20  Chong Yidong  <cyd@stupidchicken.com>

	* display.texi (Overlay Properties): Clarify role of underlying
	textprop and overlay keymaps for display strings.

	* keymaps.texi (Active Keymaps): Ditto.

2008-04-19  Stefan Monnier  <monnier@iro.umontreal.ca>

	* minibuf.texi (Programmed Completion):
	Replace dynamic-completion-table with the new completion-table-dynamic.

2008-04-07  Chong Yidong  <cyd@stupidchicken.com>

	* intro.texi (Some Terms): Change "fonts in this manual" index
	entry to "typographic conventions".

2008-04-05  Eli Zaretskii  <eliz@gnu.org>

	* objects.texi (Text Props and Strings): Add indexing for read
	syntax of text properties.

2008-03-25  Stefan Monnier  <monnier@iro.umontreal.ca>

	* processes.texi (Decoding Output): Remove process-filter-multibyte
	functions.

2008-03-15  Martin Rudalics  <rudalics@gmx.at>

	* display.texi (Finding Overlays): Say that empty overlays at
	the end of the buffer are reported too.

2008-03-13  Glenn Morris  <rgm@gnu.org>

	* elisp.texi (EMACSVER): Set to 23.0.60.

2008-02-26  Chong Yidong  <cyd@stupidchicken.com>

	* strings.texi (Formatting Strings): Treat - and 0 as flag characters.

2008-02-22  Glenn Morris  <rgm@gnu.org>

	* frames.texi (Position Parameters): Clarify the description of
	`left' and `top', using information from "Geometry".
	(Geometry): Give a pointer to "Position Parameters", rather than
	repeating information.

2008-02-11  Glenn Morris  <rgm@gnu.org>

	* objects.texi (Equality Predicates): No longer talk about "two"
	functions.

2008-02-11  Lawrence Mitchell  <wence@gmx.li>  (tiny change)

	* objects.texi (Equality Predicates): Add defun for
	equal-including-properties.

2008-02-10  Glenn Morris  <rgm@gnu.org>

	* objects.texi (Equality Predicates):
	Mention equal-including-properties.

2008-02-07  Richard Stallman  <rms@gnu.org>

	* windows.texi (Window Start): Mention the feature of moving
	window-start to start of line.

2008-02-07  Jan Djärv  <jan.h.d@swipnet.se>

	* keymaps.texi (Tool Bar): Document rtl property.

2008-01-27  Thien-Thi Nguyen  <ttn@gnuvola.org>

	* display.texi (Button Types):
	For define-button-type, clarify type of NAME.

2008-01-19  Martin Rudalics  <rudalics@gmx.at>

	* buffers.texi (Buffer Modification): Fix typo.

2008-01-06  Dan Nicolaescu  <dann@ics.uci.edu>

	* os.texi (System Environment): Remove references to OSes that are
	not supported anymore.

2008-01-05  Dan Nicolaescu  <dann@ics.uci.edu>

	* os.texi (System Environment): Remove mention for Masscomp.

2008-01-04  Richard Stallman  <rms@gnu.org>

	* display.texi (Faces): Don't talk about internal face vector as arg
	to facep.

	* customize.texi (Type Keywords): Fix previous change.

	* text.texi (Links and Mouse-1): Fix xref for commands.texi change.
	* elisp.texi (Top): Fix menu for commands.texi change.

2007-12-30  Richard Stallman  <rms@gnu.org>

	* commands.texi (Accessing Mouse): Rename from Accessing Events.
	(Accessing Scroll): New node broken out of Accessing Mouse.

2007-12-28  Richard Stallman  <rms@gnu.org>

	* frames.texi (Size Parameters): Fix typo.
	(Basic Parameters): For `title', refer to title bar.
	(Size and Position): Explain meaning of frame pixel width and height.

2007-12-23  Richard Stallman  <rms@gnu.org>

	* customize.texi (Type Keywords): Uncomment :validate and clarify it.
	Improve some of the commented-out keywords' text too.

2007-12-14  Martin Rudalics  <rudalics@gmx.at>

	* nonascii.texi (Encoding and I/O): Reword to avoid saying
	"visit the current buffer".

	* os.texi (System Interface): Fix typo.

2007-12-04  Richard Stallman  <rms@gnu.org>

	* objects.texi (Symbol Type): Fix typo.

2007-12-03  Richard Stallman  <rms@gnu.org>

	* hooks.texi (Standard Hooks): Add link to Hooks for Loading.

2007-12-01  Glenn Morris  <rgm@gnu.org>

	* functions.texi (Declaring Functions): Improve previous change.

2007-11-30  Glenn Morris  <rgm@gnu.org>

	* functions.texi (Declaring Functions): Add optional fourth
	argument of declare-function, and setting third argument to `t'.

2007-11-29  Richard Stallman  <rms@gnu.org>

	* customize.texi (Composite Types): Document `group' type.

2007-11-29  Glenn Morris  <rgm@gnu.org>

	* functions.texi (Declaring Functions): Add findex.
	Mention `external' files.

2007-11-26  Juanma Barranquero  <lekktu@gmail.com>

	* functions.texi (Declaring Functions): Fix directive.

2007-11-25  Richard Stallman  <rms@gnu.org>

	* help.texi (Help Functions): Clean up last change.

	* advice.texi (Preactivation, Activation of Advice): Minor cleanup.

	* loading.texi (Named Features): Minor cleanup.

	* macros.texi (Eval During Expansion): Minor cleanup.

	* variables.texi (Variable Aliases): Minor cleanup.

2007-11-24  Richard Stallman  <rms@gnu.org>

	* functions.texi (Declaring Functions): Clarify previous change.

	* compile.texi (Compiler Errors): Clarify previous change.

2007-11-24  Richard Stallman  <rms@gnu.org>

	* display.texi (Refresh Screen, Forcing Redisplay):
	Clarify the text and move items around.

2007-11-24  Glenn Morris  <rgm@gnu.org>

	* functions.texi (Declaring Functions): New section.
	* compile.texi (Compiler Errors): Mention declaring functions,
	defvar with no initvalue, and byte-compile-warnings.

2007-11-15  Martin Rudalics  <rudalics@gmx.at>

	* vol1.texi (Top): Remove Frame-Local Variables from Node Listing.
	* vol2.texi (Top): Remove Frame-Local Variables from Node Listing.

2007-11-13  Martin Rudalics  <rudalics@gmx.at>

	* help.texi (Help Functions): Document new macro `with-help-window'.

2007-11-10  Paul Pogonyshev  <pogonyshev@gmx.net>

	* searching.texi (Replacing Match): Describe new
	`match-substitute-replacement'.

2007-10-31  Richard Stallman  <rms@gnu.org>

	* strings.texi (Creating Strings): Null strings from concat not unique.

2007-10-26  Richard Stallman  <rms@gnu.org>

	* objects.texi (Equality Predicates): Null strings are uniquified.

	* minibuf.texi: Minor clarifications in previous change.

2007-10-25  Glenn Morris  <rgm@gnu.org>

	* customize.texi (Variable Definitions): Add :risky and :safe keywords.

2007-10-24  Richard Stallman  <rms@gnu.org>

	* elisp.texi (Top): Delete Frame-Local Variables from subnode menu.

	* variables.texi (Frame-Local Variables): Node deleted.
	(Variables): Delete Frame-Local Variables from menu.
	(Local Variables, Buffer-Local Variables, Intro to Buffer-Local)
	(Default Value): Don't mention frame-local vars.

	* os.texi (Idle Timers): current-idle-time returns nil if not idle.

	* loading.texi (Unloading): Document FEATURE-unload-function
	instead of FEATURE-unload-hook.

	* frames.texi (Multiple Displays): Don't mention frame-local vars.

2007-10-22  Juri Linkov  <juri@jurta.org>

	* minibuf.texi (Text from Minibuffer, Minibuffer Completion)
	(High-Level Completion): Document a list of default value strings
	in the DEFAULT argument, for which minibuffer functions return the
	first element.

2007-10-17  Juri Linkov  <juri@jurta.org>

	* text.texi (Filling): Update arguments of fill-paragraph.
	fill-paragraph operates on the active region in Transient Mark mode.
	Remove fill-paragraph-or-region.

2007-10-13  Karl Berry  <karl@gnu.org>

	* elisp.texi (@dircategory): Move to after @copying,
	since we want @copying as close as possible to the beginning of
	the output.

2007-10-12  Richard Stallman  <rms@gnu.org>

	* elisp.texi (Top): Add Distinguish Interactive to subnode menu.

	* commands.texi (Distinguish Interactive): New node,
	broken out from Interactive Call and rewritten.
	(Command Loop): Put Distinguish Interactive in menu.

2007-10-09  Richard Stallman  <rms@gnu.org>

	* text.texi (Examining Properties): Mention overlay priority.

	* display.texi (Display Margins): Correct the description
	of margin display specifications.
	(Replacing Specs): New subnode broken out of Display Property.

2007-10-06  Juri Linkov  <juri@jurta.org>

	* text.texi (Filling): Document fill-paragraph-or-region.

2007-10-05  Juanma Barranquero  <lekktu@gmail.com>

	* display.texi (Auto Faces): Fix typo.

2007-10-02  Richard Stallman  <rms@gnu.org>

	* display.texi (Display Property): Explain some display specs
	don't let you move point in.

	* frames.texi (Cursor Parameters):
	Describe cursor-in-non-selected-windows here.  Explain more values.

	* windows.texi (Basic Windows): Don't describe
	cursor-in-non-selected-windows here.

2007-10-01  Eli Zaretskii  <eliz@gnu.org>

	* processes.texi (Misc Network): Note that these functions are
	supported only on some systems.

2007-10-01  Richard Stallman  <rms@gnu.org>

	* display.texi (Overlay Properties): Explain nil as priority.
	Explain that conflicts are unpredictable if not resolved by
	priorities.

2007-09-23  Richard Stallman  <rms@gnu.org>

	* macros.texi (Backquote): Minor clarification.

2007-09-19  Richard Stallman  <rms@gnu.org>

	* display.texi (Display Property): Explain multiple display specs.
	Clarify when they work in parallel and when one overrides.
	Fix error in example.

2007-09-06  Glenn Morris  <rgm@gnu.org>

	Move from lispref/ to doc/lispref/.  Change all setfilename
	commands to use ../../info.
	* Makefile.in (infodir): Go up one more level.
	(usermanualdir): Change from ../man to ../emacs.
	(miscmanualdir): New.
	(dist): Use new variable miscmanualdir.
	* makefile.w32-in (infodir, texinputdir): Go up one more level.
	(usermanualdir): Change from ../man to ../emacs.

2007-08-30  Martin Rudalics  <rudalics@gmx.at>

	* commands.texi (Command Loop Info): Advise against changing
	most variables described here.  Explain new variable
	last-repeatable-command.

2007-08-29  Glenn Morris  <rgm@gnu.org>

	* elisp.texi (EMACSVER): Increase to 23.0.50.

2007-08-29  Dan Nicolaescu  <dann@ics.uci.edu>

	* frames.texi (Basic Parameters): Add display-environment-variable
	and term-environment-variable.

2007-08-28  Juri Linkov  <juri@jurta.org>

	* display.texi (Image Formats, Other Image Types): Add SVG.

2007-08-28  Juri Linkov  <juri@jurta.org>

	* display.texi (Images): Move formats-related text to new node
	"Image Formats".
	(Image Formats): New node.

2007-08-27  Richard Stallman  <rms@gnu.org>

	* windows.texi (Window Configurations): Clarify what
	a window configuration saves.

2007-08-25  Richard Stallman  <rms@gnu.org>

	* display.texi (Images): Delete redundant @findex.

2007-08-16  Stefan Monnier  <monnier@iro.umontreal.ca>

	* text.texi (Change Hooks): (after|before)-change-functions are no
	longer bound to nil while running; rather inhibit-modification-hooks
	is t.

2007-08-16  Richard Stallman  <rms@gnu.org>

	* processes.texi (Asynchronous Processes):
	Clarify doc of start-file-process.

2007-08-08  Martin Rudalics  <rudalics@gmx.at>

	* modes.texi (Example Major Modes): Fix typo.

2007-08-08  Glenn Morris  <rgm@gnu.org>

	* intro.texi (nil and t): Do not use `iff' in documentation.

	* tips.texi (Documentation Tips): Recommend against `iff'.

2007-08-07  Chong Yidong  <cyd@stupidchicken.com>

	* display.texi (Image Cache): Document image-refresh.

2007-08-06  Martin Rudalics  <rudalics@gmx.at>

	* windows.texi (Size of Window): Document window-full-width-p.

2007-07-25  Glenn Morris  <rgm@gnu.org>

	* gpl.texi (GPL): Replace license with GPLv3.

	* Relicense all FSF files to GPLv3 or later.

2007-07-24  Michael Albinus  <michael.albinus@gmx.de>

	* processes.texi (Synchronous Processes):
	Add `process-file-shell-command'.
	(Asynchronous Processes): Mention restricted use of
	`process-filter' and `process-sentinel' in
	`start-file-process'.  Add `start-file-process-shell-command'.

2007-07-17  Michael Albinus  <michael.albinus@gmx.de>

	* files.texi (Magic File Names): Introduce optional parameter
	IDENTIFICATION for `file-remote-p'.

2007-07-16  Richard Stallman  <rms@gnu.org>

	* display.texi (Defining Faces): Fix previous change.

2007-07-14  Richard Stallman  <rms@gnu.org>

	* control.texi (Handling Errors): Document `debug' in handler list.

2007-07-10  Richard Stallman  <rms@gnu.org>

	* display.texi (Defining Faces): Explain C-M-x feature for defface.

2007-07-09  Richard Stallman  <rms@gnu.org>

	* files.texi (Magic File Names): Rewrite previous change.

2007-07-08  Michael Albinus  <michael.albinus@gmx.de>

	* files.texi (Magic File Names): Introduce optional parameter
	CONNECTED for `file-remote-p'.

2007-07-07  Michael Albinus  <michael.albinus@gmx.de>

	* processes.texi (Asynchronous Processes):
	* files.texi (Magic File Names): Add `start-file-process'.

2007-06-27  Richard Stallman  <rms@gnu.org>

	* files.texi (Format Conversion Piecemeal):
	Clarify `after-insert-file-functions' calling convention.

2007-06-27  Michael Albinus  <michael.albinus@gmx.de>

	* files.texi (Magic File Names): Remove `dired-call-process'.
	Add `process-file'.

2007-06-27  Kenichi Handa  <handa@m17n.org>

	* text.texi (Special Properties): Fix description about
	`composition' property.

2007-06-26  Kenichi Handa  <handa@m17n.org>

	* nonascii.texi (Default Coding Systems): Document about the
	return value `undecided'.

2007-06-25  David Kastrup  <dak@gnu.org>

	* keymaps.texi (Active Keymaps): Document new POSITION argument of
	`current-active-maps'.

2007-06-24  Karl Berry  <karl@gnu.org>

	* elisp.texi, vol1.texi, vol2.texi: New Back-Cover Text.

2007-06-15  Juanma Barranquero  <lekktu@gmail.com>

	* display.texi (Overlay Arrow): Doc fix.

2007-06-14  Karl Berry  <karl@tug.org>

	* anti.texi (Antinews): Typo.

2007-06-14  Chong Yidong  <cyd@stupidchicken.com>

	* display.texi (Image Cache): Document image-refresh.

2007-06-12  Karl Berry  <karl@gnu.org>

	* vol1.texi, vol2.texi, two-volume-cross-refs.txt: Update.
	* two-volume.make: New file.
	* .cvsignore: Ignore two-volume files.

2007-06-12  Tom Tromey  <tromey@redhat.com>

	* os.texi (Init File): Document user-emacs-directory.

2007-06-03  Nick Roberts  <nickrob@snap.net.nz>

	* commands.texi (Click Events): Describe width and height when
	object is nil.

2007-05-30  Nick Roberts  <nickrob@snap.net.nz>

	* commands.texi (Click Events): Layout more logically.
	Describe width and height.
	(Drag Events, Motion Events): Update to new format for position.

2007-06-02  Richard Stallman  <rms@gnu.org>

	* frames.texi (Color Parameters): Add xref to (emacs)Standard Faces.

2007-06-02  Chong Yidong  <cyd@stupidchicken.com>

	* Version 22.1 released.

2007-06-01  Stefan Monnier  <monnier@iro.umontreal.ca>

	* text.texi (Special Properties): Correct meaning of fontified face.

2007-05-30  Richard Stallman  <rms@gnu.org>

	* text.texi (Special Properties): Add link to Adjusting Point.

2007-05-12  Richard Stallman  <rms@gnu.org>

	* text.texi (Margins): indent-to-left-margin is not the default.
	(Mode-Specific Indent): For indent-line-function, the default
	is indent-relative.

	* modes.texi (Example Major Modes): Explain last line of text-mode
	is redundant.

2007-05-10  Richard Stallman  <rms@gnu.org>

	* keymaps.texi (Scanning Keymaps): Update where-is-internal example.

	* help.texi (Keys in Documentation): Add reference to
	Documentation Tips.

	* files.texi (Format Conversion): TO-FN gets three arguments.

	* modes.texi (Auto Major Mode): Document file-start-mode-alist.

2007-05-10  Thien-Thi Nguyen  <ttn@gnuvola.org>

	* elisp.texi (Top): Remove "Saving Properties" from detailed menu.
	* files.texi (Format Conversion): Expand intro; add menu.
	(Format Conversion Overview, Format Conversion Round-Trip)
	(Format Conversion Piecemeal): New nodes/subsections.
	* hooks.texi: Xref "Format Conversion" , not "Saving Properties".
	* text.texi (Text Properties): Remove "Saving Properties" from menu.
	(Saving Properties): Delete node/subsection.

2007-05-07  Karl Berry  <karl@gnu.org>

	* elisp.texi (EMACSVER): Back to 22.

2007-05-06  Richard Stallman  <rms@gnu.org>

	* processes.texi (Accepting Output): Revert most of previous change.

2007-05-05  Richard Stallman  <rms@gnu.org>

	* processes.texi (Accepting Output): accept-process-output
	uses microseconds, not milliseconds.  But that arg is obsolete.

2007-05-04  Karl Berry  <karl@tug.org>

	* elisp.texi (EMACSVER) [smallbook]: 22.1, not 22.

2007-05-04  Eli Zaretskii  <eliz@gnu.org>

	* tips.texi (Documentation Tips): Rearrange items to place the
	more important ones first.  Add an index entry for hyperlinks.

2007-05-03  Karl Berry  <karl@gnu.org>

	* elisp.texi (\urlcolor, \linkcolor) [smallbook]: \Black for printing.
	(EMACSVER) [smallbook]: 22 for printed version.

	* control.texi (Signaling Errors) <signal>: texinfo.tex is fixed,
	so restore anchor to normal position after defun.  Found by Kevin Ryde.

2007-04-26  Glenn Morris  <rgm@gnu.org>

	* elisp.texi (EMACSVER): Increase to 22.1.50.

2007-04-28  Karl Berry  <karl@gnu.org>

	* elisp.texi: Improve line breaks on copyright page,
	similar layout to emacs manual, 8.5x11 by default.

2007-04-24  Richard Stallman  <rms@gnu.org>

	* text.texi (Special Properties): Add xref to Overlay Properties.

	* display.texi (Overlay Properties): Add xref to Special Properties.

2007-04-22  Richard Stallman  <rms@gnu.org>

	* keymaps.texi (Extended Menu Items): Move the info about
	format with cached keyboard binding.

2007-04-21  Richard Stallman  <rms@gnu.org>

	* text.texi (Special Properties): Clarify previous change.

	* files.texi (File Name Expansion): Clarify previous change.

	* display.texi (Attribute Functions): Fix example for
	face-attribute-relative-p.

2007-04-19  Kenichi Handa  <handa@m17n.org>

	* text.texi (Special Properties): Document composition property.

2007-04-19  Glenn Morris  <rgm@gnu.org>

	* files.texi (File Name Expansion): Mention "superroot".

2007-04-15  Chong Yidong  <cyd@stupidchicken.com>

	* frames.texi (Multiple Displays): Add note about "multi-monitor"
	setups.
	(Display Feature Testing): Note that display refers to all
	physical monitors for multi-monitor setups.

2007-04-14  Richard Stallman  <rms@gnu.org>

	* lists.texi (Sets And Lists): Clarify `delete' examples.
	Remove spurious xref to same node.
	Clarify xref for add-to-list.

2007-04-12  Nick Roberts  <nickrob@snap.net.nz>

	* keymaps.texi (Format of Keymaps): Remove spurious ")" from
	value of lisp-mode-map.

2007-04-11  Karl Berry  <karl@gnu.org>

	* anti.texi (Antinews):
	* display.texi (Overlay Properties, Defining Images):
	* processes.texi (Synchronous Processes, Sentinels):
	* syntax.texi (Syntax Table Internals):
	* searching.texi (Regexp Special):
	* nonascii.texi (Default Coding Systems):
	* text.texi (Special Properties):
	* minibuf.texi (Basic Completion): Wording to improve breaks in
	8.5x11 format.
	* elisp.texi (smallbook): New @set to more easily switch between
	smallbook and 8.5x11.

2007-04-11  Richard Stallman  <rms@gnu.org>

	* text.texi (Lazy Properties): Minor fix.

2007-04-08  Karl Berry  <karl@gnu.org>

	* symbols.texi (Plists and Alists): Period after "vs" in index entries.
	* macros.texi (Backquote): Downcase Backquote in index entries for
	consistency.

2007-04-08  Richard Stallman  <rms@gnu.org>

	* text.texi (Adaptive Fill): Just describe default,
	don't show it (since it contains non-ASCII chars).

2007-04-07  Karl Berry  <karl@gnu.org>

	* text.texi (Adaptive Fill) [@iftex]: Omit binary characters in
	adaptive-fill-regexp's value, since they are not in the standard
	TeX fonts.

2007-04-07  Guanpeng Xu  <herberteuler@hotmail.com>

	* display.texi (Defining Faces): Fix example.

2007-04-07  Karl Berry  <karl@gnu.org>

	* display.texi (Button Buffer Commands): Improve page break.

2007-04-07  Richard Stallman  <rms@gnu.org>

	* advice.texi (Activation of Advice): Remove redundant index entry.

	* backups.texi: Improve index entries.  Remove redundant ones.

	* compile.texi (Byte Compilation): Improve index entry.

	* hash.texi (Creating Hash): Improve index entry.

	* symbols.texi (Definitions): Improve index entry.

	* edebug.texi: Improve index entries.  Remove redundant/useless ones.

	* maps.texi (Standard Keymaps): Remove useless index entry.

	* help.texi (Documentation Basics): Remove redundant index entries.

	* customize.texi: Improve index entries.
	Remove redundant/useless ones.

	* locals.texi (Standard Buffer-Local Variables): Clarify intro text.

	* streams.texi (Output Variables): Improve index entry.

	* abbrevs.texi (Abbrevs): Remove useless index entry.

	* macros.texi (Expansion): Remove useless index entry.

	* text.texi: Improve index entries.  Remove redundant/useless ones.
	(Text Properties, Examining Properties)
	(Special Properties): Use "property category" instead of "category"
	to refer to the `category' property.

	* positions.texi: Improve index entries.  Remove useless one.

	* lists.texi: Improve index entries.  Remove redundant/useless ones.

	* os.texi: Improve index entries.
	(Timers): Fix previous change.

	* buffers.texi: Improve index entries.
	(Modification Time): Get rid of term "obsolete buffer".

	* debugging.texi: Improve index entries.
	(Test Coverage): Add xref to other test coverage ftr.

	* eval.texi: Improve index entry.  Remove redundant ones.

	* numbers.texi: Improve index entries.  Remove redundant/useless ones.

	* files.texi: Improve index entries.  Remove redundant/useless ones.

	* objects.texi: Improve index entries.

	* processes.texi: Improve index entries.

	* modes.texi: Improve index entry.  Remove redundant one.

	* nonascii.texi: Improve index entries.

	* internals.texi: Improve index entries.

	* syntax.texi: Improve index entries.

	* keymaps.texi (Active Keymaps): Improve index entries.

	* commands.texi: Improve index entries.  Remove redundant/useless ones.

	* frames.texi: Improve index entries.  Remove redundant/useless ones.

	* markers.texi: Improve index entries.  Remove redundant ones.

	* tips.texi: Improve index entries.

	* loading.texi (Unloading): Improve index entry.

	* variables.texi: Improve index entries.  Remove redundant one.

	* sequences.texi: Improve index entry.

	* display.texi: Improve index entries.  Remove redundant ones.

	* windows.texi: Improve index entries.

	* searching.texi: Improve index entries.  Remove redundant one.

	* strings.texi (Case Tables): Improve last change.

2007-04-04  Chong Yidong  <cyd@stupidchicken.com>

	* strings.texi (Case Tables): Document with-case-table and
	ascii-case-table.

2007-04-03  Karl Berry  <karl@gnu.org>

	* processes.texi (Network): Reword to improve page break.

2007-04-03  Eli Zaretskii  <eliz@gnu.org>

	* functions.texi (Inline Functions): Describe more disadvantages
	of defsubst, and make advice against it stronger.

2007-04-02  Karl Berry  <karl@gnu.org>

	* backups.texi (Backup Names): Avoid widow words.
	* modes.texi (Example Major Modes): Align last comment.

2007-04-01  Chong Yidong  <cyd@stupidchicken.com>

	* keymaps.texi (Remapping Commands): Document new arg to
	command-remapping.

2007-04-01  Karl Berry  <karl@gnu.org>

	* processes.texi (Low-Level Network): Typo.
	* loading.texi (Hooks for Loading): Avoid double "the".
	* keymaps.texi (Key Sequences): No double "and".
	(Changing Key Bindings): Shorten to improve line break.

2007-03-31  Glenn Morris  <rgm@gnu.org>

	* os.texi (Timers): Fix description of run-at-time TIME formats.

2007-03-31  Richard Stallman  <rms@gnu.org>

	* display.texi (Invisible Text): Correct buffer-invisibility-spec
	regarding ellipsis.

2007-03-31  Eli Zaretskii  <eliz@gnu.org>

	* intro.texi (nil and t):
	* symbols.texi (Plists and Alists):
	* variables.texi (Variable Aliases, Constant Variables):
	* functions.texi (Defining Functions):
	* advice.texi (Advising Primitives):
	* debugging.texi (Syntax Errors, Compilation Errors):
	* minibuf.texi (Minibuffer Windows):
	* commands.texi (Adjusting Point):
	* modes.texi (Syntactic Font Lock, Faces for Font Lock)
	(Auto Major Mode, Major Mode Conventions):
	* help.texi (Describing Characters):
	* files.texi (Create/Delete Dirs, Information about Files)
	(File Locks, Writing to Files, Reading from Files)
	(Saving Buffers):
	* windows.texi (Resizing Windows, Cyclic Window Ordering):
	* frames.texi (Finding All Frames):
	* positions.texi (Buffer End, Motion):
	* markers.texi (The Region):
	* text.texi (Deletion, Near Point):
	* display.texi (Displaying Messages, Truncation):
	* os.texi (Processor Run Time):
	* tips.texi (Key Binding Conventions, Programming Tips)
	(Warning Tips, Documentation Tips, Comment Tips):
	* internals.texi (Memory Usage): Improve indexing.

	* variables.texi (Frame-Local Variables):
	* functions.texi (Argument List):
	* loading.texi (Library Search):
	* streams.texi (Output Variables):
	* keymaps.texi (Translation Keymaps, Searching Keymaps):
	* searching.texi (Replacing Match, Search and Replace):
	* processes.texi (Byte Packing, Decoding Output)
	(Accepting Output, Network Servers, Shell Arguments):
	* display.texi (Abstract Display, Image Cache, Scroll Bars):
	* windows.texi (Window Point, Window Start):
	* frames.texi (Management Parameters, Frame Parameters, Frame Titles):
	* commands.texi (Reading Input, Keyboard Events):
	* minibuf.texi (Reading File Names, Minibuffer Completion)
	(Recursive Mini):
	* positions.texi (List Motion):
	* hash.texi (Hash Tables, Creating Hash, Defining Hash):
	* numbers.texi (Arithmetic Operations, Math Functions)
	(Predicates on Numbers, Comparison of Numbers):
	(Numeric Conversions):
	* locals.texi (Standard Buffer-Local Variables):
	* maps.texi (Standard Keymaps):
	* os.texi (User Identification, System Environment, Recording Input)
	(X11 Keysyms):
	* nonascii.texi (Non-ASCII Characters, Splitting Characters):
	* backups.texi (Backups and Auto-Saving):
	* customize.texi (Customization, Group Definitions)
	(Variable Definitions):
	* compile.texi (Byte Compilation): Improve index entries.

2007-03-31  Karl Berry  <karl@gnu.org>

	* macros.texi (Defining Macros): Avoid widow syllable.

2007-03-31  Eli Zaretskii  <eliz@gnu.org>

	* elisp.texi (Top): Postscript -> PostScript.

	* display.texi (Images, Postscript Images): Postscript -> PostScript.

2007-03-31  Markus Triska  <markus.triska@gmx.at>

	* internals.texi (Writing Emacs Primitives): Untabify `For'.

2007-03-30  Karl Berry  <karl@gnu.org>

	* lists.texi (List-related Predicates): Remove spurious @need.
	(Setcdr): Use @smallexample to improve page break.
	(Association Lists) <assoc>: Reword to improve page break.

	* strings.texi (String Conversion): Insert blank line to improve
	page break.

	* numbers.texi (Random Numbers): Use @minus{}.
	(Math Functions): Use @minus{}.

	* intro.texi (Acknowledgements): Avoid line breaks before middle
	initials.

2007-03-24  Eli Zaretskii  <eliz@gnu.org>

	* errors.texi (Standard Errors): Add an index entry.

2007-03-19  Richard Stallman  <rms@gnu.org>

	* os.texi (Recording Input): recent-keys now gives 300 keys.

2007-03-12  Glenn Morris  <rgm@gnu.org>

	* os.texi: Replace "daylight savings" with "daylight saving"
	throughout.

2007-03-05  Richard Stallman  <rms@gnu.org>

	* variables.texi (File Local Variables):
	Update enable-local-variables values.

2007-03-04  Richard Stallman  <rms@gnu.org>

	* syntax.texi (Control Parsing): Minor clarification.

	* strings.texi (Formatting Strings): Clarify width, precision, flags.

	* sequences.texi (Sequence Functions): Move string-bytes away,
	add xref.

	* nonascii.texi (Text Representations): Move string-bytes here.

	* modes.texi (Major Mode Conventions): Fundamental mode is exception.

	* minibuf.texi (Basic Completion): Minor clarification.

	* markers.texi (The Mark): Clarify existence vs activation of mark.
	Other cleanup.

	* display.texi (Finding Overlays): Write better example.

	* compile.texi (Eval During Compile): Clarify putting macros
	in eval-when-compile.

2007-02-25  Vinicius Jose Latorre  <viniciusjl@ig.com.br>  (tiny change)

	* loading.texi (How Programs Do Loading): Fix anchor position at
	load-read-function definition doc.

2007-02-21  Kim F. Storm  <storm@cua.dk>

	* strings.texi (Text Comparison): Mention that assoc-string
	converts symbols to strings before testing.

2007-02-17  Kim F. Storm  <storm@cua.dk>

	* processes.texi (Bindat Spec): Vector types can have optional
	element type.
	(Bindat Examples): Fix example.  Add vector with element type.

2007-02-16  Andreas Schwab  <schwab@suse.de>

	* strings.texi (Formatting Strings): Document '+' flag.

2007-02-15  Juanma Barranquero  <lekktu@gmail.com>

	* strings.texi (Modifying Strings): Clarify that `clear-string'
	always converts the string to unibyte.

2007-02-14  Kim F. Storm  <storm@cua.dk>

	* display.texi (Glyphs): Add make-glyph-code, glyph-char, glyph-face.
	Rewrite glyph code description to refer to these functions.
	Remove details of encoding face number and char into integer code.

2007-02-03  Alan Mackenzie  <acm@muc.de>

	* loading.texi (Hooks for Loading): Make the description of
	`eval-after-load' more detailed, and amend the description of
	after-load-alist, in accordance with changes from 2006-05.

2007-02-03  Chong Yidong  <cyd@stupidchicken.com>

	* modes.texi (Defining Minor Modes): Document that a :require
	keyword or similar may be required to make saved customization
	variables work.

2007-02-03  Eli Zaretskii  <eliz@gnu.org>

	* elisp.texi (Top): Make the detailed menu headers compliant with
	Texinfo guidelines and with what texnfo-upd.el expects.
	Add comments to prevent people from inadvertently modifying the key
	parts needed by `texinfo-multiple-files-update'.

2007-02-02  Eli Zaretskii  <eliz@gnu.org>

	* elisp.texi (Top): Update the top-level menus.

	* syntax.texi (Categories): Add index entries.

2007-02-01  Juanma Barranquero  <lekktu@gmail.com>

	* display.texi (Attribute Functions): Fix name and description of
	the UNDERLINE arg of `set-face-underline-p'.

2007-01-29  Eli Zaretskii  <eliz@gnu.org>

	* elisp.texi (Top): Add "Standard Errors", "Standard Buffer-Local
	Variables", and "Standard Keymaps" to the detailed menu.

	* variables.texi (Future Local Variables): Add index entry.

2007-01-28  Richard Stallman  <rms@gnu.org>

	* tips.texi (Coding Conventions): Clarify the tip about macros
	that define a function or a variable.

	* files.texi (File Attributes): UID and GID can be floats.
	(Magic File Names): Explain why deferring all operations to
	the standard handler does not work.

2007-01-23  Martin Rudalics  <rudalics@gmx.at>

	* backups.texi (Reverting): Use "buffer" instead of "file"
	when talking about major and minor modes.

2007-01-21  Richard Stallman  <rms@gnu.org>

	* help.texi (Documentation): Add xref to Documentation Tips.

2007-01-14  Juanma Barranquero  <lekktu@gmail.com>

	* tips.texi (Coding Conventions): Fix typos.

2007-01-05  Richard Stallman  <rms@gnu.org>

	* modes.texi (Defining Minor Modes): Fix previous change.

2007-01-03  Richard Stallman  <rms@gnu.org>

	* customize.texi (Variable Definitions, Customization Types):
	Don't use * in doc string for defcustom.

2007-01-02  Richard Stallman  <rms@gnu.org>

	* variables.texi (Variable Aliases): Clarify that aliases vars
	always have the same value.

	* processes.texi (Bindat Spec): Fix Texinfo usage.

	* modes.texi (Defining Minor Modes): Explain effect of command
	defined with define-global-minor-mode on new buffers.

2006-12-30  Kim F. Storm  <storm@cua.dk>

	* keymaps.texi (Tool Bar): Describe `grow-only' value of
	`auto-resize-tool-bars'.

2006-12-30  Richard Stallman  <rms@gnu.org>

	* keymaps.texi (Active Keymaps): Fix previous change.

2006-12-30  Nick Roberts  <nickrob@snap.net.nz>

	* keymaps.texi (Active Keymaps): Make xref to lookup-key.

2006-12-30  Kim F. Storm  <storm@cua.dk>

	* processes.texi (Bindat Spec): Clarify using field names in
	length specifications.

2006-12-29  Kim F. Storm  <storm@cua.dk>

	* processes.texi (Bindat Spec): Explain eval forms and lengths better.
	Add count and index variables for eval forms in repeat blocks.

2006-12-24  Richard Stallman  <rms@gnu.org>

	* customize.texi (Variable Definitions):
	Document new name custom-add-frequent-value.

2006-12-19  Kim F. Storm  <storm@cua.dk>

	* commands.texi (Misc Events): User signals now result in sigusr1
	and sigusr2 events which are handled through special-event-map.
	(Special Events): User signals and drag-n-drop are special.

2006-12-17  Richard Stallman  <rms@gnu.org>

	* loading.texi (Named Features): Explain subfeatures better.

	* customize.texi: Use "option" only for user options.
	For the keyword values inside defcustom etc, say "keywords".
	For :options value's elements, say "elements".
	:group should not be omitted.

	* syntax.texi (Parsing Expressions): Split up node.
	(Motion via Parsing, Position Parse, Parser State)
	(Low-Level Parsing, Control Parsing): New subnodes.
	(Parser State): Document syntax-ppss-toplevel-pos.

	* positions.texi (List Motion): Punctuation fix.

	* files.texi (File Name Completion): Document PREDICATE arg
	to file-name-completion.

2006-12-16  Eli Zaretskii  <eliz@gnu.org>

	* internals.texi (Building Emacs, Writing Emacs Primitives):
	Add index entries.

2006-12-11  Richard Stallman  <rms@gnu.org>

	* modes.texi (Font Lock Basics): Explain how nil for font-lock-defaults
	affects face menu.  Explain how to make it non-nil without enabling
	any fontification.

2006-12-10  Chong Yidong  <cyd@stupidchicken.com>

	* modes.texi (Font Lock Basics): Document nil value of
	font-lock-defaults.

2006-12-10  Glenn Morris  <rgm@gnu.org>

	* abbrevs.texi (Defining Abbrevs): Mention `define-abbrev' 'force
	value for system-flag argument.  Abbrev tables may not be empty
	when major modes are loaded.

2006-12-08  Juanma Barranquero  <lekktu@gmail.com>

	* makefile.w32-in (maintainer-clean): Partially revert last
	change; delete "elisp-?" and "elisp-??" instead of "elisp-*"
	to protect elisp-covers.texi.

2006-12-07  Juanma Barranquero  <lekktu@gmail.com>

	* makefile.w32-in (maintainer-clean): Depend on `distclean'.
	Don't remove elisp* info files; they are already deleted by the
	`clean' and `distclean' targets, and they are in the $(infodir)
	directory, not the current one.

2006-12-04  Kim F. Storm  <storm@cua.dk>

	* commands.texi (Misc Events): Update signal events.
	(Event Examples): Add signal example.

2006-11-29  Richard Stallman  <rms@gnu.org>

	* frames.texi (Visibility of Frames): Explain visible windows
	can be covered by others.  Add xref for raise-frame.

2006-11-28  Richard Stallman  <rms@gnu.org>

	* searching.texi (Regexp Special): Update when ^ is special.

2006-11-27  Eli Zaretskii  <eliz@gnu.org>

	* customize.texi (Customization, Common Keywords)
	(Group Definitions, Variable Definitions, Composite Types)
	(Type Keywords, Customization Types): Add index entries for
	various customization keywords.

2006-11-23  Stefan Monnier  <monnier@iro.umontreal.ca>

	* modes.texi (Multiline Font Lock): Rephrase some parts for clarity.

2006-11-10  Jan Djärv  <jan.h.d@swipnet.se>

	* frames.texi (Window System Selections): Remove clipboard from
	description of selection-coding-system.

2006-11-06  Richard Stallman  <rms@gnu.org>

	* lists.texi (List Variables): Document COMPARE-FN.

	* keymaps.texi: Avoid use of "binding" to mean a relation;
	use it only to refer to the meaning associated with a key.
	(Keymaps): Change menu node description.

	* elisp.texi (Top): Change menu node description.

	* display.texi (Managing Overlays): Document overlay-recenter.

2006-10-29  Chong Yidong  <cyd@stupidchicken.com>

	* Makefile.in: Use relative paths to avoid advertising filesystem
	contents during compilation.

2006-10-23  Kim F. Storm  <storm@cua.dk>

	* commands.texi (Event Input Misc): Update unread-command-events.

2006-10-23  Nick Roberts  <nickrob@snap.net.nz>

	* lists.texi (Sets And Lists): Fix typos.

2006-10-18  Juanma Barranquero  <lekktu@gmail.com>

	* control.texi (Processing of Errors): Use @var for an argument,
	not @code.

2006-10-16  Richard Stallman  <rms@gnu.org>

	* edebug.texi (Edebug Recursive Edit): Minor cleanup.

	* keymaps.texi (Format of Keymaps): Show all the keymap element
	patterns that result from menu items.
	(Key Lookup): Minor cleanups.

	* modes.texi (Precalculated Fontification): Don't say that
	not setting font-lock-defaults avoids loading font-lock.

	* help.texi (Documentation): Move xref to Emacs Manual here.
	(Documentation Basics): From here.
	Also doc emacs-lisp-docstring-fill-column.

	* elisp.texi: Update version and ISBN.

	* commands.texi (Interactive Call): Clarify KEYS arg to
	call-interactively is a vector.
	(Command Loop Info): Delete anchor in this-command-keys.
	Add anchor in this-command-keys-vector.
	(Recursive Editing): Document how recursive-edit
	handles the current buffer.

2006-10-13  Chong Yidong  <cyd@stupidchicken.com>

	* frames.texi (Frame Titles): %c and %l are ignored in
	frame-title-format.

2006-10-11  Richard Stallman  <rms@gnu.org>

	* keymaps.texi (Key Sequences): Clarify use of kbd.

2006-10-10  Kim F. Storm  <storm@cua.dk>

	* lists.texi (Sets And Lists): Add memql.

2006-10-03  Richard Stallman  <rms@gnu.org>

	* searching.texi (Char Classes): Document :multibyte: and :unibyte:.
	Clarify :ascii: and :nonascii:.

2006-09-29  Juri Linkov  <juri@jurta.org>

	* modes.texi (%-Constructs): Reorder coding systems in the
	documentation of %z to the real order displayed in the modeline.

2006-09-25  Richard Stallman  <rms@gnu.org>

	* os.texi (Timers): Describe timer-max-repeats.

2006-09-25  Chong Yidong  <cyd@stupidchicken.com>

	* os.texi (Timers): Mention with-local-quit.

2006-09-24  Richard Stallman  <rms@gnu.org>

	* searching.texi (Searching and Matching): Mention property search.

	* commands.texi (Command Loop Info): Explain how read-event affects
	this-command-keys.

2006-09-20  Richard Stallman  <rms@gnu.org>

	* os.texi (Timers): Clarify about REPEAT when timer is delayed.

	* windows.texi (Window Start): Minor cleanups.

2006-09-20  Kim F. Storm  <storm@cua.dk>

	* windows.texi (Window Start): pos-visible-in-window-p allows
	specifying t for position to mean "end of window".
	Add window-line-height.

	* anti.texi (Antinews): Mention window-line-height.

2006-09-19  David Kastrup  <dak@gnu.org>

	* keymaps.texi (Searching Keymaps): Small clarification.

2006-09-18  Richard Stallman  <rms@gnu.org>

	* keymaps.texi (Creating Keymaps): Explain that keymap prompt strings
	cause keyboard menus.
	(Menu Keymaps): Likewise.
	(Defining Menus, Keyboard Menus): Clarify.

	* text.texi (Fields): Clarify explanation of constrain-to-field.

2006-09-16  Eli Zaretskii  <eliz@gnu.org>

	* variables.texi (Tips for Defining): Fix a typo.

2006-09-15  Richard Stallman  <rms@gnu.org>

	* keymaps.texi (Remapping Commands, Searching Keymaps)
	(Active Keymaps): Clean up previous change.

2006-09-15  Jay Belanger  <belanger@truman.edu>

	* gpl.texi: Replace "Library Public License" by "Lesser Public
	License" throughout.

2006-09-15  David Kastrup  <dak@gnu.org>

	* keymaps.texi (Active Keymaps): Adapt description to use
	`get-char-property' instead `get-text-property'.  Explain how
	mouse events change this.  Explain the new optional argument of
	`key-binding' and its mouse-dependent lookup.
	(Searching Keymaps): Adapt description similarly.
	(Remapping Commands): Explain the new optional argument of
	`command-remapping'.

2006-09-14  Richard Stallman  <rms@gnu.org>

	* keymaps.texi (Searching Keymaps): Clarification.
	(Active Keymaps): Refer to Searching Keymaps instead of duplication.

2006-09-13  Richard Stallman  <rms@gnu.org>

	* objects.texi (Character Type): Node split.
	Add xref to Describing Characters.
	(Basic Char Syntax, General Escape Syntax)
	(Ctl-Char Syntax, Meta-Char Syntax): New subnodes.

2006-09-11  Richard Stallman  <rms@gnu.org>

	* display.texi (Display Table Format): Wording clarification.
	(Glyphs): Clarifications.

2006-09-10  Chong Yidong  <cyd@stupidchicken.com>

	* keymaps.texi (Active Keymaps): Mention that key-binding checks
	local maps.

2006-09-10  Kim F. Storm  <storm@cua.dk>

	* display.texi (Forcing Redisplay): Document return value of
	function redisplay.

2006-09-09  Richard Stallman  <rms@gnu.org>

	* windows.texi (Window Hooks): Explain limits of
	window-scroll-functions.

	* display.texi (Fringe Indicators): Update for last change in
	indicate-buffer-boundaries.

2006-09-08  Richard Stallman  <rms@gnu.org>

	* processes.texi (Bindat Spec): Suggest names ending in -bindat-spec.

2006-09-06  Kim F. Storm  <storm@cua.dk>

	* frames.texi (Display Feature Testing): display-mm-dimensions-alist.

	* windows.texi (Window Start): Update pos-visible-in-window-p.

2006-09-04  Richard Stallman  <rms@gnu.org>

	* processes.texi (Accepting Output): Explain SECONDS=0 for
	accept-process-output.

	* os.texi (Idle Timers): Explain why timer functions should not
	loop until (input-pending-p).

2006-09-02  Eli Zaretskii  <eliz@gnu.org>

	* makefile.w32-in (usermanualdir): New variable.
	(elisp.dvi): Use it.

2006-09-01  Eli Zaretskii  <eliz@gnu.org>

	* buffers.texi (Buffer Modification): Fix last change.

2006-09-01  Chong Yidong  <cyd@stupidchicken.com>

	* buffers.texi (Buffer Modification):
	Document buffer-chars-modified-tick.

2006-08-31  Richard Stallman  <rms@gnu.org>

	* modes.texi (Syntactic Font Lock): Mention specific faces once again.

2006-08-31  Richard Bielawski  <RBielawski@moneygram.com>  (tiny change)

	* modes.texi (Syntactic Font Lock):
	Mention font-lock-syntactic-face-function
	instead of specific faces.

2006-08-29  Chong Yidong  <cyd@stupidchicken.com>

	* display.texi (Images): Add xrref to display-images-p.

2006-08-28  Kenichi Handa  <handa@m17n.org>

	* nonascii.texi (Lisp and Coding Systems): Fix description of
	detect-coding-region.

2006-08-27  Michael Olson  <mwolson@gnu.org>

	* processes.texi (Transaction Queues): Remove stray quote
	character.

2006-08-25  Richard Stallman  <rms@gnu.org>

	* os.texi (Idle Timers): run-with-idle-timer allows Lisp time value.
	Add xref.

2006-08-24  Chong Yidong  <cyd@stupidchicken.com>

	* os.texi (Timers): Avoid waiting inside timers.

2006-08-21  Lute Kamstra  <lute@gnu.org>

	* Makefile.in: Use ../man/texinfo.tex to build elisp.dvi.

2006-08-20  Richard Stallman  <rms@gnu.org>

	* os.texi (Idle Timers): New node, split out from Timers.
	Document current-idle-time.
	* commands.texi (Reading One Event): Update xref.
	* elisp.texi (Top): Update subnode menu.

2006-08-16  Richard Stallman  <rms@gnu.org>

	* keymaps.texi (Extended Menu Items): Show format of cached
	bindings in extended menu items.

	* customize.texi (Variable Definitions): Explain when the
	standard value expression is evaluated.

2006-08-15  Chong Yidong  <cyd@stupidchicken.com>

	* commands.texi (Reading One Event): Explain idleness in
	`read-event'.

2006-08-12  Chong Yidong  <cyd@stupidchicken.com>

	* text.texi (Near Point): Say "cursor" not "terminal cursor".
	(Commands for Insertion): Remove split-line since it's not
	relevant for Lisp programming.
	(Yank Commands): Rewrite introduction.
	(Undo): Clarify.
	(Maintaining Undo): Clarify.  Document undo-ask-before-discard.
	(Filling): Remove redundant comment.  Clarify return value of
	current-justification.
	(Margins): Minor clarifications.
	(Adaptive Fill): Update default value of adaptive-fill-regexp.
	(Sorting): Update definition of sort-lines.
	(Columns): Clarify behavior of sort-columns.
	(Indent Tabs): Link to Tab Stops in Emacs manual.
	(Special Properties): Clarify.
	(Clickable Text): Mention Buttons package.

2006-08-12  Kevin Ryde  <user42@zip.com.au>

	* os.texi (Time Parsing): Add %z to description of
	format-time-string, as per docstring.  Add cross reference to
	glibc manual for strftime.

2006-08-08  Richard Stallman  <rms@gnu.org>

	* modes.texi: Clean up wording in previous change.

2006-08-07  Chong Yidong  <cyd@stupidchicken.com>

	* modes.texi (Hooks): Clarify.
	(Major Mode Basics): Mention define-derived-mode explicitly.
	(Major Mode Conventions): Rebinding RET is OK for some modes.
	Mention change-major-mode-hook and after-change-major-mode-hook.
	(Example Major Modes): Move to end of Modes section.
	(Mode Line Basics): Clarify.
	(Mode Line Data): Mention help-echo and local-map in strings.
	Explain reason for treatment of non-risky variables.
	(Properties in Mode): Clarify.
	(Faces for Font Lock): Add font-lock-negation-char-face.

2006-08-04  Eli Zaretskii  <eliz@gnu.org>

	* strings.texi (Formatting Strings): Warn against arbitrary
	strings as first arg to `format'.

2006-07-31  Thien-Thi Nguyen  <ttn@gnu.org>

	* text.texi (Clickable Text): Mention `help-echo' text property.
	Update intro, examples and associated explanations.

2006-07-31  Richard Stallman  <rms@gnu.org>

	* commands.texi: Update xrefs.
	(Event Mod): New node, cut out from old Translating Input.

	* maps.texi: Update xrefs.

	* keymaps.texi (Translation Keymaps): New node.
	Update xrefs from Translating Input to Translation Keymaps.

	* elisp.texi (Top): Update subnode menu.

	* display.texi (Face Functions): Fix explanations of FRAME=t or nil.

	* os.texi (System Interface): Fix menu descriptions of some nodes.
	(Translating Input): Node deleted.

2006-07-31  Nick Roberts  <nickrob@snap.net.nz>

	* modes.texi (Minor Mode Conventions): Update xref for add-to-list.

	* lists.texi (Sets And Lists): Likewise.

2006-07-30  Thien-Thi Nguyen  <ttn@gnu.org>

	* text.texi (Fields): Mention POS
	requirement when narrowing is in effect.

2006-07-28  Richard Stallman  <rms@gnu.org>

	* display.texi (Face Attributes): Simplify wording.
	(Attribute Functions): Clarify meaning of new-frame default
	attribute settings.

	* customize.texi (Common Keywords): Document how to use
	:package-version in a package not in Emacs.

2006-07-28  Kim F. Storm  <storm@cua.dk>

	* commands.texi (Reading One Event): Fix last change.

2006-07-26  Chong Yidong  <cyd@stupidchicken.com>

	* commands.texi (Reading One Event): Document SECONDS argument for
	read-event, read-char, and read-char-exclusive.

2006-07-25  Stefan Monnier  <monnier@iro.umontreal.ca>

	* modes.texi (Multiline Font Lock): Can't use jit-lock-defer-multiline
	to ensure correct identification.

2006-07-24  Richard Stallman  <rms@gnu.org>

	* text.texi (Clickable Text): Clarify.

	* sequences.texi (Vector Functions): Delete duplicate xref.

	* objects.texi (Function Type): Clarify.

	* modes.texi (Keymaps and Minor Modes): List punct chars for minor
	modes.

	* lists.texi (List Variables): New node.
	Material moved from other nodes.

	* variables.texi (Setting Variables): add-to-list and
	add-to-ordered-list moved to List Variables node.

2006-07-23  Thien-Thi Nguyen  <ttn@gnu.org>

	* text.texi (Links and Mouse-1):
	For mouse-on-link-p, expand on arg POS.

2006-07-21  Kim F. Storm  <storm@cua.dk>

	* display.texi (Forcing Redisplay): Don't mention systems which
	don't support sub-second timers for redisplay-preemption-period.

	* os.texi (Terminal Output): Clarify text vs graphical terminal.

2006-07-21  Eli Zaretskii  <eliz@gnu.org>

	* frames.texi (Input Focus): Document that focus-follows-mouse has
	no effect on MS-Windows.

2006-07-18  Richard Stallman  <rms@gnu.org>

	* display.texi (Forcing Redisplay): Cleanups in previous change.

	* processes.texi (Low-Level Network): Make menu more convenient.

2006-07-18  Kim F. Storm  <storm@cua.dk>

	* display.texi (Forcing Redisplay): redisplay-preemption-period
	only used on window systems.  Add xref to Terminal Output.

	* os.texi (Terminal Output): baud-rate only controls preemption on
	non-window systems.  Add xref to Forcing Redisplay.

	* processes.texi (Low-Level Network): Rename node "Make Network"
	to "Network Processes".

2006-07-18  Karl Berry  <karl@gnu.org>

	* variables.texi, functions.texi, customize.texi, loading.texi:
	* edebug.texi, minibuf.texi: Fix page breaks through chapter 20.

2006-07-17  Chong Yidong  <cyd@stupidchicken.com>

	* commands.texi (Waiting): Document batch-mode sit-for behavior.

2006-07-17  Richard Stallman  <rms@gnu.org>

	* eval.texi, elisp.texi, text.texi: Use real doublequote inside menus.
	Put period and comma inside quotes.

	* loading.texi, markers.texi: Use real doublequote inside menus.

	* windows.texi: Put point and comma inside quotes.
	(Textual Scrolling): Use @samp for error message.

	* variables.texi, tips.texi, syntax.texi, symbols.texi:
	* strings.texi, streams.texi, processes.texi, os.texi:
	* objects.texi, numbers.texi, modes.texi, minibuf.texi:
	* lists.texi, keymaps.texi, intro.texi, hash.texi, internals.texi:
	* gpl.texi, functions.texi, files.texi, frames.texi, doclicense.texi:
	* display.texi, control.texi, commands.texi, buffers.texi, anti.texi:
	Put point and comma inside quotes.

	* control.texi (Processing of Errors): Add command-error-function.

	* variables.texi (File Local Variables): Clarify that
	file local variables make buffer-local bindings.

	* modes.texi (Syntactic Font Lock): Give default for
	font-lock-syntax-table.

2006-07-17  Nick Roberts  <nickrob@snap.net.nz>

	* text.texi (Special Properties): Clean up previous change.

2006-07-16  Karl Berry  <karl@gnu.org>

	* objects.texi, numbers.texi, strings.texi, lists.texi, hash.texi:
	* control.texi: Fix bad page breaks through chapter 10 (control).

	* anti.texi (Antinews): Reorder face-attribute fns to avoid
	underfull hbox.

2006-07-15  Nick Roberts  <nickrob@snap.net.nz>

	* text.texi (Special Properties): Describe fontified text property
	in relation to a character (not text).

2006-07-15  Kim F. Storm  <storm@cua.dk>

	* maps.texi (Standard Keymaps): Add xref for minibuffer maps.
	Add apropos-mode-map, custom-mode-map, esc-map, global-map,
	grep-mode-map, help-map, help-mode-map, kmacro-map, and tool-bar-map.

	* anti.texi (Antinews): Mention redisplay function.
	The kbd macro existed, but was not documented, before 22.x.
	Function pos-visible-in-window-p is not new in 22.x, just enhanced.

2006-07-14  Nick Roberts  <nickrob@snap.net.nz>

	* display.texi (Displaying Messages): Add anchor.

	* frames.texi (Dialog Boxes): Use it.

2006-07-12  Richard Stallman  <rms@gnu.org>

	* objects.texi (Frame Type): Explain nature of frames better.

	* frames.texi (Frames): Explain nature of frames better.

2006-07-12  Ken Manheimer  <ken.manheimer@gmail.com>

	* tips.texi (Coding Conventions): Explain why use cl at compile time.

2006-07-12  YAMAMOTO Mitsuharu  <mituharu@math.s.chiba-u.ac.jp>

	* frames.texi (Window System Selections): Mention scrap support for Mac.
	Default value of x-select-enable-clipboard is t on Mac.

	* os.texi (Getting Out): Suspending is not allowed on Mac, either.

2006-07-11  Kim F. Storm  <storm@cua.dk>

	* display.texi (Forcing Redisplay): Add `redisplay' function.
	Don't mention (sit-for -1) -- use (redisplay t) instead.

	* commands.texi (Waiting): (sit-for -1) is no longer special.
	(sit-for 0) is equivalent to (redisplay).
	Iconifying/deiconifying no longer makes sit-for return.

2006-07-10  Nick Roberts  <nickrob@snap.net.nz>

	* display.texi (Buttons): Fix typo.

	* index.texi, elisp.texi (New Symbols): Comment node out.

2006-07-09  Richard Stallman  <rms@gnu.org>

	* display.texi (Truncation): Clean up previous change.

2006-07-08  Richard Stallman  <rms@gnu.org>

	* commands.texi (Interactive Call): Use 3 as prefix in example
	for execute-extended-command.

	* display.texi (Attribute Functions): Move paragraph about
	compatibility with Emacs < 21.

2006-07-09  Kim F. Storm  <storm@cua.dk>

	* display.texi (Refresh Screen): Clarify force-window-update.
	(Truncation): "Normally" indicated by fringe arrows.

2006-07-08  Eli Zaretskii  <eliz@gnu.org>

	* windows.texi (Textual Scrolling, Resizing Windows):
	* variables.texi (Constant Variables):
	* text.texi (Buffer Contents, Deletion, Changing Properties)
	(Property Search, Special Properties, Sticky Properties)
	(Links and Mouse-1, Fields, Change Hooks):
	* syntax.texi (Syntax Table Functions, Parsing Expressions)
	(Categories):
	* symbols.texi (Other Plists):
	* streams.texi (Output Variables):
	* processes.texi (Input to Processes, Query Before Exit):
	* positions.texi (Word Motion, Text Lines, List Motion):
	* os.texi (Init File, System Environment, Sound Output)
	(Session Management):
	* nonascii.texi (Text Representations, Character Sets)
	(Chars and Bytes, Locales):
	* modes.texi (Defining Minor Modes, Header Lines):
	* minibuf.texi (Minibuffer Contents):
	* markers.texi (Information from Markers):
	* lists.texi (List Elements, Building Lists, Association Lists):
	* keymaps.texi (Tool Bar):
	* hash.texi (Creating Hash, Hash Access, Defining Hash, Other Hash):
	* functions.texi (What Is a Function, Mapping Functions):
	* frames.texi (Creating Frames, Parameter Access, Pointer Shape)
	(Color Names, Text Terminal Colors, Display Feature Testing):
	* files.texi (Visiting Functions, File Name Components)
	(Unique File Names, Contents of Directories):
	* display.texi (Forcing Redisplay, Displaying Messages)
	(Temporary Displays, Font Selection, Auto Faces)
	(Font Lookup, Fringe Indicators, Display Margins)
	(Image Descriptors, Showing Images, Image Cache, Button Types)
	(Making Buttons, Manipulating Buttons, Button Buffer Commands)
	(Display Table Format, Glyphs):
	* control.texi (Iteration):
	* commands.texi (Command Loop Info, Adjusting Point):
	* backups.texi (Making Backups, Auto-Saving):
	Remove @tindex entries.

2006-07-07  Kim F. Storm  <storm@cua.dk>

	* display.texi (Fringe Cursors): Fix typo.
	(Customizing Bitmaps): Fix define-fringe-bitmap entry.
	(Overlay Arrow): Default is overlay-arrow fringe indicator.

2006-07-05  Richard Stallman  <rms@gnu.org>

	* text.texi (Buffer Contents): Add example of text props
	in result of buffer-substring.
	(Text Properties): Explain better about use of specific property names.
	(Property Search): Some cleanups; reorder some functions.

	* keymaps.texi (Changing Key Bindings): Cleanup.
	Add xref to Key Binding Conventions.

	* display.texi (Attribute Functions): Add examples for
	face-attribute-relative-p.

	* tips.texi (Coding Conventions): Cleanup last change.

2006-07-05  Karl Berry  <karl@gnu.org>

	* elisp.texi: Use @fonttextsize 10pt, a la emacs.texi.
	Remove @setchapternewpage odd.
	Result is 1013 pages, down from 1100.

	* anti.texi, customize.texi, display.texi, internals.texi:
	* minibuf.texi, modes.texi, tips.texi:
	Fix overfull/underfull boxes.

2006-07-05  Thien-Thi Nguyen  <ttn@gnu.org>

	* edebug.texi (Instrumenting):
	Add Edebug-specific findex for eval-buffer.
	* loading.texi (Loading):
	Replace eval-current-buffer with eval-buffer.

2006-06-30  Nick Roberts  <nickrob@snap.net.nz>

	* locals.texi (Standard Buffer-Local Variables): Update the list
	of variables.

2006-06-26  Nick Roberts  <nickrob@snap.net.nz>

	* files.texi (File Name Completion): Point user to the node
	"Reading File Names".

2006-06-24  Eli Zaretskii  <eliz@gnu.org>

	* files.texi (Contents of Directories): Document case-insensitive
	behavior on respective filesystems.

	* objects.texi (Character Type): Document that Emacs signals an
	error for unsupported Unicode characters specified as \uNNNN.

2006-06-19  Richard Stallman  <rms@gnu.org>

	* processes.texi (Bindat Spec): Clarify previous change.

2006-06-16  Richard Stallman  <rms@gnu.org>

	* tips.texi (Coding Conventions): Better explain conventions
	for definition constructs.

	* text.texi (Special Properties): String value of `read-only'
	serves as the error message.

	* objects.texi (Character Type): Clarify prev. change.
	(Non-ASCII in Strings): Mention \u and \U.

	* commands.texi (Using Interactive): Explain problem of
	markers, etc., in command-history.

2006-06-14  Kim F. Storm  <storm@cua.dk>

	* commands.texi (Waiting): Negative arg to sit-for forces
	redisplay even if input is pending.

	* display.texi (Forcing Redisplay): Use (sit-for -1) to force a
	redisplay.  Remove incorrect example of binding redisplay-dont-pause
	around (sit-for 0).

2006-06-13  Richard Stallman  <rms@gnu.org>

	* display.texi (Forcing Redisplay): Clarify previous change.

2006-06-13  Romain Francoise  <romain@orebokech.com>

	* display.texi (Forcing Redisplay): Fix typo.

2006-06-13  Kim F. Storm  <storm@cua.dk>

	* display.texi (Forcing Redisplay): Add redisplay-preemption-period.

2006-06-10  Luc Teirlinck  <teirllm@auburn.edu>

	* tips.texi (Coding Conventions): Add `@end itemize'.

2006-06-10  Richard Stallman  <rms@gnu.org>

	* tips.texi (Coding Conventions): Explain use of coding systems
	to ensure one decoding for strings.

2006-06-09  Aidan Kehoe  <kehoea@parhasard.net>

	* objects.texi (Character Type): Describe the \uABCD and \U00ABCDEF
	syntax.

2006-06-07  Eli Zaretskii  <eliz@gnu.org>

	* display.texi (Font Selection): Remove description of
	clear-face-cache.

	* compile.texi (Eval During Compile): Fix a typo.  Add index
	entries for possible uses of eval-when-compile.

2006-06-04  Thien-Thi Nguyen  <ttn@gnu.org>

	* display.texi (Abstract Display): Fix typo.

2006-06-03  Eli Zaretskii  <eliz@gnu.org>

	* minibuf.texi (Minibuffer History) <history-add-new-input>:
	Reword variable's description.

2006-06-01  Richard Stallman  <rms@gnu.org>

	* windows.texi (Splitting Windows): Clarify splitting nonselected
	window.

2006-05-31  Juri Linkov  <juri@jurta.org>

	* minibuf.texi (Minibuffer History): Add history-add-new-input.

2006-05-30  Richard Stallman  <rms@gnu.org>

	* display.texi (Line Height): Fix errors in description of
	default line height and line-height property.

	* nonascii.texi (Default Coding Systems): Further clarification.

2006-05-29  Luc Teirlinck  <teirllm@auburn.edu>

	* internals.texi (Pure Storage): Mention that an overflow in pure
	space causes a memory leak.
	(Garbage Collection): If there was an overflow in pure space,
	`garbage-collect' returns nil.

2006-05-30  Eli Zaretskii  <eliz@gnu.org>

	* nonascii.texi (Default Coding Systems): Fix it some more.

2006-05-29  Eli Zaretskii  <eliz@gnu.org>

	* nonascii.texi (Default Coding Systems): Fix last change.

2006-05-29  Kenichi Handa  <handa@m17n.org>

	* nonascii.texi (find-operation-coding-system): Describe the new
	argument format (FILENAME . BUFFER).

2006-05-28  Richard Stallman  <rms@gnu.org>

	* tips.texi (Coding Conventions): Better explain reasons not to
	advise other packages or use `eval-after-load'.

2006-05-29  Kim F. Storm  <storm@cua.dk>

	* processes.texi (Bindat Functions): Rename `pos' and `raw-data' to
	`bindat-idx' and `bindat-raw' for clarity.

2006-05-27  Thien-Thi Nguyen  <ttn@gnu.org>

	* processes.texi (Bindat Spec): Expand on `repeat' handler.

	* display.texi (Display): Add "Abstract Display" to menu.
	(Abstract Display, Abstract Display Functions)
	(Abstract Display Example): New nodes.
	* elisp.texi (Top): Add "Abstract Display" to menu.

2006-05-27  Chong Yidong  <cyd@stupidchicken.com>

	* keymaps.texi (Key Sequences): Link to input events definition.
	(Format of Keymaps): Delete material duplicated in Keymap Basics.

	* files.texi (Changing Files): Document updated argument list for
	copy-file.

2006-05-27  Thien-Thi Nguyen  <ttn@gnu.org>

	* processes.texi (Bindat Functions): Explain term "total length".
	Use it in bindat-length and bindat-pack descriptions.

2006-05-26  Eli Zaretskii  <eliz@gnu.org>

	* tips.texi (Coding Conventions): Advise against using
	eval-after-load in packages.  Add an index entry.

2006-05-25  Juri Linkov  <juri@jurta.org>

	* minibuf.texi (Text from Minibuffer): Undocument keep-all.

	* modes.texi (%-Constructs): Add %e, %z, %Z.

2006-05-25  Richard Stallman  <rms@gnu.org>

	* elisp.texi (Top): Update subnode menu.

	* keymaps.texi (Keymap Basics): New node, split out of Key Sequences.
	(Keymaps): Update menu.

2006-05-25  Chong Yidong  <cyd@stupidchicken.com>

	* keymaps.texi (Key Sequences): Some clarifications.

2006-05-25  Thien-Thi Nguyen  <ttn@gnu.org>

	* processes.texi (Bindat Functions): Say "unibyte string"
	explicitly for bindat-unpack and bindat-pack descriptions.
	(Bindat Examples): Don't call `string-make-unibyte' in example.

2006-05-25  Chong Yidong  <cyd@stupidchicken.com>

	* keymaps.texi (Key Sequences): Rename from Keymap Terminology.
	Explain string and vector representations of key sequences.

	* keymaps.texi (Changing Key Bindings):
	* commands.texi (Interactive Codes):
	* help.texi (Describing Characters): Refer to it.

2006-05-23  Luc Teirlinck  <teirllm@auburn.edu>

	* frames.texi (Pointer Shape): @end table -> @end defvar.

2006-05-22  Richard Stallman  <rms@gnu.org>

	* elisp.texi (Top): Update subnode menus.

	* frames.texi (Pointer Shape): Node renamed from Pointer Shapes.
	Contents rewritten; material from old Pointer Shape node moved here.

	* display.texi (Pointer Shape): Node deleted.
	(Image Descriptors): Minor cleanup.

2006-05-21  Richard Stallman  <rms@gnu.org>

	* syntax.texi (Parsing Expressions): Update info on which STATE
	elements are ignored.

2006-05-19  Luc Teirlinck  <teirllm@auburn.edu>

	* hooks.texi (Standard Hooks): Correct typo.

	* gpl.texi (GPL): ifinfo -> ifnottex.

2006-05-19  Michael Ernst  <mernst@alum.mit.edu>  (tiny change)

	* searching.texi (Simple Match Data): Warn about match data being
	set anew by every search.

2006-05-17  Richard Stallman  <rms@gnu.org>

	* minibuf.texi (Minibuffer History): Clarify.

	* searching.texi (Regexp Special): Clarify nested regexp warning.

2006-05-16  Kim F. Storm  <storm@cua.dk>

	* minibuf.texi (Minibuffer History): Update add-to-history.

2006-05-15  Oliver Scholz  <epameinondas@gmx.de>  (tiny change)

	* nonascii.texi (Explicit Encoding):
	Fix typo (encoding<->decoding).

2006-05-14  Richard Stallman  <rms@gnu.org>

	* buffers.texi (Creating Buffers): Cleanup.

	* files.texi (Visiting Functions): Rewrite in find-file-noselect.

2006-05-13  Eli Zaretskii  <eliz@gnu.org>

	* buffers.texi (Current Buffer): Document that with-temp-buffer
	disables undo.

	* os.texi (Terminal-Specific): More accurate description of how
	Emacs searches for the terminal-specific libraries.

2006-05-12  Eli Zaretskii  <eliz@gnu.org>

	* hooks.texi (Standard Hooks) [iftex]: Convert @xref's to
	emacs-xtra to @inforef's.

	* text.texi (Undo): Document that undo is turned off in buffers
	whose names begin with a space.

	* buffers.texi (Buffer Names): Add index entries for buffers whose
	names begin with a space.
	(Creating Buffers): Document that undo is turned off in buffers
	whose names begin with a space.

	* files.texi (Visiting Functions, Reading from Files)
	(Saving Buffers): Mention code and EOL conversions by file I/O
	primitives and subroutines.

	* nonascii.texi (Lisp and Coding Systems): Document
	coding-system-eol-type.  Add index entries for eol conversion.

	* display.texi (Defining Faces): Mention `mac', and add an xref to
	where window-system is described.

2006-05-10  Richard Stallman  <rms@gnu.org>

	* internals.texi (Writing Emacs Primitives): Clarify GCPRO rules.

2006-05-10  Reiner Steib  <Reiner.Steib@gmx.de>

	* variables.texi (File Local Variables): Recommend to quote lambda
	expressions in safe-local-variable property.

2006-05-09  Richard Stallman  <rms@gnu.org>

	* variables.texi (File Local Variables):
	Document safe-local-eval-forms and safe-local-eval-function.

2006-05-07  Kim F. Storm  <storm@cua.dk>

	* minibuf.texi (Minibuffer History): Remove keep-dups arg
	from add-to-history.

2006-05-07  Romain Francoise  <romain@orebokech.com>

	* commands.texi (Event Input Misc):
	* compile.texi (Eval During Compile):
	* internals.texi (Buffer Internals):
	* minibuf.texi (Initial Input):
	* nonascii.texi (Scanning Charsets):
	* numbers.texi (Comparison of Numbers):
	* windows.texi (Textual Scrolling, Vertical Scrolling):
	Fix various typos.

2006-05-06  Eli Zaretskii  <eliz@gnu.org>

	* hooks.texi (Standard Hooks): Replace inforef to emacs-xtra by
	conditional xref's to either emacs or emacs-xtra, depending on
	@iftex/@ifnottex.

	* minibuf.texi (Minibuffer History): Document add-to-history.

2006-05-05  Eli Zaretskii  <eliz@gnu.org>

	* internals.texi (Pure Storage): Mention the pure overflow message
	at startup.

2006-05-05  Johan Bockgård  <bojohan@dd.chalmers.se>

	* keymaps.texi (Active Keymaps): Fix pseudo-Lisp syntax.
	(Searching Keymaps): Fix pseudo-Lisp description of keymap
	search.

2006-05-01  Richard Stallman  <rms@gnu.org>

	* intro.texi (nil and t): Clarify.

	* variables.texi (File Local Variables): Suggest using booleanp.

2006-05-01  Juanma Barranquero  <lekktu@gmail.com>

	* objects.texi (Type Predicates): Fix typos.

2006-05-01  Stefan Monnier  <monnier@iro.umontreal.ca>

	* intro.texi (nil and t): Add booleanp.

	* objects.texi (Type Predicates): Add links for booleanp and
	string-or-null-p.

2006-04-29  Richard Stallman  <rms@gnu.org>

	* modes.texi (Multiline Font Lock): Rename from
	Multi line Font Lock Elements.  Much clarification.
	(Font Lock Multiline, Region to Fontify): Much clarification.

2006-04-29  Stefan Monnier  <monnier@iro.umontreal.ca>

	* variables.texi (File Local Variables): Remove the special case t for
	safe-local-variable.

2006-04-26  Richard Stallman  <rms@gnu.org>

	* syntax.texi (Parsing Expressions): Minor cleanup.

2006-04-18  Richard Stallman  <rms@gnu.org>

	* tips.texi (Coding Conventions): Explain when the package's
	prefix should appear later on (not at the start of the name).

	* searching.texi (String Search): Clarify effect of NOERROR.

	* modes.texi (Imenu): Clarify what special items do.

	* hooks.texi (Standard Hooks): Delete text about old hook names.

2006-04-17  Romain Francoise  <romain@orebokech.com>

	* variables.texi (Local Variables): Update the default value of
	`max-specpdl-size'.

2006-04-15  Michael Olson  <mwolson@gnu.org>

	* processes.texi (Transaction Queues): Mention the new optional
	`delay-question' argument for `tq-enqueue'.

2006-04-13  Bill Wohler  <wohler@newt.com>

	* customize.texi (Common Keywords): Use dotted notation for
	:package-version value.  Specify its values.  Improve documentation
	for customize-package-emacs-version-alist.

2006-04-12  Bill Wohler  <wohler@newt.com>

	* customize.texi (Common Keywords): Move description of
	customize-package-emacs-version-alist to @defvar.

2006-04-10  Bill Wohler  <wohler@newt.com>

	* customize.texi (Common Keywords): Add :package-version.

2006-04-10  Kim F. Storm  <storm@cua.dk>

	* text.texi (Buffer Contents): Add NOPROPS arg to
	filter-buffer-substring.

2006-04-08  Kevin Ryde  <user42@zip.com.au>

	* os.texi (Command-Line Arguments): Update xref to emacs manual
	"Command Arguments" -> "Emacs Invocation", per change there.

2006-04-08  Thien-Thi Nguyen  <ttn@gnu.org>

	* display.texi (Other Display Specs): Arrange a @code{DOTTED-LIST} to
	be on one line to help makeinfo not render two spaces after the dot.

2006-04-07  Reiner Steib  <Reiner.Steib@gmx.de>

	* strings.texi (Predicates for Strings): Add string-or-null-p.

2006-03-28  Kim F. Storm  <storm@cua.dk>

	* processes.texi (Accepting Output): Remove obsolete (and incorrect)
	remarks about systems that don't support fractional seconds.

2006-03-25  Karl Berry  <karl@gnu.org>

	* elisp.texi: Use @copyright{} instead of (C), and do not indent
	the year list.

2006-03-21  Nick Roberts  <nickrob@snap.net.nz>

	* display.texi (Fringe Indicators): Fix typos.

2006-03-19  Luc Teirlinck  <teirllm@auburn.edu>

	* tips.texi (Documentation Tips): One can now also write `program'
	in front of a quoted symbol in a docstring to prevent making a
	hyperlink.

2006-03-19  Alan Mackenzie  <acm@muc.de>

	* text.texi (Special Properties): Clarify `fontified' property.

2006-03-16  Richard Stallman  <rms@gnu.org>

	* display.texi (Defining Images): Minor cleanup.

2006-03-16  Bill Wohler  <wohler@newt.com>

	* display.texi (Defining Images): In image-load-path-for-library,
	prefer user's images.

2006-03-15  Stefan Monnier  <monnier@iro.umontreal.ca>

	* modes.texi (Region to Fontify): Remove font-lock-lines-before.

2006-03-15  Bill Wohler  <wohler@newt.com>

	* display.texi (Defining Images): Fix example in
	image-load-path-for-library by not recommending that one binds
	image-load-path.  Just defvar it to placate compiler and only use
	it if previously defined.

2006-03-14  Bill Wohler  <wohler@newt.com>

	* display.texi (Defining Images): In image-load-path-for-library,
	always return list of directories.  Update example.

2006-03-14  Alan Mackenzie  <acm@muc.de>

	* modes.texi: New node, "Region to Fontify" (for Font Lock).
	This describes font-lock-extend-region-function.
	("Other Font Lock Variables"): Move "font-lock-lines-before" to
	the new node "Region to Fontify".

2006-03-13  Richard Stallman  <rms@gnu.org>

	* display.texi (Invisible Text): The impossible position is
	now before the invisible text, not after.
	(Defining Images): Clean up last change.

2006-03-11  Bill Wohler  <wohler@newt.com>

	* display.texi (Defining Images): Add image-load-path-for-library.

2006-03-11  Luc Teirlinck  <teirllm@auburn.edu>

	* text.texi (Adaptive Fill): Fix Texinfo usage.

	* strings.texi (Creating Strings): Fix Texinfo usage.

	* searching.texi (Regexp Special): Use @samp for regular
	expressions that are not in Lisp syntax.

2006-03-08  Luc Teirlinck  <teirllm@auburn.edu>

	* searching.texi (Regexp Special): Put remark between parentheses
	to avoid misreading.

2006-03-07  Luc Teirlinck  <teirllm@auburn.edu>

	* searching.texi (Syntax of Regexps): More accurately describe
	which characters are special in which situations.
	(Regexp Special): Recommend _not_ to quote `]' or `-' when they
	are not special.  Describe in detail when `[' and `]' are special.
	(Regexp Backslash): Plenty of regexps with unbalanced square
	brackets are valid, so reword that statement.

2006-03-02  Kim F. Storm  <storm@cua.dk>

	* keymaps.texi (Tool Bar): Add tool-bar-border.

2006-02-28  Luc Teirlinck  <teirllm@auburn.edu>

	* loading.texi (Load Suffixes): Rephrase last paragraph.  Fix typos.

2006-02-27  Luc Teirlinck  <teirllm@auburn.edu>

	* elisp.texi (Top): Include "Load Suffixes" in the detailed menu.

	* files.texi (Locating Files): Suggest additional values for the
	SUFFIXES arg of `locate-file'.  Update pxref.

	* loading.texi (Loading): Include new node "Load Suffixes" in menu.
	(How Programs Do Loading): Discuss the effects of Auto Compression
	mode on `load'.
	(Load Suffixes): New node.
	(Library Search): Delete description of `load-suffixes'; it was
	moved to "Load Suffixes".
	(Autoload, Named Features): Mention `load-suffixes'.

2006-02-21  Giorgos Keramidas  <keramida@ceid.upatras.gr>  (tiny change)

	* display.texi (Fringe Indicators, Fringe Cursors): Fix typos.

	* windows.texi (Window Tree): Fix typo.

2006-02-20  Kim F. Storm  <storm@cua.dk>

	* display.texi (Fringe Indicators): New section.
	Move indicate-empty-lines, indicate-buffer-boundaries, and
	default-indicate-buffer-boundaries here.
	Add fringe-indicator-alist and default-fringes-indicator-alist.
	Add list of logical fringe indicator symbols.
	Update list of standard bitmap names.
	(Fringe Cursors): New section.
	Move overflow-newline-into-fringe here.
	Add fringe-cursor-alist and default-fringes-cursor-alist.
	Add list of fringe cursor symbols.

2006-02-20  Juanma Barranquero  <lekktu@gmail.com>

	* commands.texi (Using Interactive): Fix reference to node
	"Minibuffers".

2006-02-19  Richard M. Stallman  <rms@gnu.org>

	* minibuf.texi (High-Level Completion):
	Add xref to read-input-method-name.

	* files.texi (Relative File Names): Move file-relative-name here.
	(File Name Expansion): From here.  Minor clarifications.

	* commands.texi (Using Interactive): Add xrefs about reading input.
	Clarify remarks about that moving point and mark.
	Put string case before list case.

2006-02-16  Johan Bockgård  <bojohan@dd.chalmers.se>

	* display.texi (Other Display Specs, Image Descriptors):
	Revert erroneous changes.  The previous description of
	image-descriptors as `(image . PROPS)' was correct.

2006-02-14  Richard M. Stallman  <rms@gnu.org>

	* variables.texi (File Local Variables): Clarifications.

2006-02-14  Juanma Barranquero  <lekktu@gmail.com>

	* variables.texi (File Local Variables): Use @code for a cons
	cell, not @var.

2006-02-13  Chong Yidong  <cyd@stupidchicken.com>

	* variables.texi (File Local Variables): Document new file local
	variable behavior.

2006-02-10  Kim F. Storm  <storm@cua.dk>

	* eval.texi (Function Indirection): Add NOERROR to indirect-function.

2006-02-08  Juanma Barranquero  <lekktu@gmail.com>

	* modes.texi (%-Constructs): Remove obsolete info about
	`global-mode-string'.

2006-02-07  Richard M. Stallman  <rms@gnu.org>

	* commands.texi (Prefix Command Arguments): Minor cleanup.

	* display.texi: "Graphical display", not window system.

	* functions.texi (What Is a Function): Fix xref.

	* keymaps.texi (Key Lookup): Clarify wrt commands vs other functions.
	(Changing Key Bindings): Clarify when remapping is better than
	substitute-key-definition.

2006-02-02  Richard M. Stallman  <rms@gnu.org>

	* minibuf.texi (Basic Completion): Completion alists are risky.

	* keymaps.texi (Active Keymaps): Clarifications.
	(Searching Keymaps): New node.
	(Keymaps): Update menu.

	* frames.texi (Layout Parameters): Minor clarification.
	(Drag and Drop): New node.
	(Frames): Update menu.

2006-01-29  Chong Yidong  <cyd@stupidchicken.com>

	* display.texi (Other Display Specs, Image Descriptors):
	Image description is a list, not a cons cell.

2006-01-28  Luc Teirlinck  <teirllm@auburn.edu>

	* lists.texi (Cons Cells): Minor correction (the cdr of a dotted
	list is not necessarily a list).

2006-01-27  Eli Zaretskii  <eliz@gnu.org>

	* frames.texi (Layout Parameters): border-width and
	internal-border-width belong to the frame, not the window.

2006-01-19  Richard M. Stallman  <rms@gnu.org>

	* nonascii.texi (Translation of Characters): Search cmds use
	translation-table-for-input.  Automatically made local.

	* markers.texi (Overview of Markers): Count insertion type
	as one of a marker's attributes.

	* keymaps.texi (Controlling Active Maps): New node, split out of
	Active Keymaps.
	(Keymaps): Menu updated.
	(Active Keymaps): Give pseudocode to explain how the active
	maps are searched.  current-active-maps and key-binding moved here.
	(Functions for Key Lookup): current-active-maps and key-binding moved.
	Clarifications.
	(Searching the Keymaps): New subnode.

	* elisp.texi (Top): Menu clarification.

	* display.texi (Other Display Specs): Delete duplicate entry for
	just a string as display spec.  Move text about recursive display
	specs on such a string.

	* commands.texi (Key Sequence Input): Clarify.
	Move num-nonmacro-input-events out.
	(Reading One Event): num-nonmacro-input-events moved here.

2006-01-14  Nick Roberts  <nickrob@snap.net.nz>

	* advice.texi (Simple Advice): Update example to fit argument
	change in previous-line.

2006-01-05  Richard M. Stallman  <rms@gnu.org>

	* markers.texi (The Mark): Fix in `mark'.

2006-01-04  Richard M. Stallman  <rms@gnu.org>

	* processes.texi (Misc Network, Make Network): Minor cleanups.

2006-01-04  Kim F. Storm  <storm@cua.dk>

	* processes.texi (Make Network): Add IPv6 addresses and handling.
	(Network Feature Testing): Mention (:family ipv6).
	(Misc Network): Add IPv6 formats to format-network-address.

2005-12-30  Richard M. Stallman  <rms@gnu.org>

	* text.texi (Changing Properties):
	Don't use return value of set-text-properties.

2005-12-29  Luc Teirlinck  <teirllm@auburn.edu>

	* modes.texi (Mode Line Format): Correct typo in menu.

2005-12-29  Richard M. Stallman  <rms@gnu.org>

	* modes.texi (Mode Line Top): New node.
	(Mode Line Data): Some text moved to new node.
	Explain the data structure more concretely.
	(Mode Line Basics): Clarifications.
	(Mode Line Variables): Clarify intro paragraph.
	(%-Constructs): Clarify intro paragraph.
	(Mode Line Format): Update menu.

2005-12-28  Luc Teirlinck  <teirllm@auburn.edu>

	* minibuf.texi (Basic Completion): Update lazy-completion-table
	examples for removal of ARGS argument.

2005-12-23  Richard M. Stallman  <rms@gnu.org>

	* text.texi (Undo): Restore some explanation from the version
	that was deleted.

2005-12-23  Eli Zaretskii  <eliz@gnu.org>

	* text.texi (Undo): Remove duplicate descriptions of `apply
	funname' and `apply delta' elements of the undo list.

2005-12-20  Richard M. Stallman  <rms@gnu.org>

	* help.texi (Help Functions): Update documentation of `apropos'.

2005-12-20  Luc Teirlinck  <teirllm@auburn.edu>

	* customize.texi (Type Keywords): Delete xref to "Text help-echo",
	because it is confusing.  If the :help-echo keyword is a function,
	it is not directly used as the :help-echo overlay property, as the
	xref seems to suggest (it does not take the appropriate args).

2005-12-19  Luc Teirlinck  <teirllm@auburn.edu>

	* customize.texi (Common Keywords): Fix Texinfo usage.
	(Group Definitions, Variable Definitions): Update for new
	conventions for using `*' in docstrings.

	* tips.texi (Documentation Tips): Update for new conventions for
	using `*' in docstrings.

2005-12-16  Richard M. Stallman  <rms@gnu.org>

	* minibuf.texi (Minibuffer Contents): Minor cleanup.

2005-12-16  Juri Linkov  <juri@jurta.org>

	* minibuf.texi (Minibuffer Contents): Add minibuffer-completion-contents.

2005-12-14  Romain Francoise  <romain@orebokech.com>

	* modes.texi (Customizing Keywords): Rename `append' to `how'.
	Fix typo.

2005-12-11  Juri Linkov  <juri@jurta.org>

	* minibuf.texi (Completion Commands): Add mention of read-file-name
	for filename completion keymaps.
	(Reading File Names): Add mention of filename completion keymaps
	for read-file-name and xref to `Completion Commands'.

2005-12-10  Richard M. Stallman  <rms@gnu.org>

	* customize.texi (Common Keywords): State caveats for use of :tag.

2005-12-08  Richard M. Stallman  <rms@gnu.org>

	* minibuf.texi (Intro to Minibuffers): Replace list of local maps
	with xrefs and better explanation.
	(Completion Commands): Add the filename completion maps.

	* objects.texi (Character Type): Clarify that \s is not space
	if a dash follows.

2005-12-05  Richard M. Stallman  <rms@gnu.org>

	* windows.texi (Resizing Windows): Delete preserve-before args.

2005-12-05  Stefan Monnier  <monnier@iro.umontreal.ca>

	* keymaps.texi (Format of Keymaps): Remove mention of a quirk
	in full keymaps, since the quirk has been fixed.

2005-12-03  Eli Zaretskii  <eliz@gnu.org>

	* hooks.texi (Standard Hooks): Add index entries.
	Mention `compilation-finish-functions'.

2005-11-27  Richard M. Stallman  <rms@gnu.org>

	* windows.texi (Resizing Windows): Add adjust-window-trailing-edge.

2005-11-21  Juri Linkov  <juri@jurta.org>

	* customize.texi (Common Keywords): Update links types
	custom-manual and url-link.  Add link types emacs-library-link,
	file-link, function-link, variable-link, custom-group-link.

2005-11-20  Chong Yidong  <cyd@stupidchicken.com>

	* display.texi: Revert 2005-11-20 change.

2005-11-20  Thien-Thi Nguyen  <ttn@gnu.org>

	* processes.texi (Bindat Functions):
	Say "third" to refer to zero-based index "2".

2005-11-18  Luc Teirlinck  <teirllm@auburn.edu>

	* loading.texi (Library Search): Update the default value of
	`load-suffixes'.

2005-11-17  Chong Yidong  <cyd@stupidchicken.com>

	* display.texi (Attribute Functions): Mention :ignore-defface.

2005-11-16  Stefan Monnier  <monnier@iro.umontreal.ca>

	* modes.texi (Minor Mode Conventions): Use custom-set-minor-mode.
	(Minor Mode Conventions): Mention the use of a hook.

2005-11-06  Richard M. Stallman  <rms@gnu.org>

	* files.texi (Magic File Names): find-file-name-handler checks the
	`operations' property of the handler.

2005-11-03  Richard M. Stallman  <rms@gnu.org>

	* variables.texi (Frame-Local Variables): Small clarification.

2005-10-29  Chong Yidong  <cyd@stupidchicken.com>

	* os.texi (Init File): Document ~/.emacs.d/init.el.

2005-10-29  Richard M. Stallman  <rms@gnu.org>

	* internals.texi (Garbage Collection): Document memory-full.

2005-10-28  Bill Wohler  <wohler@newt.com>

	* tips.texi (Documentation Tips): Help mode now creates hyperlinks
	for URLs.

2005-10-28  Richard M. Stallman  <rms@gnu.org>

	* minibuf.texi (Completion Commands): Clean up prev change.

2005-10-26  Kevin Ryde  <user42@zip.com.au>

	* compile.texi (Eval During Compile): Explain recommended uses
	of eval-when-compile and eval-and-compile.

2005-10-27  Masatake YAMATO  <jet@gyve.org>

	* minibuf.texi (Completion Commands):
	Write about new optional argument for `display-completion-list'.

2005-10-23  Richard M. Stallman  <rms@gnu.org>

	* display.texi (Overlay Arrow): Clarify about local bindings of
	overlay-arrow-position.

2005-10-22  Eli Zaretskii  <eliz@gnu.org>

	* internals.texi (Building Emacs): Fix last change.

2005-10-22  Richard M. Stallman  <rms@gnu.org>

	* internals.texi (Building Emacs): Document eval-at-startup.

2005-10-21  Richard M. Stallman  <rms@gnu.org>

	* loading.texi (Where Defined): load-history contains abs file names.
	symbol-file returns abs file names.

2005-10-19  Kim F. Storm  <storm@cua.dk>

	* display.texi (Showing Images): Add max-image-size integer value.

2005-10-18  Chong Yidong  <cyd@stupidchicken.com>

	* display.texi (Showing Images): Document max-image-size.

2005-10-17  Richard M. Stallman  <rms@gnu.org>

	* commands.texi (Quitting): Minor clarification.

	* processes.texi (Sentinels): Clarify about output and quitting.
	(Filter Functions): Mention with-local-quit.

2005-10-17  Juri Linkov  <juri@jurta.org>

	* buffers.texi (Current Buffer):
	* commands.texi (Event Input Misc):
	* compile.texi (Eval During Compile, Compiler Errors):
	* customize.texi (Group Definitions):
	* display.texi (Progress, Defining Faces):
	* files.texi (Writing to Files):
	* modes.texi (Mode Hooks, Defining Minor Modes):
	* streams.texi (Output Functions):
	* syntax.texi (Syntax Table Functions):
	* text.texi (Change Hooks):
	Replace `...' with `@dots{}' in `@defmac' and `@defspec'.

	* commands.texi (Quitting): Replace arg `forms' with `body' in
	`with-local-quit'.

	* positions.texi (Excursions): Replace arg `forms' with `body' in
	`save-excursion'.

2005-10-08  Kim F. Storm  <storm@cua.dk>

	* windows.texi (Window Tree): Rename window-split-tree to window-tree.
	Rename manual section accordingly.

2005-10-04  Kim F. Storm  <storm@cua.dk>

	* windows.texi (Window Split Tree): New section describing
	new function window-split-tree function.

2005-10-03  Nick Roberts  <nickrob@snap.net.nz>

	* display.texi (Fringe Size/Pos): Simplify and add detail.

2005-09-30  Romain Francoise  <romain@orebokech.com>

	* minibuf.texi (High-Level Completion): Explain that the prompt
	given to `read-buffer' should end with a colon and a space.
	Update usage examples.

2005-09-29  Juri Linkov  <juri@jurta.org>

	* display.texi (Displaying Messages): Rename argument name
	`string' to `format-string' in functions `message', `message-box',
	`message-or-box'.

2005-09-26  Chong Yidong  <cyd@stupidchicken.com>

	* errors.texi (Standard Errors): Correct xrefs.

2005-09-18  Chong Yidong  <cyd@stupidchicken.com>

	* display.texi (Defining Images): Update documentation for
	`image-load-path'.

2005-09-17  Richard M. Stallman  <rms@gnu.org>

	* display.texi (Defining Images): Clean up previous change.

2005-09-16  Romain Francoise  <romain@orebokech.com>

	* elisp.texi: Specify GFDL version 1.2.

	* doclicense.texi (GNU Free Documentation License): Update to
	version 1.2.

2005-09-15  Chong Yidong  <cyd@stupidchicken.com>

	* display.texi (Defining Images): Document `image-load-path'.

2005-09-15  Richard M. Stallman  <rms@gnu.org>

	* objects.texi (Printed Representation): Minor cleanup.
	(Box Diagrams): Minor fix.
	(Cons Cell Type): Move (...) index item here.
	(Box Diagrams): From here.
	(Array Type): Minor fix.
	(Type Predicates): Delete index "predicates".
	(Hash Table Type): Clarify xref.
	(Dotted Pair Notation): Minor fix.

2005-09-10  Chong Yidong  <cyd@stupidchicken.com>

	* files.texi (Saving Buffers): Fix typo.

2005-09-08  Richard M. Stallman  <rms@gnu.org>

	* tips.texi (Programming Tips): Correct the "default" prompt spec.

2005-09-08  Chong Yidong  <cyd@stupidchicken.com>

	* locals.texi (Standard Buffer-Local Variables): Don't include
	mode variables for minor modes.
	Fix xrefs for buffer-display-count, buffer-display-table,
	buffer-offer-save, buffer-saved-size, cache-long-line-scans,
	enable-multibyte-characters, fill-column, header-line-format,
	left-fringe-width, left-margin, and right-fringe-width.

	* hooks.texi (Standard Hooks): All hooks should conform to the
	standard naming convention now.
	Fix xref for `echo-area-clear-hook'.

	* display.texi (Usual Display): Note that indicate-empty-lines and
	tab-width are buffer-local.

	* files.texi (Saving Buffers): Add xref to `Killing Buffers'.

	* modes.texi (Mode Help): Note that major-mode is buffer-local.

	* nonascii.texi (Encoding and I/O): Note that
	buffer-file-coding-system is buffer-local.

	* positions.texi (List Motion): Note that defun-prompt-regexp is
	buffer-local.

	* text.texi (Auto Filling): Note that auto-fill-function is
	buffer-local.
	(Undo): Note that buffer-undo-list is buffer-local.

	* windows.texi (Buffers and Windows):
	Document buffer-display-count.

2005-09-06  Richard M. Stallman  <rms@gnu.org>

	* tips.texi (Coding Conventions): Sometimes it is ok to put the
	package prefix elsewhere than at the start of the name.

2005-09-03  Richard M. Stallman  <rms@gnu.org>

	* tips.texi (Programming Tips): Add conventions for minibuffer
	questions and prompts.

2005-09-03  Joshua Varner  <jlvarner@gmail.com>  (tiny change)

	* intro.texi (nil and t): Minor cleanup.
	Delete spurious mention of keyword symbols.
	(Evaluation Notation): Add index entry.
	(A Sample Function Description): Minor cleanup.
	(A Sample Variable Description): Not all vars can be set.

2005-09-03  Thien-Thi Nguyen  <ttn@gnu.org>

	* text.texi (Buffer Contents): Use "\n" in examples' result strings.

	(Insertion): Document precise type of `insert-char' arg COUNT.

2005-09-02  Stefan Monnier  <monnier@iro.umontreal.ca>

	* modes.texi (Other Font Lock Variables): Sync the default of
	font-lock-lines-before.

2005-08-31  Michael Albinus  <michael.albinus@gmx.de>

	* files.texi (Magic File Names): Add `make-auto-save-file-name'.

2005-08-29  Richard M. Stallman  <rms@gnu.org>

	* elisp.texi (Top): Update subnode menu.

	* searching.texi (Searching and Matching): Move node.
	Rearrange contents and add overall explanation.
	(Searching and Case): Move node.
	(Searching and Matching): Update menu.

2005-08-27  Eli Zaretskii  <eliz@gnu.org>

	* os.texi (Startup Summary): Fix the description of the initial
	startup message display.

2005-08-25  Richard M. Stallman  <rms@gnu.org>

	* searching.texi (Search and Replace): Add replace-regexp-in-string.

2005-08-25  Emilio C. Lopes  <eclig@gmx.net>

	* display.texi (Finding Overlays): Fix `find-overlay-prop' in
	`next-overlay-change' example.

2005-08-22  Juri Linkov  <juri@jurta.org>

	* display.texi (Attribute Functions): Add set-face-inverse-video-p.
	Fix invert-face.  Fix args of face-background.

	* display.texi (Standard Faces): Delete node.
	(Faces): Add xref to `(emacs)Standard Faces'.
	(Displaying Faces): Fix xref to `Standard Faces'.

	* modes.texi (Mode Line Data): Fix xref to Standard Faces.

2005-08-20  Alan Mackenzie  <acm@muc.de>

	* buffers.texi (The Buffer List): Clarify the manipulation of the
	buffer list.

2005-08-14  Richard M. Stallman  <rms@gnu.org>

	* modes.texi (Auto Major Mode): interpreter-mode-alist key is not
	a regexp.

2005-08-11  Richard M. Stallman  <rms@gnu.org>

	* elisp.texi (Top): Update subnode lists.

	* display.texi (Inverse Video): Node deleted.

	* tips.texi (Key Binding Conventions, Programming Tips, Warning Tips):
	New nodes split out of Coding Conventions.

	* searching.texi (Regular Expressions): Document re-builder.

	* os.texi (Time Parsing): New node split out of Time Conversion.

	* processes.texi (Misc Network, Network Feature Testing)
	(Network Options, Make Network): New nodes split out of
	Low-Level Network.

2005-08-09  Richard M. Stallman  <rms@gnu.org>

	* frames.texi (Geometry): New node, split from Size and Position.
	(Frame Parameters): Refer to Geometry.

	* buffers.texi (The Buffer List): Fix xrefs.

	* windows.texi (Splitting Windows): Fix xref.

	* frames.texi (Layout Parameters): Add xref.

	* display.texi (Line Height, Scroll Bars): Fix xrefs.

	* keymaps.texi (Menu Bar): Fix xref.

	* locals.texi (Standard Buffer-Local Variables): Fix xref.

	* modes.texi (%-Constructs): Fix xref.

	* frames.texi (Window Frame Parameters): Node split up.
	(Basic Parameters, Position Parameters, Size Parameters)
	(Layout Parameters, Buffer Parameters, Management Parameters)
	(Cursor Parameters, Color Parameters): New subnodes.

2005-08-09  Luc Teirlinck  <teirllm@auburn.edu>

	* positions.texi (Screen Lines): Update xref for previous change
	in minibuf.texi.

	* minibuf.texi (Intro to Minibuffers): Update pxref for previous
	change in minibuf.texi.

2005-08-09  Richard M. Stallman  <rms@gnu.org>

	* tips.texi (Coding Conventions): Minor cleanup.

	* modes.texi (Defining Minor Modes): Explain when init-value
	can be non-nil.

	* elisp.texi (Top): Update submenu for Minibuffer.

	* minibuf.texi (Minibuffer Misc): Node split up.
	(Minibuffer Commands, Minibuffer Windows, Minibuffer Contents)
	(Recursive Mini): New nodes split out from Minibuffer Misc.
	(Minibuffer Misc): Document max-mini-window-height.

	* hash.texi (Defining Hash): Delete stray paren in example.

	* display.texi (Echo Area Customization): Don't define
	max-mini-window-height here; xref instead.

	* commands.texi (Event Input Misc): Update while-no-input.

	* advice.texi (Advising Functions): Explain when to use advice
	and when to use a hook.

2005-07-30  Eli Zaretskii  <eliz@gnu.org>

	* makefile.w32-in (info): Don't run install-info.
	($(infodir)/dir): New target, produced by running install-info.

2005-07-27  Luc Teirlinck  <teirllm@auburn.edu>

	* modes.texi (Defining Minor Modes): The keyword for the initial
	value is :init-value, not :initial-value.

2005-07-23  Eli Zaretskii  <eliz@gnu.org>

	* loading.texi (Autoload): Make the `doctor' example be consistent
	with what's in current loaddefs.el.  Describe the "fn" magic in
	the usage portion of the doc string.

2005-07-22  Richard M. Stallman  <rms@gnu.org>

	* internals.texi (Garbage Collection): Clarify previous change.

2005-07-21  Stefan Monnier  <monnier@iro.umontreal.ca>

	* internals.texi (Garbage Collection): Add gc-cons-percentage.

2005-07-18  Juri Linkov  <juri@jurta.org>

	* commands.texi (Accessing Events):
	* frames.texi (Text Terminal Colors, Resources):
	* markers.texi (The Mark):
	* modes.texi (Defining Minor Modes):
	Delete duplicate duplicate words.

2005-07-16  Richard M. Stallman  <rms@gnu.org>

	* display.texi (Managing Overlays): Clarify make-overlay
	args for insertion types.

2005-07-13  Luc Teirlinck  <teirllm@auburn.edu>

	* customize.texi (Variable Definitions):
	Add `custom-initialize-safe-set' and `custom-initialize-safe-default'.
	`standard-value' is a list too.
	(Defining New Types): Use @key{RET} instead of @key{ret}.

2005-07-13  Francis Litterio  <franl@world.std.com>  (tiny change)

	* os.texi (Translating Input): Fix typo.

2005-07-08  Richard M. Stallman  <rms@gnu.org>

	* README: Update edition number and size estimate.

	* elisp.texi (VERSION): Set to 2.9.

2005-07-07  Richard M. Stallman  <rms@gnu.org>

	* book-spine.texinfo: Update Emacs version.

	* display.texi (Inverse Video): Delete mode-line-inverse-video.

2005-07-06  Richard M. Stallman  <rms@gnu.org>

	* searching.texi (Regexp Search): Clarify what re-search-forward
	does when the search fails.

2005-07-05  Lute Kamstra  <lute@gnu.org>

	* Update FSF's address in GPL notices.

	* doclicense.texi (GNU Free Documentation License):
	* gpl.texi (GPL):
	* tips.texi (Coding Conventions, Library Headers):
	* vol1.texi:
	* vol2.texi: Update FSF's address.

2005-07-04  Richard M. Stallman  <rms@gnu.org>

	* hooks.texi (Standard Hooks): Add occur-hook.

2005-07-03  Luc Teirlinck  <teirllm@auburn.edu>

	* display.texi (The Echo Area): Correct menu.

2005-07-03  Richard M. Stallman  <rms@gnu.org>

	* elisp.texi (Top): Update subnode menu for Display.

	* display.texi (Displaying Messages): New node, with most
	of what was in The Echo Area.
	(Progress): Move under The Echo Area.
	(Logging Messages): New node with new text.
	(Echo Area Customization): New node, the rest of what was
	in The Echo Area.  Document message-truncate-lines with @defvar.
	(Display): Update menu.

	* windows.texi (Textual Scrolling): Doc 3 values for
	scroll-preserve-screen-position.

	* text.texi (Special Properties): Change hook functions
	should bind inhibit-modification-hooks around altering buffer text.

	* keymaps.texi (Key Binding Commands): Call binding BINDING
	rather than DEFINITION.

2005-06-29  Juanma Barranquero  <lekktu@gmail.com>

	* variables.texi (Defining Variables): `user-variable-p' returns t
	for aliases of user options, nil for alias loops.

2005-06-28  Richard M. Stallman  <rms@gnu.org>

	* keymaps.texi (Creating Keymaps): Put make-sparse-keymap before
	make-keymap.

2005-06-27  Luc Teirlinck  <teirllm@auburn.edu>

	* variables.texi (Setting Variables): Correct and clarify
	description of `add-to-ordered-list'.

2005-06-26  Richard M. Stallman  <rms@gnu.org>

	* display.texi (Faces): Minor cleanup.

2005-06-25  Luc Teirlinck  <teirllm@auburn.edu>

	* display.texi (Faces): `facep' returns t for strings that are
	face names.

2005-06-25  Richard M. Stallman  <rms@gnu.org>

	* objects.texi (Equality Predicates): Clarify meaning of equal.

	* windows.texi (Selecting Windows): save-selected-window
	and with-selected-window save and restore the current buffer.

2005-06-24  Richard M. Stallman  <rms@gnu.org>

	* numbers.texi (Float Basics): Explain how to test for NaN,
	and printing the sign of NaNs.

2005-06-24  Eli Zaretskii  <eliz@gnu.org>

	* makefile.w32-in (MAKEINFO): Use --force.

2005-06-23  Richard M. Stallman  <rms@gnu.org>

	* display.texi (Face Functions): Correct Texinfo usage.

2005-06-23  Luc Teirlinck  <teirllm@auburn.edu>

	* lists.texi (Rings): `ring-elements' now returns the elements of
	RING in order.

2005-06-23  Juanma Barranquero  <lekktu@gmail.com>

	* markers.texi (The Mark): Texinfo usage fix.

2005-06-23  Kim F. Storm  <storm@cua.dk>

	* searching.texi (Entire Match Data): Remove evaporate option for
	match-data.  Do not mention evaporate option for set-match-data.

2005-06-22  Glenn Morris  <gmorris@ast.cam.ac.uk>

	* display.texi (Face Functions): Mention face aliases.

2005-06-21  Richard M. Stallman  <rms@gnu.org>

	* anti.texi (Antinews): Texinfo usage fix.

2005-06-21  Karl Berry  <karl@gnu.org>

	* elisp.texi: Use @copying.

	* elisp.texi: Put @summarycontents and @contents before the Top
	node, instead of the end of the file, so that the contents appear
	in the right place in the dvi/pdf output.

2005-06-21  Juri Linkov  <juri@jurta.org>

	* display.texi (Defining Faces): Add `customized-face'.

2005-06-20  Kim F. Storm  <storm@cua.dk>

	* variables.texi (Setting Variables): Any type of element can be
	given order in add-to-ordered-list.  Compare elements with eq.

	* lists.texi (Rearrangement): Sort predicate may just return non-nil.

2005-06-20  Karl Berry  <karl@gnu.org>

	* syntax.texi (Syntax Flags): Make last column very slightly wider
	to avoid "generic comment" breaking on two lines and causing an
	underfull box.

2005-06-19  Luc Teirlinck  <teirllm@auburn.edu>

	* lists.texi (Rings): Various minor clarifications and corrections.

2005-06-18  Richard M. Stallman  <rms@gnu.org>

	* functions.texi (Obsolete Functions): Simplify.

	* variables.texi (Variable Aliases): Simplify.

	* anti.texi, backups.texi, compile.texi, customization.texi:
	* debugging.texi, display.texi, edebug.texi, errors.texi, frames.texi:
	* functions.texi, help.texi, keymaps.texi, modes.texi, nonascii.texi:
	* os.texi, processes.texi, searching.texi, strings.texi, text.texi:
	* variables.texi: Fix formatting ugliness.

	* elisp.texi: Add links to Rings and Byte Packing.
	Update version and copyright years.

	* minibuf.texi: Fix formatting ugliness.
	(Completion Commands): Move keymap vars to the end
	and vars completing-read binds to the top.

2005-06-17  Luc Teirlinck  <teirllm@auburn.edu>

	* processes.texi: Fix typos.
	(Bindat Spec): Correct Texinfo error.
	(Byte Packing): Fix ungrammatical sentence.

2005-06-17  Thien-Thi Nguyen  <ttn@gnu.org>

	* lists.texi (Rings): New node.
	(Lists): Add it to menu.

	* processes.texi (Byte Packing): New node.
	(Processes): Add it to menu.

2005-06-17  Richard M. Stallman  <rms@gnu.org>

	* syntax.texi (Parsing Expressions): Fix texinfo usage.

	* help.texi (Documentation Basics): Explain the xref to
	Documentation Tips.

	* debugging.texi (Debugger Commands): Minor fix.

2005-06-16  Luc Teirlinck  <teirllm@auburn.edu>

	* edebug.texi (Instrumenting): Eliminate duplicate link.
	(Specification List): Replace references to "below", referring to
	a later node, with one @ref to that node.

	* os.texi (Timers): Timers should save and restore the match data
	if they change it.

	* debugging.texi (Debugger Commands): Mention that the Lisp
	debugger can not step through primitive functions.

2005-06-16  Juanma Barranquero  <lekktu@gmail.com>

	* functions.texi (Obsolete Functions): Update argument names of
	`make-obsolete' and `define-obsolete-function-alias'.

	* variables.texi (Variable Aliases): Update argument names of
	`defvaralias', `make-obsolete-variable' and
	`define-obsolete-variable-alias'.

2005-06-15  Kim F. Storm  <storm@cua.dk>

	* searching.texi (Entire Match Data): Rephrase warnings about
	evaporate arg to match-data and set-match-data.

2005-06-14  Luc Teirlinck  <teirllm@auburn.edu>

	* elisp.texi (Top): Update detailed menu.

	* edebug.texi (Edebug): Update menu.
	(Instrumenting): Update xrefs.
	(Edebug Execution Modes): Correct xref.
	(Jumping): Clarify description of `h' command.
	Eliminate redundant @ref.
	(Breaks): New node.
	(Breakpoints): Is now a subsubsection.
	(Global Break Condition): Mention `C-x X X'.
	(Edebug Views): Clarify `v' and `p'.  Mention `C-x X w'.
	(Trace Buffer): Clarify STRING arg of `edebug-tracing'.
	(Edebug Display Update): Correct pxref.
	(Edebug and Macros): New node.
	(Instrumenting Macro Calls): Is now a subsubsection.
	Neither arg of `def-edebug-spec' is evaluated.
	(Instrumenting Macro Calls): Mention `edebug-eval-macro-args'.
	(Specification Examples): Fix typo.

2005-06-14  Lute Kamstra  <lute@gnu.org>

	* debugging.texi (Function Debugging): Primitives can break on
	entry too.

2005-06-14  Kim F. Storm  <storm@cua.dk>

	* variables.texi (Setting Variables): Add add-to-ordered-list.

2005-06-13  Stefan Monnier  <monnier@iro.umontreal.ca>

	* syntax.texi (Parsing Expressions): Document aux functions and vars of
	syntax-ppss: syntax-ppss-flush-cache and syntax-begin-function.

2005-06-13  Lute Kamstra  <lute@gnu.org>

	* text.texi (Special Properties): Fix cross reference.

2005-06-11  Luc Teirlinck  <teirllm@auburn.edu>

	* debugging.texi (Function Debugging): Delete mention of empty
	string argument to `cancel-debug-on-entry'.  Delete inaccurate
	description of the return value of that command.

2005-06-11  Alan Mackenzie  <acm@muc.de>

	* text.texi (Adaptive Fill): Amplify the description of
	fill-context-prefix.

2005-06-10  Luc Teirlinck  <teirllm@auburn.edu>

	* syntax.texi (Parsing Expressions): Fix Texinfo error.

2005-06-10  Stefan Monnier  <monnier@iro.umontreal.ca>

	* syntax.texi (Parsing Expressions): Document syntax-ppss.

2005-06-10  Luc Teirlinck  <teirllm@auburn.edu>

	* debugging.texi (Error Debugging): Minor rewording.
	(Function Debugging): FUNCTION-NAME arg to `cancel-debug-on-entry'
	is optional.

2005-06-10  Lute Kamstra  <lute@gnu.org>

	* elisp.texi: Use EMACSVER to refer to the current version of Emacs.
	(Top): Give it a title.  Correct version number.  Give the
	detailed node listing a more prominent header.
	* intro.texi: Don't set VERSION here a second time.
	Mention Emacs's version too.
	* anti.texi (Antinews): Use EMACSVER to refer to the current
	version of Emacs.

2005-06-09  Kim F. Storm  <storm@cua.dk>

	* searching.texi (Entire Match Data): Explain new `reseat' argument to
	match-data and set-match-data.

2005-06-08  Richard M. Stallman  <rms@gnu.org>

	* searching.texi (Entire Match Data): Clarify when match-data
	returns markers and when integers.

	* display.texi (Defining Faces): Explain that face name should not
	end in `-face'.

	* modes.texi (Mode Line Data): Minor cleanup.
	(Customizing Keywords): Node split out of Search-based Fontification.
	Add example of using font-lock-add-keywords from a hook.
	Clarify when MODE should be non-nil, and when nil.

2005-06-06  Richard M. Stallman  <rms@gnu.org>

	* modes.texi (Mode Line Data): Explain what happens when the car
	of a list is a void symbol.
	(Search-based Fontification): Explain MODE arg to
	font-lock-add-keywords and warn about calls from major modes.

2005-06-08  Juri Linkov  <juri@jurta.org>

	* display.texi (Standard Faces): Add `shadow' face.

2005-05-29  Luc Teirlinck  <teirllm@auburn.edu>

	* modes.texi (Major Mode Conventions): A derived mode only needs
	to put the call to the parent mode inside `delay-mode-hooks'.

2005-05-29  Richard M. Stallman  <rms@gnu.org>

	* modes.texi (Mode Hooks): Explain that after-change-major-mode-hook is
	new, and what that implies.  Clarify.

	* files.texi (Locating Files): Clean up the text.

	* frames.texi (Window Frame Parameters): Document user-size.
	Shorten entry for top by referring to left.

2005-05-26  Richard M. Stallman  <rms@gnu.org>

	* modes.texi (Mode Hooks): Explain that after-change-major-mode-hook
	is new, and what the implications are.  Other clarifications.

2005-05-24  Richard M. Stallman  <rms@gnu.org>

	* frames.texi (Dialog Boxes): Minor fixes.

2005-05-25  Masatake YAMATO  <jet@gyve.org>

	* display.texi (Standard Faces): Write about `mode-line-highlight'.

2005-05-24  Luc Teirlinck  <teirllm@auburn.edu>

	* frames.texi (Dialog Boxes): HEADER argument to `x-popup-dialog'
	is optional.

2005-05-24  Nick Roberts  <nickrob@snap.net.nz>

	* frames.texi (Dialog Boxes): Describe new optional argument.

2005-05-23  Lute Kamstra  <lute@gnu.org>

	* modes.texi (Font Lock Basics, Syntactic Font Lock): Recommend
	syntax-begin-function over font-lock-beginning-of-syntax-function.

2005-05-21  Luc Teirlinck  <teirllm@auburn.edu>

	* minibuf.texi (Reading File Names): Update description of
	`read-directory-name'.

	* modes.texi (Derived Modes): Clarify :group keyword.

2005-05-21  Eli Zaretskii  <eliz@gnu.org>

	* files.texi (Locating Files): New subsection.
	Describe locate-file and executable-find.

2005-05-21  Kevin Ryde  <user42@zip.com.au>

	* frames.texi (Initial Parameters): Update cross reference to
	"Emacs Invocation".

2005-05-19  Luc Teirlinck  <teirllm@auburn.edu>

	* keymaps.texi (Active Keymaps): Add anchor.

	* modes.texi (Hooks): Delete confusing and unnecessary sentence.
	(Major Mode Conventions): Refer to `Auto Major Mode' in more
	appropriate place.
	(Derived Modes): Small clarifications.
	(Minor Mode Conventions, Keymaps and Minor Modes):
	Replace references to nodes with references to anchors.
	(Mode Line Data): Warn that `(:eval FORM)' should not load any files.
	Clarify description of lists whose first element is an integer.
	(Mode Line Variables): Add anchor.
	(%-Constructs): Clarify description of integer after %.
	(Emulating Mode Line): Describe nil value for FACE.

2005-05-18  Luc Teirlinck  <teirllm@auburn.edu>

	* modes.texi (Derived Modes): Correct references to non-existing
	variable standard-syntax-table.

2005-05-17  Lute Kamstra  <lute@gnu.org>

	* modes.texi (Defining Minor Modes): Mention the mode hook.

2005-05-15  Kim F. Storm  <storm@cua.dk>

	* processes.texi (Network): Remove open-network-stream-nowait.
	(Network Servers): Remove open-network-stream-server.

2005-05-15  Luc Teirlinck  <teirllm@auburn.edu>

	* elisp.texi (Top): Update detailed menu.

	* variables.texi: Reorder nodes.
	(Variables): Update menu.
	(File Local Variables): Do not refer to the `-*-' line as
	a "local variables list".  Add pxref.

2005-05-14  Luc Teirlinck  <teirllm@auburn.edu>

	* elisp.texi (Top): Update detailed menu for node changes.

	* modes.texi (Modes): Update Menu.
	(Hooks): Move to beginning of chapter.
	Most minor modes run mode hooks too.
	`add-hook' can handle void hooks or hooks whose value is a single
	function.
	(Major Modes): Update Menu.
	(Major Mode Basics): New node, split off from `Major Modes'.
	(Major Mode Conventions): Correct xref.  Explain how to handle
	auto-mode-alist if the major mode command has an autoload cookie.
	(Auto Major Mode): Major update.  Add magic-mode-alist.
	(Derived Modes): Major update.
	(Mode Line Format): Update Menu.
	(Mode Line Basics): New node, split off from `Mode Line Format'.

	* loading.texi (Autoload): Mention `autoload cookie' as synonym
	for `magic autoload comment'.  Add index entries and anchor.

2005-05-14  Richard M. Stallman  <rms@gnu.org>

	* tips.texi (Coding Conventions): Explain how important it is
	that just loading certain files not change Emacs behavior.

	* modes.texi (Defining Minor Modes): Define define-global-minor-mode.

2005-05-12  Lute Kamstra  <lute@gnu.org>

	* modes.texi (Generic Modes): Update.
	(Major Modes): Refer to node "Generic Modes".

	* elisp.texi (Top): Update to the current structure of the manual.
	* processes.texi (Processes): Add menu description.
	* customize.texi (Customization): Add menu descriptions.

2005-05-11  Thien-Thi Nguyen  <ttn@gnu.org>

	* processes.texi (Signals to Processes)
	(Low-Level Network): Fix typos.

2005-05-11  Lute Kamstra  <lute@gnu.org>

	* elisp.texi (Top): Add some nodes from the chapter "Major and
	Minor Modes" to the detailed node listing.

2005-05-10  Richard M. Stallman  <rms@gnu.org>

	* keymaps.texi (Extended Menu Items): Menu item filter functions
	can be called at any time.

2005-05-08  Luc Teirlinck  <teirllm@auburn.edu>

	* variables.texi (File Local Variables): `(hack-local-variables t)'
	now also checks whether a mode is specified in the local variables
	list.

2005-05-05  Kevin Ryde  <user42@zip.com.au>

	* display.texi (The Echo Area): Correct format function cross
	reference.

2005-05-05  Luc Teirlinck  <teirllm@auburn.edu>

	* variables.texi (Variable Aliases): Change description of
	`define-obsolete-variable-alias'.

	* functions.texi (Functions): Add "Obsolete Functions" to menu.
	(Defining Functions): Add xref.
	(Obsolete Functions): New node.
	(Function Safety): Standardize capitalization of section title.

	* frames.texi (Pop-Up Menus): Complete description of `x-popup-menu'.
	(Dialog Boxes): Complete description of `x-popup-dialog'.

2005-05-04  Richard M. Stallman  <rms@gnu.org>

	* commands.texi (Interactive Codes): Fix Texinfo usage.
	Document U more clearly.

2005-05-01  Luc Teirlinck  <teirllm@auburn.edu>

	* variables.texi (Variable Aliases): `make-obsolete-variable' is a
	function and not a macro.

	* frames.texi (Pop-Up Menus): Correct and clarify description of
	`x-popup-menu'.
	(Dialog Boxes): Clarify description of `x-popup-dialog'.

2005-05-01  Richard M. Stallman  <rms@gnu.org>

	* edebug.texi (Checking Whether to Stop): Fix previous change.

2005-05-01  Luc Teirlinck  <teirllm@auburn.edu>

	* display.texi: Fix typos and Texinfo usage.

	* edebug.texi (Checking Whether to Stop): executing-macro ->
	executing-kbd-macro.

2005-05-01  Richard M. Stallman  <rms@gnu.org>

	* display.texi (Invisible Text): Correct add-to-invisibility-spec.

2005-04-30  Richard M. Stallman  <rms@gnu.org>

	* files.texi (Magic File Names): Document `operations' property.

2005-04-29  Lute Kamstra  <lute@gnu.org>

	* modes.texi (Generic Modes): New node.
	(Major Modes): Add it to the menu.
	(Derived Modes): Add "derived mode" to concept index.

2005-04-28  Lute Kamstra  <lute@gnu.org>

	* modes.texi (Defining Minor Modes): Fix previous change.
	(Font Lock Mode): Simplify.
	(Font Lock Basics): Say that font-lock-defaults is buffer-local
	when set and that some parts are optional.  Add cross references.
	(Search-based Fontification): Say how to specify font-lock-keywords.
	Add cross references.  Add font-lock-multiline to index.
	Move font-lock-keywords-case-fold-search here from node "Other Font
	Lock Variables".  Document font-lock-add-keywords and
	font-lock-remove-keywords.
	(Other Font Lock Variables): Move font-lock-keywords-only,
	font-lock-syntax-table, font-lock-beginning-of-syntax-function,
	and font-lock-syntactic-face-function to node "Syntactic Font
	Lock".  Move font-lock-keywords-case-fold-search to node
	"Search-based Fontification".  Document font-lock-inhibit-thing-lock
	and font-lock-{,un}fontify-{buffer,region}-function.
	(Precalculated Fontification): Remove reference to deleted variable
	font-lock-core-only.
	(Faces for Font Lock): Add font-lock-comment-delimiter-face.
	(Syntactic Font Lock): Add intro.  Move font-lock-keywords-only,
	font-lock-syntax-table, font-lock-beginning-of-syntax-function,
	and font-lock-syntactic-face-function here from node "Other Font
	Lock Variables".  Move font-lock-syntactic-keywords to "Setting
	Syntax Properties".  Add cross references.
	(Setting Syntax Properties): New node.
	Move font-lock-syntactic-keywords here from "Syntactic Font Lock".
	* syntax.texi (Syntax Properties): Add cross reference.
	* hooks.texi (Standard Hooks): Add Font-Lock hooks.

2005-04-26  Richard M. Stallman  <rms@gnu.org>

	* display.texi (Defining Faces):
	Document `default' elements of defface spec.

	* modes.texi (Major Mode Conventions): Explain customizing ElDoc mode.

	* variables.texi (Variable Aliases): Clarify text.

2005-04-25  Chong Yidong  <cyd@stupidchicken.com>

	* windows.texi (Window Hooks): Remove reference to obsolete Lazy Lock.

2005-04-25  Luc Teirlinck  <teirllm@auburn.edu>

	* hooks.texi (Standard Hooks): Most minor modes have mode hooks too.

2005-04-24  Eli Zaretskii  <eliz@gnu.org>

	* syntax.texi (Syntax Table Internals): Elaborate documentation of
	syntax-after and syntax-class.

	* files.texi (Changing Files): Fix last change's cross-reference.
	(Unique File Names): Don't mention "numbers" in the documentation
	of make-temp-file and make-temp-name.

2005-04-23  Richard M. Stallman  <rms@gnu.org>

	* files.texi (Changing Files): Document MUSTBENEW arg in copy-file.

2005-04-22  Nick Roberts  <nickrob@snap.net.nz>

	* windows.texi (Cyclic Window Ordering): Clarify window-list.

2005-04-22  Nick Roberts  <nickrob@snap.net.nz>

	* variables.texi (Variable Aliases): Describe make-obsolete-variable
	and define-obsolete-variable-alias.

2005-04-22  Kim F. Storm  <storm@cua.dk>

	* symbols.texi (Symbol Plists): Remove safe-get, as get is now safe.
	(Other Plists): Remove safe-plist-get, as plist-get is now safe.

2005-04-21  Lute Kamstra  <lute@gnu.org>

	* lists.texi (Association Lists): Document rassq-delete-all.

2005-04-19  Richard M. Stallman  <rms@gnu.org>

	* modes.texi (Search-based Fontification): Explain that
	facespec is an expression to be evaluated.

2005-04-19  Kevin Ryde  <user42@zip.com.au>

	* streams.texi (Output Functions): Fix xref.
	* strings.texi (String Conversion): Fix xref.

2005-04-19  Kim F. Storm  <storm@cua.dk>

	* symbols.texi (Symbol Plists): Add safe-get.
	Mention that `get' may signal an error.

2005-04-18  Nick Roberts  <nickrob@snap.net.nz>

	* customize.texi (Variable Definitions): Replace tooltip-mode
	example with save-place.

2005-04-17  Richard M. Stallman  <rms@gnu.org>

	* buffers.texi (Indirect Buffers): Clarify.

	* positions.texi (Positions): Clarify converting marker to integer.

	* strings.texi (String Basics): Mention string-match; clarify.

2005-04-08  Lute Kamstra  <lute@gnu.org>

	* modes.texi (Search-based Fontification): Fix cross references.
	Use consistent terminology.  Document anchored highlighting.

2005-04-05  Lute Kamstra  <lute@gnu.org>

	* modes.texi (Defining Minor Modes): Document :group keyword
	argument and its default value.

2005-04-03  Lute Kamstra  <lute@gnu.org>

	* hooks.texi (Standard Hooks): Add some hooks.  Add cross
	references and/or descriptions.  Delete major mode hooks; mention
	them as a category instead.  Rename or delete obsolete hooks.

2005-04-02  Richard M. Stallman  <rms@gnu.org>

	* nonascii.texi (Coding System Basics): Another wording cleanup.

2005-04-01  Richard M. Stallman  <rms@gnu.org>

	* nonascii.texi (Coding System Basics): Clarify previous change.

2005-04-01  Kenichi Handa  <handa@m17n.org>

	* nonascii.texi (Coding System Basics): Describe about roundtrip
	identity of coding systems.

2005-03-29  Chong Yidong  <cyd@stupidchicken.com>

	* text.texi (Buffer Contents): Add filter-buffer-substring and
	buffer-substring-filters.

2005-03-26  Chong Yidong  <cyd@stupidchicken.com>

	* anti.texi (Antinews): Mention `G' interactive code.

	* tips.texi (Compilation Tips): Mention benchmark.el.

2005-03-27  Luc Teirlinck  <teirllm@auburn.edu>

	* modes.texi (Other Font Lock Variables): `font-lock-fontify-block'
	is now bound to M-o M-o.

	* keymaps.texi (Prefix Keys): `facemenu-keymap' is now on M-o.

2005-03-26  Glenn Morris  <gmorris@ast.cam.ac.uk>

	* calendar.texi: Delete file (and move contents to emacs-xtra.texi
	in the Emacs Manual).
	* Makefile.in (srcs): Remove calendar.texi.
	* makefile.w32-in (srcs): Remove calendar.texi.
	* display.texi (Display): Change name of next node.
	* os.texi (System In): Change name of previous node.
	* elisp.texi (Top): Remove Calendar references.
	* vol1.texi (Top): Remove Calendar references.
	* vol2.texi (Top): Remove Calendar references.

2005-03-25  Richard M. Stallman  <rms@gnu.org>

	* display.texi (Standard Faces, Fringe Bitmaps, Customizing Bitmaps):
	Cleanup previous change.

2005-03-25  Chong Yidong  <cyd@stupidchicken.com>

	* display.texi (Face Attributes): Faces earlier in an :inherit
	list take precedence.
	(Scroll Bars): Fix description of vertical-scroll-bars.
	Document frame-current-scroll-bars and window-current-scroll-bars.

	* markers.texi (The Mark): Document temporary Transient Mark mode.

	* minibuf.texi (Reading File Names):
	Document read-file-name-completion-ignore-case.

	* positions.texi (Screen Lines): Document nil for width argument
	to compute-motion.

2005-03-23  Kim F. Storm  <storm@cua.dk>

	* display.texi (Standard Faces): Other faces used in the fringe
	implicitly inherits from the fringe face.
	(Fringe Bitmaps): FACE in right-fringe and left-fringe display
	properties implicitly inherits from fringe face.
	(Customizing Bitmaps): Likewise for set-fringe-bitmap-face.

2005-03-20  Chong Yidong  <cyd@stupidchicken.com>

	* display.texi (Invisible Text): State default value of
	line-move-ignore-invisible.
	(Managing Overlays): Document remove-overlays.
	(Standard Faces): Document escape-glyph face.

	* minibuf.texi (Reading File Names): Document read-file-name-function.

	* modes.texi (Other Font Lock Variables):
	Document font-lock-lines-before.

	* positions.texi (Skipping Characters): skip-chars-forward allows
	character classes.

2005-03-18  Lute Kamstra  <lute@gnu.org>

	* edebug.texi (Instrumenting Macro Calls): Fix another typo.

2005-03-17  Richard M. Stallman  <rms@gnu.org>

	* text.texi (Undo): Document extensible undo entries.

	* searching.texi (String Search, Regexp Search): Cleanups.

	* nonascii.texi (Character Codes): Minor fix.

	* display.texi (Display Property): Explain the significance
	of having text properties that are eq.
	(Other Display Specs): Explain string as display spec.

	* commands.texi (Interactive Codes): Document G option.

2005-03-17  Chong Yidong  <cyd@stupidchicken.com>

	* text.texi (Filling): Add sentence-end-without-period and
	sentence-end-without-space.
	(Changing Properties): Minor fix.

	* anti.texi: Total rewrite.

2005-03-15  Lute Kamstra  <lute@gnu.org>

	* edebug.texi (Instrumenting Macro Calls): Fix typos.

2005-03-08  Kim F. Storm  <storm@cua.dk>

	* display.texi (Specified Space): Property :width is support on
	non-graphic terminals, :height is not.

2005-03-07  Richard M. Stallman  <rms@gnu.org>

	* display.texi (Overlay Arrow, Fringe Bitmaps, Customizing Bitmaps):
	Now subnodes of Fringes.
	(Overlay Arrow): Document overlay-arrow-variable-list.
	(Fringe Size/Pos): New node, broken out of Fringes.
	(Display): Explain clearing vs redisplay better.
	(Truncation): Clarify use of bitmaps.
	(The Echo Area): Clarify the uses of the echo area.
	Add max-mini-window-height.
	(Progress): Clarify.
	(Invisible Text): Explain that main loop moves point out.
	(Selective Display): Say "hidden", not "invisible".
	(Managing Overlays): Move up.  Describe relation to Undo here.
	(Overlay Properties): Clarify intro.
	(Finding Overlays): Explain return values when nothing found.
	(Width): truncate-string-to-width has added arg.
	(Displaying Faces): Clarify and update mode line face handling.
	(Face Functions): Minor cleanup.
	(Conditional Display): Merge into Other Display Specs.
	(Pixel Specification, Other Display Specs): Minor cleanups.
	(Images, Image Descriptors): Minor cleanups.
	(GIF Images): Patents have expired.
	(Showing Images): Explain default text for insert-image.
	(Manipulating Button Types): Merge into Manipulating Buttons.
	(Making Buttons): Explain return values.
	(Button Buffer Commands): Add xref.
	(Inverse Video): Update mode-line-inverse-video.
	(Display Table Format): Clarify.
	(Active Display Table): Give defaults for window-display-table.

	* calendar.texi (Calendar Customizing): calendar-holiday-marker
	and calendar-today-marker are strings, not chars.
	(Holiday Customizing): Minor fix.

	* internals.texi (Writing Emacs Primitives): Update `or' example.
	Update limit on # args of subr.

	* edebug.texi (Using Edebug): Arrow is in fringe.
	(Instrumenting): Arg to eval-defun works without loading edebug.
	(Edebug Execution Modes): Add xref.

	* customize.texi (Common Keywords): Clarify :require.
	Mention :version here.
	(Variable Definitions, Group Definitions): Not here.
	(Variable Definitions): Clarify symbol arg to :initialize and :set fns.

2005-03-07  Chong Yidong  <cyd@stupidchicken.com>
	* nonascii.texi (Text Representations): Clarify position-bytes.
	(Character Sets): Add list-charset-chars.
	(Scanning Charsets): Add charset-after.
	(Encoding and I/O): Minor fix.

2005-03-06  Richard M. Stallman  <rms@gnu.org>

	* windows.texi (Vertical Scrolling): Get rid of "Emacs 21".
	(Resizing Windows): Likewise.

	* text.texi (Change Hooks): Get rid of "Emacs 21".

	* strings.texi (Formatting Strings): Get rid of "Emacs 21".

	* streams.texi (Output Variables): Get rid of "Emacs 21".

	* searching.texi (Regexp Special, Char Classes): Get rid of "Emacs 21".

	* os.texi (Translating Input): Replace flow-control example
	with a less obsolete example that uses `keyboard-translate'.

	* objects.texi (Hash Table Type, Circular Objects):
	Get rid of "Emacs 21".

	* modes.texi (Mode Line Format): Get rid of "Emacs 21".
	(Mode Line Data, Properties in Mode, Header Lines): Likewise.

	* minibuf.texi (Minibuffer Misc): Get rid of "Emacs 21".

	* lists.texi (List Elements, Building Lists): Get rid of "Emacs 21".

	* keymaps.texi (Menu Separators, Tool Bar): Get rid of "Emacs 21".
	(Menu Bar): Fix when menu-bar-update-hook is called.

	* hash.texi (Hash Tables): Get rid of "Emacs 21".

	* frames.texi (Text Terminal Colors): Get rid of "Emacs 21",
	and make it read better.

	* files.texi (Writing to Files): Get rid of "Emacs 21".
	(Unique File Names): Likewise.

	* elisp.texi: Update Emacs version to 22.

	* display.texi (Forcing Redisplay): Get rid of "Emacs 21".
	(Overlay Properties, Face Attributes): Likewise.
	(Managing Overlays): Fix punctuation.
	(Attribute Functions): Clarify set-face-font; get rid of
	info about old Emacs versions.
	(Auto Faces, Font Lookup, Display Property, Images):
	Get rid of "Emacs 21".

	* calendar.texi (Calendar Customizing): Get rid of "Emacs 21".

2005-03-05  Richard M. Stallman  <rms@gnu.org>

	* debugging.texi (Error Debugging): Remove stack-trace-on-error.

2005-03-04  Lute Kamstra  <lute@gnu.org>

	* debugging.texi (Error Debugging): Document stack-trace-on-error.

2005-03-03  Lute Kamstra  <lute@gnu.org>

	* edebug.texi (Instrumenting Macro Calls): Fix typo.

2005-03-01  Lute Kamstra  <lute@gnu.org>

	* debugging.texi (Debugger Commands): Update `j'.

2005-02-28  Lute Kamstra  <lute@gnu.org>

	* debugging.texi (Debugging): Fix typo.
	(Error Debugging): Document eval-expression-debug-on-error.
	(Function Debugging): Update example.
	(Using Debugger): Mention starred stack frames.
	(Debugger Commands): Document `j' and `l'.
	(Invoking the Debugger): `d' and `j' exit recursive edit too.
	Update the messages that the debugger displays.
	(Internals of Debugger): Add cross reference.  Update example.
	(Excess Open): Minor improvement.
	(Excess Close): Minor improvement.

2005-02-26  Richard M. Stallman  <rms@gnu.org>

	* tips.texi (Coding Conventions): Clarify.
	Put all the major mode key reservations together.
	Mention the Mouse-1 => Mouse-2 conventions.

	* syntax.texi (Syntax Class Table): Clarify.
	(Syntax Table Functions): syntax-after moved from here.
	(Syntax Table Internals): syntax-after moved to here.
	(Parsing Expressions): Update info on number of values
	and what's meaningful in the STATE argument.
	(Categories): Fix typo.

	* sequences.texi (Arrays): Cleanup.
	(Char-Tables): Clarify.

	* processes.texi (Deleting Processes): Cleanups, add xref.
	(Subprocess Creation): Explain nil in exec-path.  Cleanup.
	(Process Information): set-process-coding-system, some args optional.
	(Input to Processes): Explain various types for PROCESS args.
	Rename them from PROCESS-NAME to PROCESS.
	(Signals to Processes): Likewise.
	(Decoding Output): Cleanup.
	(Query Before Exit): Clarify.

	* os.texi (Startup Summary): Correct the options; add missing ones.
	(Terminal Output, Batch Mode): Clarify.
	(Flow Control): Node deleted.

	* markers.texi (The Mark): Clarify.

	* macros.texi (Expansion): Cleanup.
	(Indenting Macros): indent-spec allows ints, not floats.

	* keymaps.texi (Keymaps): Clarify.
	(Format of Keymaps): Update lisp-mode-map example.
	(Active Keymaps, Key Lookup): Clarify.
	(Changing Key Bindings): Add xref to `kbd'.
	(Key Binding Commands, Simple Menu Items): Clarify.
	(Mouse Menus, Menu Bar): Clarify.
	(Menu Example): Replace print example with menu-bar-replace-menu.

	* help.texi (Documentation Basics): Add function-documentation prop.

	* elisp.texi (Top): Don't refer to Flow Control node.

	* commands.texi (Command Overview): Improve xrefs.
	(Adjusting Point): Adjusting point applies to intangible and invis.
	(Key Sequence Input): Doc extra read-key-sequence args.
	Likewise for read-key-sequence-vector.

	* backups.texi (Rename or Copy): Minor fix.
	(Numbered Backups): For version-control, say the default.
	(Auto-Saving): make-auto-save-file-name example is simplified.

	* advice.texi (Advising Functions): Don't imply one part of Emacs
	should advise another part.  Markup changes.
	(Defining Advice): Move transitional para.
	(Activation of Advice): Cleanup.
	Explain if COMPILE is nil or negative.

	* abbrevs.texi (Abbrev Expansion): Clarify, fix typo.

2005-02-24  Lute Kamstra  <lute@gnu.org>

	* modes.texi (Defining Minor Modes): Explain that INIT-VALUE,
	LIGHTER, and KEYMAP can be omitted when KEYWORD-ARGS are used.

2005-02-23  Lute Kamstra  <lute@gnu.org>

	* modes.texi (Defining Minor Modes): define-minor-mode can be used
	to define global minor modes as well.

	* display.texi (Managing Overlays): overlay-buffer returns nil for
	deleted overlays.

2005-02-22  Kim F. Storm  <storm@cua.dk>

	* minibuf.texi (Basic Completion): Allow symbols in addition to
	strings in try-completion and all-completions.

2005-02-14  Lute Kamstra  <lute@gnu.org>

	* elisp.texi (Top): Remove reference to deleted node.

	* lists.texi (Lists): Remove reference to deleted node.
	(Cons Cells): Fix typo.

	* loading.texi (Where Defined): Fix typo.

2005-02-14  Richard M. Stallman  <rms@gnu.org>

	* variables.texi (Creating Buffer-Local): change-major-mode-hook
	is useful for discarding some minor modes.

	* symbols.texi (Symbol Components): Reorder examples.

	* streams.texi (Input Functions): State standard-input default.
	(Output Variables): State standard-output default.

	* objects.texi (Printed Representation): Clarify read syntax vs print.
	(Floating Point Type): Explain meaning better.
	(Symbol Type): Explain uniqueness better.
	(Cons Cell Type): Explain empty list sooner.  CAR and CDR later.
	List examples sooner.
	(Box Diagrams): New subnode broken out.
	Some examples moved from old Lists as Boxes node.
	(Dotted Pair Notation): Clarify intro.
	(Array Type): Clarify.
	(Type Predicates): Add hash-table-p.

	* numbers.texi (Integer Basics): Clarify radix explanation.
	(Predicates on Numbers): Minor clarification.
	(Comparison of Numbers): Minor clarification.  Clarify eql.
	Typos in min, max.
	(Math Functions): Clarify overflow in expt.

	* minibuf.texi (Text from Minibuffer): Minor clarification.
	Mention arrow keys.

	* loading.texi (Autoload): defun's doc string overrides autoload's
	doc string.
	(Repeated Loading): Modernize "add to list" examples.
	(Where Defined): Finish updating table of load-history elts.

	* lists.texi (List-related Predicates): Minor wording improvement.
	(Lists as Boxes): Node deleted.
	(Building Lists): Explain trivial cases of number-sequence.

	* hash.texi (Hash Tables): Add desc to menu items.
	(Creating Hash): Explain "full" means "make larger".
	(Hash Access): Any object can be a key.
	State value of maphash.

	* functions.texi (What Is a Function): Wording cleanup.
	(Function Documentation): Minor cleanup.
	Explain purpose of calling convention at end of doc string.
	(Function Names): Wording cleanup.
	(Calling Functions): Wording cleanup.
	Explain better how funcall calls the function.
	(Function Cells): Delete example of saving and redefining function.

	* control.texi (Combining Conditions): Wording cleanup.
	(Iteration): dolist and dotimes bind VAR locally.
	(Cleanups): Xref to Atomic Changes.

	* compile.texi (Byte Compilation): Delete 19.29 info.
	(Compilation Functions): Macros' difficulties don't affect defsubst.
	(Docs and Compilation): Delete 19.29 info.

2005-02-10  Richard M. Stallman  <rms@gnu.org>

	* objects.texi (Symbol Type): Minor correction.

2005-02-06  Lute Kamstra  <lute@gnu.org>

	* modes.texi (Example Major Modes): Fix typos.

2005-02-06  Richard M. Stallman  <rms@gnu.org>

	* text.texi (Margins): fill-nobreak-predicate can be one function.

	* strings.texi (Modifying Strings): clear-string can make unibyte.
	(Formatting Strings): format gives error if values missing.

	* positions.texi (Character Motion): Mention default arg
	for forward-char.  backward-char refers to forward-char.
	(Word Motion): Mention default arg for forward-word.
	(Buffer End Motion): Mention default arg for beginning-of-buffer.
	Simplify end-of-buffer.
	(Text Lines): Mention default arg for forward-line.
	(List Motion): Mention default arg for beginning/end-of-defun.
	(Skipping Characters): Minor fixes in explaining character-set.

	* modes.texi (Major Mode Conventions): Mention "system abbrevs".
	Mode inheritance applies only when default-major-mode is nil.
	Clarifications.
	(Example Major Modes): Update Text mode and Lisp mode examples.
	(Minor Mode Conventions): Mention define-minor-mode at top.
	(Defining Minor Modes): In Hungry example, don't define C-M-DEL.
	(Mode Line Format): Update mode line face display info.
	(Properties in Mode): Mention effect of risky vars.
	(Imenu): Define imenu-add-to-menubar.
	(Font Lock Mode): Add descriptions to menu lines.
	(Faces for Font Lock): Add font-lock-doc-face.

2005-02-05  Lute Kamstra  <lute@gnu.org>

	* text.texi (Maintaining Undo): Remove obsolete function.

2005-02-05  Eli Zaretskii  <eliz@gnu.org>

	* frames.texi (Color Names): Add pointer to the X docs about RGB
	color specifications.  Improve indexing.
	(Text Terminal Colors): Replace the description of RGB values by
	an xref to "Color Names".

2005-02-03  Richard M. Stallman  <rms@gnu.org>

	* windows.texi (Basic Windows): Add cursor-in-non-selected-windows.
	Clarify.
	(Selecting Windows): Clarify save-selected-window.
	(Cyclic Window Ordering): Clarify walk-windows.
	(Window Point): Clarify.
	(Window Start): Add comment to example.
	(Resizing Windows): Add `interactive' specs in examples.
	Document fit-window-to-buffer.

	* text.texi (User-Level Deletion): just-one-space takes numeric arg.
	(Undo, Maintaining Undo): Clarify last change.
	(Sorting): In sort-numeric-fields, explain about octal and hex.
	Mention sort-numeric-base.
	(Format Properties): Add xref for hard newlines.

	* frames.texi (Window Frame Parameters): Explain pixel=char on tty.
	(Pop-Up Menus): Fix typo.
	(Color Names): Explain all types of color names.
	Explain color-values on B&W terminal.
	(Text Terminal Colors): Explain "rgb values" are lists.  Fix arg names.

	* files.texi (File Locks): Not supported on MS systems.
	(Testing Accessibility): Clarify.

	* edebug.texi (Printing in Edebug): Fix edebug-print-circle.
	(Coverage Testing): Fix typo.

	* commands.texi (Misc Events): Remove stray space.

	* buffers.texi (Buffer Names): Clarify generate-new-buffer-name.
	(Modification Time): Clarify when visited-file-modtime returns 0.
	(The Buffer List): Clarify bury-buffer.
	(Killing Buffers): Clarify.
	(Indirect Buffers): Add clone-indirect-buffer.

2005-02-02  Matt Hodges  <MPHodges@member.fsf.org>

	* edebug.texi (Printing in Edebug): Fix default value of
	edebug-print-circle.
	(Coverage Testing): Fix displayed frequency count data.

2005-02-02  Luc Teirlinck  <teirllm@auburn.edu>

	* text.texi (Maintaining Undo): Add `undo-outer-limit'.

2005-02-02  Kim F. Storm  <storm@cua.dk>

	* text.texi (Undo) <buffer-undo-list>: Describe `apply' elements.

2005-01-29  Eli Zaretskii  <eliz@gnu.org>

	* commands.texi (Misc Events): Describe the help-echo event.

	* text.texi (Special Properties) <help-echo>: Use `pos'
	consistently in description of the help-echo property.
	Use @code{nil} instead of @var{nil}.

	* display.texi (Overlay Properties): Fix the index entry for
	help-echo overlay property.

	* customize.texi (Type Keywords): Uncomment the xref to the
	help-echo property documentation.

2005-01-23  Kim F. Storm  <storm@cua.dk>

	* windows.texi (Window Start): Fix `pos-visible-in-window-p'
	return value.  Third element FULLY replaced by PARTIAL which
	specifies number of invisible pixels if row is only partially visible.
	(Textual Scrolling): Mention auto-window-vscroll.
	(Vertical Scrolling): New defvar auto-window-vscroll.

2005-01-16  Luc Teirlinck  <teirllm@auburn.edu>

	* keymaps.texi (Changing Key Bindings): `suppress-keymap' now uses
	command remapping.

2005-01-15  Richard M. Stallman  <rms@gnu.org>

	* display.texi (Defining Images): Mention DATA-P arg of create-image.

2005-01-14  Kim F. Storm  <storm@cua.dk>

	* commands.texi (Accessing Events): Add WHOLE arg to posn-at-x-y.

	* text.texi (Links and Mouse-1): Fix string and vector item.

2005-01-13  Richard M. Stallman  <rms@gnu.org>

	* keymaps.texi (Active Keymaps): Rewrite the text, and update the
	descriptions of overriding-local-map and overriding-terminal-local-map.

	* text.texi (Links and Mouse-1): Clarify text.

2005-01-13  Kim F. Storm  <storm@cua.dk>

	* modes.texi (Emulating Mode Line): Update format-mode-line entry.

2005-01-13  Francis Litterio  <franl@world.std.com>  (tiny change)

	* keymaps.texi (Active Keymaps): Fix overriding-local-map description.

2005-01-12  Kim F. Storm  <storm@cua.dk>

	* text.texi (Links and Mouse-1): Rename section from Enabling
	Mouse-1 to Following Links.  Change xrefs.
	Add examples for define-button-type and define-widget.

	* display.texi (Button Properties, Button Buffer Commands):
	Clarify mouse-1 and follow-link functionality.

2005-01-12  Richard M. Stallman  <rms@gnu.org>

	* text.texi (Enabling Mouse-1 to Follow Links): Redo prev. change.

	* display.texi (Beeping): Fix Texinfo usage.

	* modes.texi (Emulating Mode Line): Doc FACE arg in format-header-line.

2005-01-11  Kim F. Storm  <storm@cua.dk>

	* display.texi (Button Properties, Button Buffer Commands):
	Mention mouse-1 binding.  Add follow-link keyword.

	* text.texi (Text Properties): Add "Enable Mouse-1" to submenu.
	(Enabling Mouse-1 to Follow Links): New subsection.

2005-01-06  Richard M. Stallman  <rms@gnu.org>

	* text.texi (Special Properties): Minor change.

	* os.texi (Timers): Clarify previous change.

	* modes.texi (Emulating Mode Line): format-mode-line requires 1 arg.

2005-01-01  Luc Teirlinck  <teirllm@auburn.edu>

	* display.texi (Face Attributes): Correct xref to renamed node.

2005-01-01  Richard M. Stallman  <rms@gnu.org>

	* display.texi (Face Attributes): Describe hex color specs.

2004-12-31  Richard M. Stallman  <rms@gnu.org>

	* os.texi (Timers): Update previous change.

2004-12-30  Kim F. Storm  <storm@cua.dk>

	* display.texi (Line Height): Total line-height is now specified
	in line-height property of form (HEIGHT TOTAL).  Swap (FACE . RATIO)
	in cons cells.  (nil . RATIO) is relative to actual line height.
	Use line-height `t' instead of `0' to get minimum height.

2004-12-29  Richard M. Stallman  <rms@gnu.org>

	* os.texi (Timers): Discuss timers vs editing the buffer and undo.

2004-12-28  Richard M. Stallman  <rms@gnu.org>

	* commands.texi (Quitting): Clarify value of with-local-quit.

	* elisp.texi (Top): Fix previous change.

	* loading.texi (Loading): Fix previous change.

2004-12-27  Richard M. Stallman  <rms@gnu.org>

	* Makefile.in (MAKEINFO): Specify --force.

	* buffers.texi (Killing Buffers): Add buffer-save-without-query.

	* modes.texi (Emulating Mode Line): Document format's BUFFER arg.

	* display.texi (Line Height): Further clarify.

	* elisp.texi (Top): Update Loading submenu.

	* loading.texi (Where Defined): New node.
	(Unloading): load-history moved to Where Defined.

2004-12-21  Richard M. Stallman  <rms@gnu.org>

	* commands.texi (Event Input Misc): Add while-no-input.

2004-12-11  Richard M. Stallman  <rms@gnu.org>

	* display.texi (Line Height): Rewrite text for clarity.

2004-12-11  Kim F. Storm  <storm@cua.dk>

	* display.texi (Display): Add node "Line Height" to menu.
	(Line Height): New node.  Move full description of line-spacing
	and line-height text properties here from text.texi.
	(Scroll Bars): Add vertical-scroll-bar variable.

	* frames.texi (Window Frame Parameters): Remove line-height defvar.

	* locals.texi (Standard Buffer-Local Variables): Fix xref for
	line-spacing and vertical-scroll-bar.

	* text.texi (Special Properties): Just mention line-spacing and
	line-height here, add xref to new "Line Height" node.

2004-12-09  Thien-Thi Nguyen  <ttn@gnu.org>

	* frames.texi (Window Frame Parameters): New @defvar for `line-spacing'.

	* locals.texi (Standard Buffer-Local Variables):
	Add @xref for `line-spacing'.

2004-12-05  Richard M. Stallman  <rms@gnu.org>

	* Makefile.in (maintainer-clean): Remove the info files
	in $(infodir) where they are created.

2004-12-03  Richard M. Stallman  <rms@gnu.org>

	* windows.texi (Selecting Windows): get-lru-window and
	get-largest-window don't consider dedicated windows.

	* text.texi (Undo): Document undo-in-progress.

2004-11-26  Richard M. Stallman  <rms@gnu.org>

	* locals.texi (Standard Buffer-Local Variables): Undo prev change.
	Remove a few vars that are not always buffer-local.

2004-11-24  Luc Teirlinck  <teirllm@auburn.edu>

	* locals.texi (Standard Buffer-Local Variables): Comment out
	xref's to non-existent node `Yet to be written'.

2004-11-24  Richard M. Stallman  <rms@gnu.org>

	* processes.texi (Synchronous Processes): Grammar fix.

	* numbers.texi (Comparison of Numbers): Add eql.

	* locals.texi (Standard Buffer-Local Variables): Add many vars.

	* intro.texi (Printing Notation): Fix previous change.

	* display.texi (Customizing Bitmaps): Move indicate-buffer-boundaries
	and default-indicate-buffer-boundaries from here.
	(Usual Display): To here.
	(Scroll Bars): Add scroll-bar-mode and scroll-bar-width.
	(Usual Display): Move tab-width up.

	* customize.texi (Variable Definitions):
	Replace show-paren-mode example with tooltip-mode.
	(Simple Types, Composite Types, Defining New Types):
	Minor cleanups.

2004-11-21  Jesper Harder  <harder@ifa.au.dk>

	* processes.texi (Synchronous Processes, Output from Processes):
	Markup fix.

2004-11-20  Richard M. Stallman  <rms@gnu.org>

	* positions.texi (Skipping Characters): skip-chars-forward
	now handles char classes.

	* intro.texi (Printing Notation): Avoid confusion of `print'
	when explaining @print.

	* macros.texi (Argument Evaluation): Fix 1st `for' expansion example.

	* display.texi (Display Table Format): Minor fix.

	* streams.texi (Output Functions): Fix print example.

	* Makefile.in (elisp): New target.
	(dist): Depend on $(infodir)/elisp, not elisp.
	Copy the info files from $(infodir).

	* minibuf.texi (Text from Minibuffer): Document KEEP-ALL arg in
	read-from-minibuffer.

	* searching.texi (Regexp Search): Rename that to search-spaces-regexp.

2004-11-19  Richard M. Stallman  <rms@gnu.org>

	* searching.texi (Regexp Search): Add search-whitespace-regexp.

2004-11-19  CHENG Gao  <chenggao@gmail.com>  (tiny change)

	* tips.texi (Coding Conventions): Fix typo.

2004-11-16  Richard M. Stallman  <rms@gnu.org>

	* tips.texi (Coding Conventions): Separate defvar and require
	methods to avoid warnings.  Use require only when there are many
	functions and variables from that package.

	* minibuf.texi (Minibuffer Completion): When ignoring case,
	predicate must not be case-sensitive.

	* debugging.texi (Function Debugging, Explicit Debug): Clarified.
	(Test Coverage): Don't talk about "splotches".  Clarified.

2004-11-16  Thien-Thi Nguyen  <ttn@gnu.org>

	* frames.texi (Window Frame Parameters): Fix typo.

2004-11-15  Kim F. Storm  <storm@cua.dk>

	* symbols.texi (Other Plists): Note that plist-get may signal error.
	Add safe-plist-get.

2004-11-15  Thien-Thi Nguyen  <ttn@gnu.org>

	* modes.texi (Font Lock Basics): Fix typo.

2004-11-08  Richard M. Stallman  <rms@gnu.org>

	* syntax.texi (Syntax Table Functions): Add syntax-after.

2004-11-06  Lars Brinkhoff  <lars@nocrew.org>

	* os.texi (Processor Run Time): New section documenting
	get-internal-run-time.

2004-11-06  Eli Zaretskii  <eliz@gnu.org>

	* Makefile.in (install, maintainer-clean): Don't use "elisp-*" as
	it nukes elisp-cover.texi.
	(dist): Change elisp-[0-9] to elisp-[1-9], as there could be no
	elisp-0 etc.

2004-11-05  Luc Teirlinck  <teirllm@auburn.edu>

	* commands.texi (Keyboard Macros): Document `append' return value
	of `defining-kbd-macro'.

2004-11-01  Richard M. Stallman  <rms@gnu.org>

	* commands.texi (Interactive Call): Add called-interactively-p.

2004-10-29  Simon Josefsson  <jas@extundo.com>

	* minibuf.texi (Reading a Password): Revert.

2004-10-28  Richard M. Stallman  <rms@gnu.org>

	* frames.texi (Display Feature Testing): Explain about "vendor".

2004-10-27  Richard M. Stallman  <rms@gnu.org>

	* commands.texi (Interactive Codes): `N' uses numeric prefix,
	not raw.  Clarify `n'.
	(Interactive Call): Rewrite interactive-p, focusing on when
	and how to use it.
	(Misc Events): Clarify previous change.

	* advice.texi (Simple Advice): Clarify what job the example does.
	(Around-Advice): Clarify ad-do-it.
	(Activation of Advice): An option of ad-default-compilation-action
	is `never', not `nil'.

2004-10-26  Kim F. Storm  <storm@cua.dk>

	* commands.texi (Interactive Codes): Add U code letter.

2004-10-25  Simon Josefsson  <jas@extundo.com>

	* minibuf.texi (Reading a Password): Add.

2004-10-24  Jason Rumney  <jasonr@gnu.org>

	* commands.texi (Misc Events): Remove mouse-wheel.  Add wheel-up
	and wheel-down.

2004-10-24  Kai Grossjohann  <kai.grossjohann@gmx.net>

	* processes.texi (Synchronous Processes): Document process-file.

2004-10-22  Kenichi Handa  <handa@m17n.org>

	* text.texi (translate-region): Document that it accepts also a
	char-table.

2004-10-22  David Ponce  <david@dponce.com>

	* windows.texi (Resizing Windows): Document the `preserve-before'
	argument of the functions `enlarge-window' and `shrink-window'.

2004-10-19  Jason Rumney  <jasonr@gnu.org>

	* makefile.w32-in (elisp): Change order of arguments to makeinfo.

2004-10-09  Luc Teirlinck  <teirllm@auburn.edu>

	* text.texi (Filling): Add anchor for definition of
	`sentence-end-double-space'.

	* searching.texi (Regexp Example): Update description of how
	Emacs currently recognizes the end of a sentence.
	(Standard Regexps): Update definition of the variable
	`sentence-end'.  Add definition of the function `sentence-end'.

2004-10-08  Paul Pogonyshev  <pogonyshev@gmx.net>

	* display.texi (Progress): New node.

2004-10-05  Kim F. Storm  <storm@cua.dk>

	* display.texi (Fringe Bitmaps): Update fringe-bitmaps-at-pos.

2004-09-29  Kim F. Storm  <storm@cua.dk>

	* display.texi (Fringe Bitmaps): Use symbols rather than numbers
	to identify bitmaps.  Remove -fringe-bitmap suffix for standard
	fringe bitmap symbols, as they now have their own namespace.
	(Customizing Bitmaps) <define-fringe-bitmap>: Clarify bit ordering
	vs. pixels.  Signal error if no free bitmap slots.
	(Pixel Specification): Change IMAGE to @var{image}.

2004-09-28  Richard M. Stallman  <rms@gnu.org>

	* text.texi (Special Properties): Clarify line-spacing and line-height.

	* searching.texi (Regexp Search): Add looking-back.

2004-09-25  Luc Teirlinck  <teirllm@auburn.edu>

	* display.texi: Correct typos.
	(Image Descriptors): Correct xref's.

2004-09-25  Richard M. Stallman  <rms@gnu.org>

	* text.texi (Special Properties): Cleanups in `cursor'.
	Rewrites in `line-height' and `line-spacing'; exchange them.

	* display.texi (Fringes): Rewrite previous change.
	(Fringe Bitmaps): Merge text from Display Fringe Bitmaps.  Rewrite.
	(Display Fringe Bitmaps): Node deleted, text moved.
	(Customizing Bitmaps): Split off from Fringe Bitmaps.  Rewrite.
	(Scroll Bars): Clarify set-window-scroll-bars.
	(Pointer Shape): Rewrite.
	(Specified Space): Clarify :align-to, etc.
	(Pixel Specification): Use @var.  Clarify new text.
	(Other Display Specs): Clarify `slice'.
	(Image Descriptors): Cleanups.
	(Showing Images): Cleanups.

2004-09-24  Luc Teirlinck  <teirllm@auburn.edu>

	* hooks.texi (Standard Hooks): Add `after-change-major-mode-hook'.

	* modes.texi: Various minor changes in addition to:
	(Major Mode Conventions): Final call to `run-mode-hooks' should
	not be inside the `delay-mode-hooks' form.
	(Mode Hooks): New node.
	(Hooks): Delete obsolete example.
	Move definitions of `run-mode-hooks' and `delay-mode-hooks' to new
	node "Mode Hooks".

2004-09-22  Luc Teirlinck  <teirllm@auburn.edu>

	* display.texi: Correct various typos.
	(Display): Rename node "Pointer Shapes" to "Pointer
	Shape".  (There is already a node called "Pointer Shapes" in
	frames.texi.)
	(Images): Remove non-existent node "Image Slices" from menu.

2004-09-23  Kim F. Storm  <storm@cua.dk>

	* text.texi (Special Properties): Add `cursor', `pointer',
	`line-height', and `line-spacing' properties.

	* display.texi (Display): Add 'Fringe Bitmaps' and 'Pointer
	Shapes' to menu.
	(Standard Faces): Doc fix for fringe face.
	(Fringes): Add `overflow-newline-into-fringe' and
	'indicate-buffer-boundaries'.
	(Fringe Bitmaps, Pointer Shapes): New nodes.
	(Display Property): Add 'Pixel Specification' and 'Display Fringe
	Bitmaps' to menu.
	(Specified Space): Describe pixel width and height.
	(Pixel Specification): New node.
	(Other Display Specs): Add `slice' property.
	(Display Fringe Bitmaps): New node.
	(Images): Add 'Image Slices' to menu.
	(Image Descriptors): Add `:pointer' and `:map' properties.
	(Showing Images): Add slice arg to `insert-image'.
	Add 'insert-sliced-image'.

2004-09-20  Richard M. Stallman  <rms@gnu.org>

	* commands.texi (Key Sequence Input):
	Clarify downcasing in read-key-sequence.

2004-09-08  Juri Linkov  <juri@jurta.org>

	* minibuf.texi (Minibuffer History): Add `history-delete-duplicates'.

2004-09-07  Luc Teirlinck  <teirllm@auburn.edu>

	* locals.texi (Standard Buffer-Local Variables):
	Add `buffer-auto-save-file-format'.
	* internals.texi (Buffer Internals): Describe new
	auto_save_file_format field of the buffer structure.
	* files.texi (Format Conversion): `auto-save-file-format' has been
	renamed `buffer-auto-save-file-format'.

2004-08-27  Luc Teirlinck  <teirllm@auburn.edu>

	* abbrevs.texi (Abbrev Expansion): `abbrev-start-location' can be
	an integer or a marker.
	(Abbrev Expansion): Replace example for `pre-abbrev-expand-hook'.

2004-08-22  Richard M. Stallman  <rms@gnu.org>

	* modes.texi (Major Mode Conventions): Discuss rebinding of
	standard key bindings.

2004-08-18  Kim F. Storm  <storm@cua.dk>

	* processes.texi (Accepting Output): Add `just-this-one' arg to
	`accept-process-output'.
	(Output from Processes): New var `process-adaptive-read-buffering'.

2004-08-10  Luc Teirlinck  <teirllm@auburn.edu>

	* keymaps.texi: Various changes in addition to:
	(Keymap Terminology): `kbd' uses same syntax as Edit Macro mode.
	Give more varied examples for `kbd'.
	(Creating Keymaps): Char tables have slots for all characters
	without modifiers.
	(Active Keymaps): `overriding-local-map' and
	`overriding-terminal-local-map' also override text property and
	overlay keymaps.
	(Functions for Key Lookup): Mention OLP arg to `current-active-maps'.
	(Scanning Keymaps): `accessible-keymaps' uses `[]' instead of `""'
	to denote a prefix of no events.
	`map-keymap' includes parent's bindings _recursively_.
	Clarify and correct description of `where-is-internal'.
	Mention BUFFER-OR-NAME arg to `describe-bindings'.
	(Menu Example): For menus intended for use with the keyboard, the
	menu items should be bound to characters or real function keys.

2004-08-08  Luc Teirlinck  <teirllm@auburn.edu>

	* objects.texi (Character Type): Reposition `@anchor' to prevent
	double space inside sentence in Info.

	* hooks.texi (Standard Hooks): `disabled-command-hook' has been
	renamed to `disabled-command-function'.
	* commands.texi (Key Sequence Input): Remove unnecessary anchor.
	(Command Loop Info): Replace reference to it.
	(Disabling Commands): `disabled-command-hook' has been renamed to
	`disabled-command-function'.

2004-08-07  Luc Teirlinck  <teirllm@auburn.edu>

	* os.texi (Translating Input): Only non-prefix bindings in
	`key-translation-map' override actual key bindings.  Warn about
	possible indirect effect of actual key bindings on non-prefix
	bindings in `key-translation-map'.

2004-08-06  Luc Teirlinck  <teirllm@auburn.edu>

	* minibuf.texi (High-Level Completion): Add anchor for definition
	of `read-variable'.

	* commands.texi: Various changes in addition to:
	(Using Interactive): Clarify description of `interactive-form'.
	(Interactive Call): Mention default for KEYS argument to
	`call-interactively'.
	(Command Loop Info): Clarify description of `this-command-keys'.
	Mention KEEP-RECORD argument to `clear-this-command-keys'.
	Value of `last-event-frame' can be `macro'.
	(Repeat Events): `double-click-fuzz' is also used to distinguish
	clicks and drags.
	(Classifying Events): Clarify descriptions of `event-modifiers'
	`event-basic-type' and `event-convert-list'.
	(Accessing Events): `posn-timestamp' takes POSITION argument.
	(Quoted Character Input): Clarify description of
	`read-quoted-char' and fix example.
	(Quitting): Add `with-local-quit'.
	(Disabling Commands): Correct and clarify descriptions of
	`enable-command' and `disable-command'.
	Mention what happens if `disabled-command-hook' is nil.
	(Keyboard Macros): Mention LOOPFUNC arg to `execute-kbd-macro'.
	Describe `executing-kbd-macro' instead of obsolete `executing-macro'.

2004-07-24  Luc Teirlinck  <teirllm@auburn.edu>

	* frames.texi: Various changes in addition to:
	(Creating Frames): Expand and clarify description of `make-frame'.
	(Window Frame Parameters): Either none or both of the `icon-left'
	and `icon-top' parameters must be specified.  Put descriptions of
	`menu-bar-lines' and `toolbar-lines' closer together and change
	them accordingly.
	(Frame Titles): `multiple-frames' is not guaranteed to be accurate
	except while processing `frame-title-format' or `icon-title-format'.
	(Deleting Frames): Correct description of `delete-frame'.
	Non-nil return values of `frame-live-p' are like those of `framep'.
	(Frames and Windows): Mention return value of
	`set-frame-selected-window'.
	(Visibility of Frames): Mention `force' argument to
	`make-frame-invisible'.  `frame-visible-p' returns t for all
	frames on text-only terminals.
	(Frame Configurations): Restoring a frame configuration does not
	restore deleted frames.
	(Window System Selections): `x-set-selection' returns DATA.
	(Resources): Add example.
	(Display Feature Testing): Clarify descriptions of
	`display-pixel-height', `display-pixel-width', `x-server-version'
	and `x-server-vendor'.

	* windows.texi (Choosing Window): Add anchor.
	* minibuf.texi (Minibuffer Misc): Add anchor.

2004-07-23  John Paul Wallington  <jpw@gnu.org>

	* macros.texi (Defining Macros): Declaration keyword for setting
	Edebug spec is `debug' not `edebug'.

2004-07-19  Luc Teirlinck  <teirllm@auburn.edu>

	* windows.texi: Various small changes in addition to:
	(Window Point): Mention return value of `set-window-point'.
	(Window Start): `pos-visible-in-window-p' disregards horizontal
	scrolling.  Explain return value if PARTIALLY is non-nil.
	(Vertical Scrolling): Mention PIXELS-P argument to `window-vscroll'
	and `set-window-vscroll'.
	(Size of Window): The argument WINDOW to `window-inside-edges',
	`window-pixel-edges' and `window-inside-pixel-edges' is optional.
	(Resizing Windows): Explain return value of
	`shrink-window-if-larger-than-buffer'.
	`window-size-fixed' automatically becomes buffer local when set.
	(Window Configurations): Explain return value of
	`set-window-configuration'.

	* minibuf.texi (Minibuffer Misc): Add anchor for
	`minibuffer-scroll-window'.

	* positions.texi (Text Lines): Add anchor for `count-lines'.

2004-07-17  Richard M. Stallman  <rms@gnu.org>

	* display.texi (Overlay Properties): Adding `evaporate' prop
	deletes empty overlay immediately.

	* abbrevs.texi (Abbrev Expansion): Clarify pre-abbrev-expand-hook,
	fix example.

2004-07-16  Jim Blandy  <jimb@redhat.com>

	* searching.texi (Regexp Backslash): Document new \_< and \_>
	operators.

2004-07-16  Juanma Barranquero  <lektu@terra.es>

	* display.texi (Images): Fix Texinfo usage.

2004-07-14  Luc Teirlinck  <teirllm@auburn.edu>

	* buffers.texi (Modification Time): `visited-file-modtime' now
	returns a list of two integers, instead of a cons.

2004-07-13  Luc Teirlinck  <teirllm@auburn.edu>

	* windows.texi: Various changes in addition to:
	(Splitting Windows): Add `split-window-keep-point'.

2004-07-09  Richard M. Stallman  <rms@gnu.org>

	* frames.texi (Input Focus): Minor fix.

2004-07-07  Luc Teirlinck  <teirllm@auburn.edu>

	* frames.texi (Input Focus): Clarify descriptions of
	`select-frame-set-input-focus' and `select-frame'.

2004-07-06  Luc Teirlinck  <teirllm@auburn.edu>

	* os.texi: Various small changes in addition to:
	(Killing Emacs): Expand and clarify description of
	`kill-emacs-query-functions' and `kill-emacs-hook'.
	(System Environment): Expand and clarify description of `getenv'
	and `setenv'.
	(Timers): Clarify description of `run-at-time'.
	(Translating Input): Correct description of
	`extra-keyboard-modifiers'.
	(Flow Control): Correct description of `enable-flow-control'.

2004-07-06  Thien-Thi Nguyen  <ttn@gnu.org>

	* os.texi: Update copyright.
	(Session Management): Grammar fix.
	Clarify which Emacs does the restarting.
	Use @samp for *scratch* buffer.

2004-07-04  Alan Mackenzie  <acm@muc.de>

	* frames.texi (Input Focus): Add documentation for
	`select-frame-set-input-focus'.  Replace refs to non-existent
	`switch-frame' with `select-frame'.  Minor corrections and tidying
	up of text-only terminal stuff.

2004-07-02  Richard M. Stallman  <rms@gnu.org>

	* files.texi (Saving Buffers): Cleanup write-contents-function.
	(Magic File Names): Cleanup file-remote-p.

2004-07-02  Kai Großjohann  <kai@emptydomain.de>

	* files.texi (Magic File Names): `file-remote-p' returns an
	identifier of the remote system, not just t.

2004-07-02  David Kastrup  <dak@gnu.org>

	* searching.texi (Entire Match Data): Add explanation about new
	match-data behavior when @var{integers} is non-nil.

2004-06-24  Richard M. Stallman  <rms@gnu.org>

	* commands.texi (Misc Events): Describe usr1-signal, usr2-signal event.

	* customize.texi (Variable Definitions): Note about doc strings
	and :set.

	* keymaps.texi (Keymap Terminology): Document `kbd'.
	(Changing Key Bindings, Key Binding Commands): Use kbd in examples.

	* display.texi (Invisible Text): Setting buffer-invisibility-spec
	makes it buffer-local.

	* files.texi (Saving Buffers): Correct previous change.

	* commands.texi (Accessing Events):
	Clarify posn-col-row and posn-actual-col-row.

2004-06-24  David Ponce  <david.ponce@wanadoo.fr>

	* commands.texi (Accessing Events): New functions
	posn-at-point and posn-at-x-y.  Add example to posn-x-y.

2004-06-23  Luc Teirlinck  <teirllm@auburn.edu>

	* lists.texi, files.texi, processes.texi, macros.texi, hash.texi:
	* frames.texi, buffers.texi, backups.texi, variables.texi:
	* loading.texi, eval.texi, functions.texi, control.texi:
	* symbols.texi, minibuf.texi: Reposition @anchor's.

	* help.texi: Various small changes in addition to the following.
	(Describing Characters): Describe PREFIX argument to
	`key-description'.  Correct and clarify definition of
	`text-char-description'.  Describe NEED-VECTOR argument to
	`read-kbd-macro'.
	(Help Functions): Clarify definition of `apropos'.

2004-06-23  Lars Hansen  <larsh@math.ku.dk>

	* files.texi (Saving Buffers): Correct description of
	`write-contents-functions'.

2004-06-21  Juanma Barranquero  <lektu@terra.es>

	* display.texi (Images): Remove redundant @vindex directives.
	Rewrite `image-library-alist' doc in active voice.

2004-06-14  Juanma Barranquero  <lektu@terra.es>

	* display.texi (Images): Document new delayed library loading,
	variable `image-library-alist' and (existing but undocumented)
	function `image-type-available-p'.

2004-06-05  Richard M. Stallman  <rms@gnu.org>

	* minibuf.texi (Minibuffer Completion): For INITIAL arg,
	refer the user to the Initial Input node.
	(Text from Minibuffer): Likewise.
	(Initial Input): New node.  Document this feature
	and say it is mostly deprecated.

2004-05-30  Richard M. Stallman  <rms@gnu.org>

	* loading.texi (Named Features): Clarify return value
	and meaning of NOERROR.

	* variables.texi (File Local Variables): Minor cleanup.

2004-05-30  Michael Albinus  <michael.albinus@gmx.de>

	* files.texi (Magic File Names): Add `file-remote-p' as operation
	of file name handlers.

2004-05-29  Richard M. Stallman  <rms@gnu.org>

	* modes.texi (Minor Mode Conventions): (-) has no special meaning
	as arg to a minor mode command.

2004-05-22  Richard M. Stallman  <rms@gnu.org>

	* syntax.texi (Syntax Class Table): Word syntax not just for English.

	* streams.texi (Output Variables): Doc float-output-format.

	* searching.texi (Regexp Special): Nested repetition can be infloop.

	* eval.texi (Eval): Increasing max-lisp-eval-depth can cause
	real stack overflow.

	* compile.texi: Minor cleanups.

2004-05-22  Luc Teirlinck  <teirllm@dms.auburn.edu>

	* lists.texi (Cons Cells): Explain dotted lists, true lists,
	circular lists.
	(List Elements): Explain handling of circular and dotted lists.

2004-05-19  Thien-Thi Nguyen  <ttn@gnu.org>

	* modes.texi (Search-based Fontification): Fix typo.

2004-05-10  Juanma Barranquero  <lektu@terra.es>

	* modes.texi (Mode Line Variables): Fix description of
	global-mode-string, which is now after which-func-mode, not the
	buffer name.

2004-05-07  Lars Hansen  <larsh@math.ku.dk>

	* modes.texi (Desktop Save Mode): Add.
	(Modes): Add menu entry Desktop Save Mode.

	* hooks.texi: Add desktop-after-read-hook,
	desktop-no-desktop-file-hook and desktop-save-hook.

	* locals.texi: Add desktop-save-buffer.

2004-04-30  Jesper Harder  <harder@ifa.au.dk>

	* display.texi: emacs -> Emacs.

2004-04-27  Matthew Mundell  <matt@mundell.ukfsn.org>

	* files.texi (Changing Files): Document set-file-times.

2004-04-23  Juanma Barranquero  <lektu@terra.es>

	* makefile.w32-in: Add "-*- makefile -*-" mode tag.

2004-04-18  Jesper Harder  <harder@ifa.au.dk>

	* tips.texi (Coding Conventions): defopt -> defcustom.

2004-04-16  Luc Teirlinck  <teirllm@auburn.edu>

	* sequences.texi: Various clarifications.

2004-04-14  Luc Teirlinck  <teirllm@auburn.edu>

	* buffers.texi (Read Only Buffers): Mention optional ARG to
	`toggle-read-only'.

2004-04-14  Nick Roberts  <nick@nick.uklinux.net>

	* windows.texi (Selecting Windows): Note that get-lru-window
	returns a full-width window if possible.

2004-04-13  Luc Teirlinck  <teirllm@auburn.edu>

	* buffers.texi: Various changes in addition to:
	(Buffer File Name): Add `find-buffer-visiting'.
	(Buffer Modification): Mention optional ARG to `not-modified'.
	(Indirect Buffers): Mention optional CLONE argument to
	`make-indirect-buffer'.

	* files.texi: Various changes in addition to:
	(Visiting Functions): `find-file-hook' is now a normal hook.
	(File Name Expansion): Explain difference between the way that
	`expand-file-name' and `file-truename' treat `..'.
	(Contents of Directories): Mention optional ID-FORMAT argument to
	`directory-files-and-attributes'.
	(Format Conversion): Mention new optional CONFIRM argument to
	`format-write-file'.

2004-04-12  Miles Bader  <miles@gnu.org>

	* macros.texi (Expansion): Add description of `macroexpand-all'.

2004-04-05  Jesper Harder  <harder@ifa.au.dk>

	* variables.texi (Variable Aliases):
	Mention cyclic-variable-indirection.

	* errors.texi (Standard Errors): Ditto.

2004-04-04  Luc Teirlinck  <teirllm@auburn.edu>

	* backups.texi: Various small changes in addition to:
	(Making Backups): Mention return value of `backup-buffer'.
	(Auto-Saving): Mention optional FORCE argument to
	`delete-auto-save-file-if-necessary'.
	(Reverting): Mention optional PRESERVE-MODES argument to
	`revert-buffer'.  Correct description of `revert-buffer-function'.

2004-03-22  Juri Linkov  <juri@jurta.org>

	* sequences.texi (Sequence Functions): Replace xref to `Vectors'
	with `Vector Functions'.

	* text.texi (Sorting): Add missing quote.

2004-03-14  Luc Teirlinck  <teirllm@auburn.edu>

	* intro.texi (Lisp History): Replace xref to `cl' manual with
	inforef.

2004-03-12  Richard M. Stallman  <rms@gnu.org>

	* intro.texi (Version Info): Add arg to emacs-version.
	(Lisp History): Change xref to CL manual.

2004-03-09  Luc Teirlinck  <teirllm@auburn.edu>

	* minibuf.texi (Completion Commands): Add xref to Emacs manual
	for Partial Completion mode.

2004-03-07  Thien-Thi Nguyen  <ttn@gnu.org>

	* customize.texi: Fix typo.  Remove eol whitespace.

2004-03-04  Richard M. Stallman  <rms@gnu.org>

	* processes.texi: Fix typos.

	* lists.texi (Building Lists): Minor clarification.

	* hash.texi (Creating Hash): Correct the meaning of t for WEAK
	in make-hash-table.

2004-02-29  Juanma Barranquero  <lektu@terra.es>

	* makefile.w32-in (clean, maintainer-clean): Use $(DEL) instead of
	rm, and ignore exit code.

2004-02-27  Dan Nicolaescu  <dann@ics.uci.edu>

	* display.texi (Defining Faces): Add description for min-colors.
	Update example.

2004-02-23  Luc Teirlinck  <teirllm@auburn.edu>

	* abbrevs.texi: Various corrections and clarifications in addition
	to the following:
	(Abbrev Tables): Delete add-abbrev (as suggested by RMS).

2004-02-22  Matthew Mundell  <matt@mundell.ukfsn.org>  (tiny change)

	* calendar.texi (Holiday Customizing): Quote arg of holiday-sexp.

2004-02-21  Luc Teirlinck  <teirllm@auburn.edu>

	* text.texi: Various small changes in addition to the following:
	(User-Level Deletion): Mention optional BACKWARD-ONLY argument
	to delete-horizontal-space.
	(Kill Functions, Yanking, Low-Level Kill Ring): Clarify and correct
	description of yank-handler text property at various places.

	* frames.texi (Window System Selections): Add anchor.

	* syntax.texi (Syntax Table Functions): Clarify and correct
	descriptions of make-syntax-table and copy-syntax-table.
	(Motion and Syntax): Clarify SYNTAXES argument to
	skip-syntax-forward.
	(Parsing Expressions): Mention that the return value of
	parse-partial-sexp is currently a list of ten rather than nine
	elements.
	(Categories): Various corrections and clarifications.

2004-02-17  Luc Teirlinck  <teirllm@auburn.edu>

	* markers.texi (Marker Insertion Types): Minor change.

	* locals.texi (Standard Buffer-Local Variables):
	* commands.texi (Interactive Codes, Using Interactive):
	* functions.texi (Related Topics): Fix xrefs.

2004-02-16  Luc Teirlinck  <teirllm@auburn.edu>

	* lists.texi (Sets And Lists): Update description of delete-dups.

2004-02-16  Jesper Harder  <harder@ifa.au.dk>  (tiny change)

	* keymaps.texi (Tool Bar): tool-bar-item => tool-bar-button.

2004-02-16  Jan Djärv  <jan.h.d@swipnet.se>

	* frames.texi (Parameter Access): frame-parameters arg is optional.
	modify-frame-parameters handles nil for FRAME.
	(Window Frame Parameters): menu-bar-lines and tool-bar-lines
	are all-or-nothing for certain toolkits.
	Mention parameter wait-for-wm.
	(Frames and Windows): In frame-first-window and frame-selected-window
	the arg is optional.
	(Input Focus): In redirect-frame-focus the second arg is optional.
	(Window System Selections): Mention selection type CLIPBOARD.
	Mention data-type UTF8_STRING.
	Mention numbering of cut buffers.
	(Resources): Describe x-resource-name.

2004-02-16  Richard M. Stallman  <rms@gnu.org>

	* windows.texi (Buffers and Windows): Delete false table
	about all-frames.

	* syntax.texi (Parsing Expressions): Delete old caveat
	about parse-sexp-ignore-comments.

	* streams.texi (Output Variables): Add print-quoted.

	* lists.texi (Building Lists): Minor cleanup.

	* hash.texi (Creating Hash): Correct and clarify doc of WEAK values.

	* display.texi (Overlays): Explain overlays use markers.
	(Managing Overlays): Explain front-advance and rear-advance
	in more detail.

	* loading.texi (Unloading): Document unload-feature-special-hooks.
	Get rid of fns-NNN.el file.

2004-02-16  Matthew Mundell  <matt@mundell.ukfsn.org>  (tiny change)

	* help.texi (Describing Characters): Fix text-char-description
	example output.

	* edebug.texi (Using Edebug): Fix example.

	* debugging.texi (Internals of Debugger): Fix return value.

	* files.texi (Changing Files): Fix argname.

	* calendar.texi: Fix parens, and default values.

	* display.texi, frames.texi, internals.texi, modes.texi: Minor fixes.
	* nonascii.texi, objects.texi, os.texi: Minor fixes.
	* searching.texi, text.texi, tips.texi, windows.texi: Minor fixes.

	* positions.texi (Text Lines): Don't add -1 in current-line.

2004-02-16  Richard M. Stallman  <rms@gnu.org>

	* compile.texi (Compiler Errors): if-boundp feature applies to cond.

2004-02-16  Jesper Harder  <harder@ifa.au.dk>  (tiny change)

	* processes.texi (Low-Level Network): Fix a typo.

2004-02-12  Kim F. Storm  <storm@cua.dk>

	* display.texi (Fringes): Use consistent wording.
	Note that window-fringe's window arg is optional.
	(Scroll Bars): Use consistent wording.

2004-02-11  Luc Teirlinck  <teirllm@auburn.edu>

	* tips.texi (Comment Tips): Document the new conventions for
	commenting out code.

2004-02-07  Jan Djärv  <jan.h.d@swipnet.se>

	* positions.texi (Text Lines): Add missing end defun.

2004-02-07  Kim F. Storm  <storm@cua.dk>

	* positions.texi (Text Lines): Add line-number-at-pos.

2004-02-06  John Paul Wallington  <jpw@gnu.org>

	* display.texi (Button Properties, Button Buffer Commands):
	mouse-2 invokes button, not down-mouse-1.

2004-02-04  Jason Rumney  <jasonr@gnu.org>

	* makefile.w32-in: Sync with Makefile.in changes.

2004-02-03  Luc Teirlinck  <teirllm@auburn.edu>

	* minibuf.texi (Text from Minibuffer): Various corrections and
	clarifications.
	(Object from Minibuffer): Correct Lisp description of
	read-minibuffer.
	(Minibuffer History): Clarify description of cons values for
	HISTORY arguments.
	(Basic Completion): Various corrections and clarifications.
	Add completion-regexp-list.
	(Minibuffer Completion): Correct and clarify description of
	completing-read.
	(Completion Commands): Mention Partial Completion mode.
	Various other minor changes.
	(High-Level Completion): Various corrections and clarifications.
	(Reading File Names): Ditto.
	(Minibuffer Misc): Ditto.

2004-01-26  Luc Teirlinck  <teirllm@auburn.edu>

	* strings.texi (Text Comparison): assoc-string also matches
	elements of alists that are strings instead of conses.
	(Formatting Strings): Standardize Texinfo usage.  Update index
	entries.

2004-01-20  Luc Teirlinck  <teirllm@auburn.edu>

	* lists.texi (Sets And Lists): Add delete-dups.

2004-01-15  Luc Teirlinck  <teirllm@auburn.edu>

	* edebug.texi (Instrumenting Macro Calls): `declare' is not a
	special form.
	* macros.texi (Defining Macros): Update description of `declare',
	which now is a macro.
	(Wrong Time): Fix typos.

2004-01-14  Luc Teirlinck  <teirllm@auburn.edu>

	* compile.texi (Compilation Functions): Expand descriptions of
	`compile-defun', `byte-compile-file', `byte-recompile-directory'
	and `batch-byte-compile'.  In particular, mention and describe
	all optional arguments.
	(Disassembly): Correct and clarify the description of `disassemble'.

2004-01-11  Luc Teirlinck  <teirllm@auburn.edu>

	* searching.texi: Various small changes in addition to the
	following.
	(Regexp Example): Adapt to new value of `sentence-end'.
	(Regexp Functions): The PAREN argument to `regexp-opt' can be
	`words'.
	(Search and Replace): Add usage note for `perform-replace'.
	(Entire Match Data): Mention INTEGERS and REUSE arguments to
	`match-data'.
	(Standard Regexps): Update for new values of `paragraph-start'
	and `sentence-end'.

2004-01-07  Luc Teirlinck  <teirllm@auburn.edu>

	* files.texi (Saving Buffers): Clarify descriptions of
	`write-contents-functions' and `before-save-hook'.
	Make the defvar's for `before-save-hook' and `after-save-hook'
	into defopt's.

2004-01-07  Kim F. Storm  <storm@cua.dk>

	* commands.texi (Click Events): Describe new image and
	width/height elements of click events.
	(Accessing Events): Add posn-string, posn-image, and
	posn-object-width-height.  Change posn-object to return either
	image or string object.

2004-01-01  Simon Josefsson  <jas@extundo.com>

	* hooks.texi (Standard Hooks): Add before-save-hook.
	* files.texi (Saving Buffers): Likewise.

2004-01-03  Richard M. Stallman  <rms@gnu.org>

	* frames.texi (Frames and Windows): Delete frame-root-window.

2004-01-03  Luc Teirlinck  <teirllm@auburn.edu>

	* eval.texi, hash.texi, help.texi, symbols.texi: Add anchors.

	* functions.texi: Various small changes in addition to the
	following.
	(What Is a Function): `functionp' returns nil for macros.
	Clarify behavior of this and following functions for symbol arguments.
	(Function Documentation): Add `\' in front of (fn @var{arglist})
	and explain why.
	(Defining Functions): Mention DOCSTRING argument to `defalias'.
	Add anchor.
	(Mapping Functions): Add anchor.  Unquote nil in mapcar* example.

2004-01-01  Miles Bader  <miles@gnu.org>

	* display.texi (Buttons): New section.

2003-12-31  Andreas Schwab  <schwab@suse.de>

	* numbers.texi (Math Functions): sqrt reports a domain-error
	error.
	(Float Basics): Use `(/ 0.0 0.0)' instead of `(sqrt -1.0)'.

2003-12-30  Luc Teirlinck  <teirllm@auburn.edu>

	* tips.texi (Documentation Tips): Update item on hyperlinks in
	documentation strings.

	* errors.texi (Standard Errors): Various small corrections and
	additions.

	* control.texi: Various small changes in addition to the
	following.
	(Signaling Errors): Provide some more details on how `signal'
	constructs the error message.  Add anchor to the definition of
	`signal'.
	(Error Symbols): Describe special treatment of `quit'.
	(Cleanups): Rename BODY argument of `unwind-protect' to BODY-FORM
	to emphasize that it has to be a single form.

	* buffers.texi: Add anchor.

2003-12-29  Richard M. Stallman  <rms@gnu.org>

	* windows.texi (Choosing Window): Add same-window-p, special-display-p.
	(Window Configurations): Add window-configuration-frame.

	* variables.texi (Creating Buffer-Local): Add local-variable-if-set-p.

	* text.texi (Examining Properties): Add get-char-property-and-overlay.
	Change arg name in get-char-property.
	(Special Properties): Update handling of keymap property.

	* strings.texi (Modifying Strings): Add clear-string.
	(Text Comparison): Add assoc-string and remove
	assoc-ignore-case, assoc-ignore-representation.

	* os.texi (Time of Day): Add set-time-zone-rule.

	* numbers.texi (Math Functions): asin, acos, log, log10
	report domain-error errors.

	* nonascii.texi (Converting Representations):
	Add multibyte-char-to-unibyte and unibyte-char-to-multibyte.
	(Encoding and I/O): Add file-name-coding-system.

	* modes.texi (Search-based Fontification): Explain that
	face specs are symbols with face names as values.

	* minibuf.texi (Minibuffer Misc): Add set-minibuffer-window.

	* lists.texi (Building Lists): remq moved elsewhere.
	(Sets And Lists): remq moved here.
	(Association Lists): Refer to assoc-string.

	* internals.texi (Garbage Collection): Add memory-use-counts.

	* frames.texi (Frames and Windows): Add set-frame-selected-window
	and frame-root-window.

	* files.texi (Contents of Directories):
	Add directory-files-and-attributes.

	* display.texi (Refresh Screen): Add force-window-update.
	(Invisible Text): Explain about moving point out of invis text.
	(Overlay Properties): Add overlay-properties.
	(Managing Overlays): Add overlayp.
	(GIF Images): Invalid image number displays a hollow box.

	* buffers.texi (Buffer Modification): Add restore-buffer-modified-p.
	(Killing Buffers): Add buffer-live-p.

2003-12-25  Markus Rost  <rost@mathematik.uni-bielefeld.de>

	* display.texi (Fringes): Fix typo "set-buffer-window".

2003-12-24  Luc Teirlinck  <teirllm@auburn.edu>

	* display.texi, eval.texi, help.texi, internals.texi, loading.texi:
	* nonascii.texi, processes.texi, tips.texi, variables.texi:
	Add or change various xrefs and anchors.

	* commands.texi: Replace all occurrences of @acronym{CAR} with
	@sc{car}, for consistency with the rest of the Elisp manual.
	`car' and `cdr' are historically acronyms, but are no longer
	widely thought of as such.

	* internals.texi (Pure Storage): Mention that `purecopy' does not
	copy text properties.
	(Object Internals): Now 29 bits are used (in most implementations)
	to address Lisp objects.

	* variables.texi (Variables with Restricted Values): New node.

	* objects.texi (Lisp Data Types): Mention that certain variables
	can only take on a restricted set of values and add an xref to
	the new node "Variables with Restricted Values".

	* eval.texi (Function Indirection): Describe the errors that
	`indirect-function' can signal.
	(Eval): Clarify the descriptions of `eval-region' and `values'.
	Describe `eval-buffer' instead of `eval-current-buffer' and
	mention `eval-current-buffer' as an alias for `current-buffer'.
	Correct the description and mention all optional arguments.

	* nonascii.texi: Various small changes in addition to the
	following.
	(Converting Representations): Clarify behavior of
	`string-make-multibyte' and `string-to-multibyte' for unibyte all
	ASCII arguments.
	(Character Sets): Document the variable `charset-list' and adapt
	the definition of the function `charset-list' accordingly.
	(Translation of Characters): Clarify use of generic characters in
	`make-translation-table'.  Clarify and correct the description of
	the use of translation tables in encoding and decoding.
	(User-Chosen Coding Systems): Correct and clarify the description
	of `select-safe-coding-system'.
	(Default Coding Systems): Clarify description of
	`file-coding-system-alist'.

2003-11-30  Luc Teirlinck  <teirllm@auburn.edu>

	* strings.texi (Text Comparison): Correctly describe when two
	strings are `equal'.  Combine and clarify descriptions of
	`assoc-ignore-case' and `assoc-ignore-representation'.

	* objects.texi (Non-ASCII in Strings): Clarify description of
	when a string is unibyte or multibyte.
	(Bool-Vector Type): Update examples.
	(Equality Predicates): Correctly describe when two strings are
	`equal'.

2003-11-29  Luc Teirlinck  <teirllm@auburn.edu>

	* lists.texi (Building Lists): `append' no longer accepts integer
	arguments.  Update the description of `number-sequence' to reflect
	recent changes.
	(Sets And Lists): Describe `member-ignore-case' after `member'.

2003-11-27  Kim F. Storm  <storm@cua.dk>

	* commands.texi (Click Events): Click object may be an images.
	Describe (dx . dy) element of click positions.
	(Accessing Events): Remove duplicate posn-timestamp.
	New functions posn-object and posn-object-x-y.

2003-11-23  Kim F. Storm  <storm@cua.dk>

	* commands.texi (Click Events): Describe enhancements to event
	position lists, including new text-pos and (col . row) items.
	Mention left-fringe and right-fringe area events.
	(Accessing Events): New functions posn-area and
	posn-actual-col-row.  Mention posn-timestamp.  Mention that
	posn-point in non-text area still returns buffer position.
	Clarify posn-col-row.

2003-11-21  Lars Hansen  <larsh@math.ku.dk>

	* files.texi (File Attributes): Describe new parameter ID-FORMAT.
	* anti.texi (File Attributes): Describe removed parameter
	ID-FORMAT.

2003-11-20  Luc Teirlinck  <teirllm@auburn.edu>

	* positions.texi (Positions): Mention that, if a marker is used as
	a position, its buffer is ignored.

	* markers.texi (Overview of Markers): Mention it here too.

2003-11-12  Luc Teirlinck  <teirllm@auburn.edu>

	* numbers.texi (Numeric Conversions): Not just `floor', but also
	`truncate', `ceiling' and `round' accept optional argument DIVISOR.

2003-11-10  Luc Teirlinck  <teirllm@auburn.edu>

	* markers.texi (Creating Markers): Specify insertion type of
	created markers.  Add xref to `Marker Insertion Types'.
	Second argument to `copy-marker' is optional.
	(Marker Insertion Types): Mention that most markers are created
	with insertion type nil.
	(The Mark): Correctly describe when `mark' signals an error.
	(The Region): Correctly describe when `region-beginning' and
	`region-end' signal an error.

2003-11-08  Luc Teirlinck  <teirllm@auburn.edu>

	* hash.texi (Creating Hash): Clarify description of `eql'.
	`makehash' is obsolete.
	(Hash Access): Add Common Lisp notes for `remhash' and `clrhash'.

	* positions.texi (Point): Change description of `buffer-end', so
	that it is also correct for floating point arguments.
	(List Motion): Correct argument lists of `beginning-of-defun' and
	`end-of-defun'.
	(Excursions): Add xref to `Marker Insertion Types'.
	(Narrowing): Argument to `narrow-to-page' is optional.

2003-11-06  Luc Teirlinck  <teirllm@auburn.edu>

	* streams.texi (Output Streams): Clarify behavior of point for
	marker output streams.

2003-11-04  Luc Teirlinck  <teirllm@auburn.edu>

	* variables.texi (Defining Variables): Second argument to
	`defconst' is not optional.
	(Setting Variables): Mention optional argument APPEND to
	`add-to-list'.
	(Creating Buffer-Local): Expand description of
	`make-variable-buffer-local'.
	(Frame-Local Variables): Expand description of
	`make-variable-frame-local'.
	(Variable Aliases): Correct description of optional argument
	DOCSTRING to `defvaralias'.  Mention return value of
	`defvaralias'.
	(File Local Variables): Add xref to `File variables' in Emacs
	Manual.  Correct description of `hack-local-variables'.  Mention
	`safe-local-variable' property.  Mention optional second argument
	to `risky-local-variable-p'.

2003-11-03  Luc Teirlinck  <teirllm@auburn.edu>

	* symbols.texi (Symbol Plists): Mention return value of `setplist'.

2003-11-02  Jesper Harder  <harder@ifa.au.dk>  (tiny change)

	* lispref/anti.texi, lispref/backups.texi, lispref/commands.texi
	lispref/customize.texi, lispref/display.texi, lispref/files.texi,
	lispref/internals.texi, lispref/keymaps.texi, lispref/loading.texi,
	lispref/modes.texi, lispref/nonascii.texi, lispref/numbers.texi,
	lispref/objects.texi, lispref/os.texi, lispref/positions.texi,
	lispref/processes.texi, lispref/searching.texi,
	lispref/sequences.texi, lispref/streams.texi, lispref/strings.texi,
	lispref/syntax.texi, lispref/text.texi: Replace @sc{foo} with
	@acronym{FOO}.

2003-10-27  Luc Teirlinck  <teirllm@auburn.edu>

	* strings.texi (Creating Strings): Argument START to `substring'
	can not be `nil'.  Expand description of
	`substring-no-properties'.  Correct description of `split-string',
	especially with respect to empty matches.  Prevent very bad line
	break in definition of `split-string-default-separators'.
	(Text Comparison): `string=' and `string<' also accept symbols as
	arguments.
	(String Conversion): More completely describe argument BASE in
	`string-to-number'.
	(Formatting Strings): `%s' and `%S' in `format' do require
	corresponding object.  Clarify behavior of numeric prefix after
	`%' in `format'.
	(Case Conversion): The argument to `upcase-initials' can be a
	character.

2003-10-27  Kenichi Handa  <handa@m17n.org>

	* display.texi (Fontsets): Fix texinfo usage.

2003-10-25  Kenichi Handa  <handa@m17n.org>

	* display.texi (Fontsets): Add description of the function
	set-fontset-font.

2003-10-23  Luc Teirlinck  <teirllm@auburn.edu>

	* display.texi (Temporary Displays): Add xref to `Documentation
	Tips'.

	* functions.texi (Function Safety): Use inforef instead of pxref
	for SES.

2003-10-23  Andreas Schwab  <schwab@suse.de>

	* Makefile.in (TEX, texinputdir): Don't define.
	(TEXI2DVI): Define.
	(srcs): Remove $(srcdir)/index.perm and $(srcdir)/index.unperm,
	add $(srcdir)/index.texi.
	($(infodir)/elisp): Remove index.texi dependency.
	(elisp.dvi): Likewise.  Use $(TEXI2DVI).
	(index.texi): Remove target.
	(dist): Don't link $(srcdir)/permute-index.
	(clean): Don't remove index.texi.

	* permute-index, index.perm: Remove.
	* index.texi: Rename from index.unperm.

2003-10-22  Luc Teirlinck  <teirllm@auburn.edu>

	* tips.texi (Documentation Tips): Document new behavior for face
	and variable hyperlinks in Help mode.

2003-10-21  Luc Teirlinck  <teirllm@auburn.edu>

	* objects.texi (Integer Type): Update for extra bit of integer range.
	(Character Type): Ditto.

2003-10-16  Eli Zaretskii  <eliz@gnu.org>

	* numbers.texi (Integer Basics): Add index entries for reading
	numbers in hex, octal, and binary.

2003-10-16  Lute Kamstra  <lute@gnu.org>

	* modes.texi (Mode Line Format): Mention force-mode-line-update's
	argument.

2003-10-13  Luc Teirlinck  <teirllm@auburn.edu>

	* windows.texi (Choosing Window): Fix typo.
	* edebug.texi (Edebug Execution Modes): Fix typo.

2003-10-13  Richard M. Stallman  <rms@gnu.org>

	* windows.texi (Basic Windows): A window has fringe settings,
	display margins and scroll-bar settings.
	(Splitting Windows): Doc split-window return value.
	Clean up one-window-p.
	(Selecting Windows): Fix typo.
	(Cyclic Window Ordering): Explain frame as ALL-FRAMES in next-window.
	(Buffers and Windows): In set-window-buffer, explain effect
	on fringe settings and scroll bar settings.
	(Displaying Buffers): In pop-to-buffer, explain nil as buffer arg.
	(Choosing Window): Use defopt for pop-up-frame-function.
	For special-display-buffer-names, explain same-window and same-frame.
	Clarify window-dedicated-p return value.
	(Textual Scrolling): scroll-up and scroll-down can get an error.
	(Horizontal Scrolling): Clarify auto-hscroll-mode.
	Clarify set-window-hscroll.
	(Size of Window): Don't mention tool bar in window-height.
	(Coordinates and Windows): Explain what coordinates-in-window-p
	returns for fringes and display margins.
	(Window Configurations): Explain saving fringes, etc.

	* tips.texi (Library Headers): Clean up Documentation.

	* syntax.texi (Parsing Expressions): Clean up forward-comment
	and parse-sexp-lookup-properties.

	* sequences.texi (Sequence Functions): sequencep accepts bool-vectors.

	* os.texi (System Environment): Clean up text for load-average errors.

	* modes.texi (Hooks): Don't explain local hook details at front.
	Clarify run-hooks and run-hook-with-args a little.
	Clean up add-hook and remove-hook.

	* edebug.texi (Edebug Execution Modes): Clarify t.
	Document edebug-sit-for-seconds.
	(Coverage Testing): Document C-x X = and =.
	(Instrumenting Macro Calls): Fix typo.
	(Specification List): Don't index the specification keywords.

2003-10-10  Kim F. Storm  <storm@cua.dk>

	* processes.texi (Network): Introduce make-network-process.

2003-10-09  Luc Teirlinck  <teirllm@auburn.edu>

	* tips.texi (Library Headers): Fix typo.

2003-10-07  Juri Linkov  <juri@jurta.org>

	* modes.texi (Imenu): Mention imenu-create-index-function's
	default value.  Explain submenus better.

2003-10-07  Lute Kamstra  <lute@gnu.org>

	* modes.texi (Faces for Font Lock): Fix typo.
	(Hooks): Explain how buffer-local hook variables can refer to
	global hook variables.
	Various minor clarifications.

2003-10-06  Lute Kamstra  <lute@gnu.org>

	* tips.texi (Coding Conventions): Mention naming conventions for
	hooks.

2003-10-05  Luc Teirlinck  <teirllm@auburn.edu>

	* loading.texi (Library Search): Correct default value of
	load-suffixes.
	(Named Features): Fix typo.

2003-10-05  Richard M. Stallman  <rms@gnu.org>

	* loading.texi (Named Features): In `provide',
	say how to test for subfeatures.
	(Unloading): In unload-feature, use new var name
	unload-feature-special-hooks.

2003-10-03  Lute Kamstra  <lute@gnu.org>

	* modes.texi (Major Mode Conventions): Mention third way to set up
	Imenu.
	(Imenu): A number of small fixes.
	Delete documentation of internal variable imenu--index-alist.
	Document the return value format of imenu-create-index-function
	functions.

2003-09-30  Richard M. Stallman  <rms@gnu.org>

	* processes.texi (Network): Say what stopped datagram connections do.

	* lists.texi (Association Lists): Clarify `assq-delete-all'.

	* display.texi (Overlay Properties): Clarify `evaporate' property.

2003-09-29  Lute Kamstra  <lute@gnu.org>

	* modes.texi (Mode Line Data): Explain when symbols in mode-line
	constructs should be marked as risky.
	Change cons cell into proper list.
	(Mode Line Variables): Change cons cell into proper list.

2003-09-26  Lute Kamstra  <lute@gnu.org>

	* modes.texi (Mode Line Data): Document the :propertize construct.
	(Mode Line Variables): Reorder the descriptions of the variables
	to match their order in the default mode-line-format.
	Describe the new variables mode-line-position and mode-line-modes.
	Update the default values of mode-line-frame-identification,
	minor-mode-alist, and default-mode-line-format.
	(Properties in Mode): Mention the :propertize construct.

2003-09-26  Richard M. Stallman  <rms@gnu.org>

	* buffers.texi, commands.texi, debugging.texi, eval.texi:
	* loading.texi, minibuf.texi, text.texi, variables.texi:
	Avoid @strong{Note:}.

2003-09-26  Richard M. Stallman  <rms@gnu.org>

	* keymaps.texi (Remapping Commands): Fix typo.

2003-09-23  Luc Teirlinck  <teirllm@mail.auburn.edu>

	* processes.texi (Low-Level Network): Fix typo.

2003-09-23  Kim F. Storm  <storm@cua.dk>

	* processes.texi (Network, Network Servers): Fix typos.
	(Low-Level Network): Add timeout value for :server keyword.
	Add new option keywords to make-network-process.
	Add set-network-process-options.
	Explain how to test availability of network options.

2003-09-19  Richard M. Stallman  <rms@gnu.org>

	* text.texi (Motion by Indent): Arg to
	backward-to-indentation and forward-to-indentation is optional.

	* strings.texi (Creating Strings): Add substring-no-properties.

	* processes.texi
	(Process Information): Add list-processes arg QUERY-ONLY.
	Delete process-contact from here.
	Add new status values for process-status.
	Add process-get, process-put, process-plist, set-process-plist.
	(Synchronous Processes): Add call-process-shell-command.
	(Signals to Processes): signal-process allows process objects.
	(Network): Complete rewrite.
	(Network Servers, Datagrams, Low-Level Network): New nodes.

	* positions.texi (Word Motion): forward-word, backward-word
	arg is optional.  Reword.

	* abbrevs.texi (Defining Abbrevs): Index no-self-insert.

	* variables.texi (Creating Buffer-Local):
	Delete duplicate definition of buffer-local-value.
	(File Local Variables): Explain about discarding text props.

2003-09-11  Richard M. Stallman  <rms@gnu.org>

	* minibuf.texi (Intro to Minibuffers): Explain that the minibuffer
	changes variables that record input events.
	(Minibuffer Misc): Add minibuffer-selected-window.

	* lists.texi (Building Lists): Add copy-tree.

	* display.texi (Fontsets): Add char-displayable-p.
	(Scroll Bars): New node.

2003-09-08  Lute Kamstra  <lute@gnu.org>

	* modes.texi (%-Constructs): Document new `%i' and `%I'
	constructs.

2003-09-03  Peter Runestig  <peter@runestig.com>

	* makefile.w32-in: New file.

2003-08-29  Richard M. Stallman  <rms@gnu.org>

	* display.texi (Overlay Properties): Clarify how priorities
	affect use of the properties.

2003-08-19  Luc Teirlinck  <teirllm@mail.auburn.edu>

	* customize.texi (Type Keywords): Correct the description of
	`:help-echo' in the case where `motion-doc' is a function.

2003-08-14  John Paul Wallington  <jpw@gnu.org>

	* modes.texi (Emulating Mode Line): Subsection, not section.

2003-08-13  Richard M. Stallman  <rms@gnu.org>

	* elisp.texi (Top): Update subnode lists in menu.

	* text.texi (Insertion): Add insert-buffer-substring-no-properties.
	(Kill Functions): kill-region has new arg yank-handler.
	(Yanking): New node.
	(Yank Commands): Add yank-undo-function.
	(Low-Level Kill Ring):
	kill-new and kill-append have new arg yank-handler.
	(Changing Properties): Add remove-list-of-text-properties.
	(Atomic Changes): New node.

	* symbols.texi (Other Plists): Add lax-plist-get, lax-plist-put.

	* streams.texi (Output Variables): Add eval-expression-print-length
	and eval-expression-print-level.

	* os.texi (Time Conversion): For encode-time, explain limits on year.

	* objects.texi (Character Type): Define anchor "modifier bits".

	* modes.texi (Emulating Mode Line): New node.
	(Search-based Fontification): Font Lock uses font-lock-face property.
	(Other Font Lock Variables): Likewise.

	* keymaps.texi (Format of Keymaps): Keymaps contain char tables,
	not vectors.
	(Active Keymaps): Add emulation-mode-map-alists.
	(Functions for Key Lookup): key-binding has new arg no-remap.
	(Remapping Commands): New node.
	(Scanning Keymaps): where-is-internal has new arg no-remap.
	(Tool Bar): Add tool-bar-local-item-from-menu.
	Clarify when to use tool-bar-add-item-from-menu.

	* commands.texi (Interactive Call): commandp has new arg.
	(Command Loop Info): Add this-original-command.

2003-08-06  John Paul Wallington  <jpw@gnu.org>

	* compile.texi (Compiler Errors): Say `@end defmac' after `@defmac'.

	* display.texi (Warning Basics): Fix typo.
	(Fringes): Add closing curly bracket and fix typo.

	* elisp.texi (Top): Fix typo.

2003-08-05  Richard M. Stallman  <rms@gnu.org>

	* elisp.texi: Update lists of subnodes.

	* windows.texi (Buffers and Windows): set-window-buffer has new arg.

	* variables.texi (Local Variables): Use lc for example variable names.

	* tips.texi (Library Headers): Explain where to put -*-.

	* strings.texi (Creating Strings): Fix xref for vconcat.

	* sequences.texi (Vector Functions):
	vconcat no longer allows integer args.

	* minibuf.texi (Reading File Names): read-file-name has new
	arg PREDICATE.  New function read-directory-name.

	* macros.texi (Defining Macros): Give definition of `declare'.
	(Indenting Macros): New node.

	* frames.texi (Parameter Access): Add modify-all-frames-parameters.
	(Window Frame Parameters): Make separate table of parameters
	that are coupled with specific face attributes.
	(Deleting Frames): delete-frame-hooks renamed to
	delete-frame-functions.

	* files.texi (Magic File Names): Add file-remote-p.
	Clarify file-local-copy.

	* edebug.texi (Instrumenting Macro Calls): Don't define `declare'
	here; instead xref Defining Macros.

	* display.texi (Warnings): New node, and subnodes.
	(Fringes): New node.

	* debugging.texi (Test Coverage): New node.

	* compile.texi (Compiler Errors): Explain with-no-warnings
	and other ways to suppress warnings.

	* commands.texi (Interactive Call): Minor clarification.

	* buffers.texi (Buffer File Name): set-visited-file-name
	renames the buffer too.

	* abbrevs.texi (Abbrev Tables): Add copy-abbrev-table.

2003-07-24  Markus Rost  <rost@math.ohio-state.edu>

	* abbrevs.texi (Abbrev Expansion): Use \s syntax in example.

2003-07-22  Markus Rost  <rost@math.ohio-state.edu>

	* internals.texi (Garbage Collection): Fix previous change.

2003-07-22  Richard M. Stallman  <rms@gnu.org>

	* files.texi (Truenames): Add LIMIT arg to file-chase-links.

	* display.texi (Width): Use \s syntax in example.
	(Font Selection): Add face-font-rescale-alist.

	* modes.texi (Imenu): Add xref to Emacs Manual node on Imenu.
	Remove spurious indent in example.

	* lists.texi (Building Lists): Add number-sequence.

	* internals.texi (Garbage Collection): Add gcs-done, gc-elapsed.

	* functions.texi (Function Documentation): Explain how to
	show calling convention explicitly in the doc string.

	* windows.texi (Selecting Windows): save-selected-window saves
	selected window of each frame.
	(Window Configurations): Minor change.

	* syntax.texi (Syntax Table Functions): Use \s syntax in examples.

	* streams.texi (Output Variables): Add print-continuous-numbering
	and print-number-table.

	* processes.texi (Decoding Output): New node.

	* os.texi (Time Conversion): decode-time arg is optional.

	* objects.texi (Character Type): Don't use space as example for \.
	Make list of char names and \-sequences correspond.
	Explain that \s is not used in strings.  `\ ' needs space after.

	* nonascii.texi (Converting Representations): Add string-to-multibyte.
	(Translation of Characters): Add translation-table-for-input.
	(Default Coding Systems): Add auto-coding-functions.
	(Explicit Encoding): Add decode-coding-inserted-region.
	(Locales): Add locale-info.

	* minibuf.texi (Basic Completion): Describe test-completion.
	Collections can be lists of strings.
	Clean up lazy-completion-table.
	(Programmed Completion): Mention test-completion.
	Clarify why lambda expressions are not accepted.
	(Minibuffer Misc): Describe minibufferp.

2003-07-14  Richard M. Stallman  <rms@gnu.org>

	* buffers.texi (Killing Buffers): kill-buffer-hook is perm local.

	* windows.texi (Selecting Windows): New arg to select-window.
	(Selecting Windows): Add with-selected-window.
	(Size of Window): Add window-inside-edges, etc.

	* internals.texi (Garbage Collection): Add post-gc-hook.

	* processes.texi (Subprocess Creation): Add exec-suffixes.

	* keymaps.texi (Functions for Key Lookup): Add current-active-maps.
	(Scanning Keymaps): Add map-keymaps.
	(Defining Menus): Add keymap-prompt.

	* numbers.texi (Integer Basics): Add most-positive-fixnum,
	most-negative-fixnum.

	* compile.texi (Byte Compilation): Explain no-byte-compile.
	(Compiler Errors): New node.

	* os.texi (User Identification): user-uid, user-real-uid
	can return float.

	* modes.texi (Major Mode Conventions): Explain about run-mode-hooks
	and about derived modes.
	(Minor Modes): Add minor-mode-list.
	(Defining Minor Modes): Keyword args for define-minor-mode.
	(Search-based Fontification): Explain managing other properties.
	(Other Font Lock Variables): Add font-lock-extra-managed-props.
	(Faces for Font Lock): Add font-lock-preprocessor-face.
	(Hooks): Add run-mode-hooks and delay-mode-hooks.

	* variables.texi (Creating Buffer-Local): Add buffer-local-value.
	(Variable Aliases): Clarify defvaralias.

	* loading.texi (Library Search): Add load-suffixes.

	* minibuf.texi (Basic Completion): Add lazy-completion-table.
	(Programmed Completion): Add dynamic-completion-table.

	* files.texi (Changing Files): copy-file allows dir as NEWNAME.
	(Magic File Names): Specify precedence order of handlers.

	* commands.texi (Command Overview): Emacs server runs pre-command-hook
	and post-command-hook.
	(Waiting): New calling convention for sit-for.

	* text.texi (Special Properties): local-map and keymap properties
	apply based on their stickiness.

2003-07-07  Richard M. Stallman  <rms@gnu.org>

	* modes.texi (Minor Mode Conventions): Specify only some kinds
	of list values as args to minor modes.

	* files.texi (File Name Expansion): Warn about iterative use
	of substitute-in-file-name.

	* advice.texi (Activation of Advice): Clean up previous change.

2003-07-06  Markus Rost  <rost@math.ohio-state.edu>

	* advice.texi (Activation of Advice): Note that ad-start-advice is
	turned on by default.

2003-06-30  Richard M. Stallman  <rms@gnu.org>

	* text.texi (Buffer Contents): Document current-word.
	(Change Hooks): Not called for *Messages*.

	* functions.texi (Defining Functions): Explain about redefining
	primitives.
	(Function Safety): Renamed.  Minor changes.
	Comment out the detailed criteria for what is safe.

2003-06-22  Andreas Schwab  <schwab@suse.de>

	* objects.texi (Symbol Type): Fix description of examples.

2003-06-16  Andreas Schwab  <schwab@suse.de>

	* hash.texi (Creating Hash): Fix description of :weakness.

2003-06-13  Kai Großjohann  <kai.grossjohann@gmx.net>

	* files.texi (Changing Files): copy-file copies file modes, too.

2003-05-28  Richard M. Stallman  <rms@gnu.org>

	* strings.texi (Creating Strings): Clarify split-string.

2003-05-22  Stephen J. Turnbull  <stephen@xemacs.org>

	* strings.texi (Creating Strings): Update split-string specification
	and examples.

2003-05-19  Richard M. Stallman  <rms@gnu.org>

	* elisp.texi: Correct invariant section names.

2003-04-20  Richard M. Stallman  <rms@gnu.org>

	* os.texi (Timers): Explain about timers and quitting.

2003-04-19  Richard M. Stallman  <rms@gnu.org>

	* internals.texi (Writing Emacs Primitives): Strings are
	no longer special for GCPROs.  Mention GCPRO5, GCPRO6.
	Explain GCPRO convention for varargs function args.

2003-04-16  Richard M. Stallman  <rms@gnu.org>

	* minibuf.texi (Minibuffer Misc): Document fn minibuffer-message.

2003-04-08  Richard M. Stallman  <rms@gnu.org>

	* files.texi (Kinds of Files): Correct return value of file-symlink-p.

2003-02-13  Kim F. Storm  <storm@cua.dk>

	* objects.texi (Character Type): New \s escape for space.

2003-01-31  Joe Buehler  <jhpb@draco.hekimian.com>

	* os.texi (System Environment): Add cygwin system-type.

2003-01-25  Richard M. Stallman  <rms@gnu.org>

	* keymaps.texi: Document that a symbol can act as a keymap.

2003-01-13  Richard M. Stallman  <rms@gnu.org>

	* text.texi (Changing Properties): Say string indices are origin-0.

	* positions.texi (Screen Lines) <compute-motion>:
	Correct order of elts in return value.

	* keymaps.texi (Changing Key Bindings) <define-key>: Mention
	how to define a default binding.

2002-12-07  Markus Rost  <rost@math.ohio-state.edu>

	* loading.texi (Unloading): Fix recent change for load-history.

	* customize.texi (Simple Types): Clarify description of custom
	type 'number.  Describe new custom type 'float.

2002-12-04  Markus Rost  <rost@math.ohio-state.edu>

	* variables.texi (File Local Variables): Fix typo.

2002-10-23  Kai Großjohann  <kai.grossjohann@uni-duisburg.de>

	From Michael Albinus <Michael.Albinus@alcatel.de>.

	* README: Target for Info file is `make info'.

	* files.texi (File Name Components): Fix typos in
	`file-name-sans-extension'.
	(Magic File Names): Complete list of operations for magic file
	name handlers.

2002-09-16  Jonathan Yavner  <jyavner@engineer.com>

	* variables.texi (File Local Variables): New function
	risky-local-variable-p.

2002-09-15  Jonathan Yavner  <jyavner@engineer.com>

	* functions.texi (Function safety): New node about unsafep.

2002-08-05  Per Abrahamsen  <abraham@dina.kvl.dk>

	* customize.texi (Splicing into Lists): Fix example.
	Reported by Fabrice Bauzac <fabrice.bauzac@wanadoo.fr>.

2002-06-17  Juanma Barranquero  <lektu@terra.es>

	* frames.texi (Display Feature Testing): Fix typo.

2002-06-12  Andreas Schwab  <schwab@suse.de>

	* frames.texi (Initial Parameters, Resources): Fix references to
	the Emacs manual.

2002-05-13  Kim F. Storm  <storm@cua.dk>

	* variables.texi (Intro to Buffer-Local): Updated warning and
	example relating to changing buffer inside let.

2002-03-10  Jan Djärv  <jan.h.d@swipnet.se>

	* os.texi (Session Management): New node about X Session management.

2002-01-18  Eli Zaretskii  <eliz@is.elta.co.il>

	* elisp.texi (VERSION): Set to 2.9.  Update the version of Emacs
	to which the manual corresponds, and the copyright years.

	* Makefile.in (VERSION): Set to 2.9.

2001-11-29  Eli Zaretskii  <eliz@is.elta.co.il>

	* elisp.texi: Change the category in @dircategory to "Emacs", to
	make it consistent with info/dir.

2001-11-25  Miles Bader  <miles@gnu.org>

	* text.texi (Fields): Describe new `limit' arg in
	field-beginning/field-end.

2001-11-17  Eli Zaretskii  <eliz@is.elta.co.il>

	* permute-index: Don't depend on csh-specific features.
	Replace the interpreter name with /bin/sh.

	* two-volume-cross-refs.txt: New file.
	* two.el: New file.
	* spellfile: New file.

2001-11-16  Eli Zaretskii  <eliz@is.elta.co.il>

	* permute-index: New file.

	* vol1.texi, vol2.texi: Renamed from elisp-vol1.texi and
	elisp-vol2.texi, respectively, to avoid file-name clashes in DOS
	8+3 restricted namespace.

	* Makefile.in (infodir): Define relative to $(srcdir).
	($(infodir)/elisp): Don't chdir into $(srcdir), but add it to the
	include directories list via -I switch to makeinfo.
	(index.texi): Use cp if both hard and symbolic links fail.

2001-11-10  Eli Zaretskii  <eliz@is.elta.co.il>

	* Makefile.in (distclean): Add.

	The following changes make ELisp manual part of the Emacs
	distribution:

	* Makefile.in: Add Copyright notice.
	(prefix): Remove.
	(infodir): Change value to "../info".
	(VPATH): New variable.
	(MAKE): Don't define.
	(texmacrodir): Don't define.
	(texinputdir): Append the existing value of TEXINPUTS.
	($(infodir)/elisp): Instead of just "elisp".  Reformat the
	command to be compatible with man/Makefile.in, and to put the
	output into ../info.
	(info): Add target.
	(installall): Target removed.

2001-10-31  Pavel Janík  <Pavel@Janik.cz>

	* tips.texi (Coding Conventions): Fix typo.

2001-10-23  Gerd Moellmann  <gerd@gnu.org>

	* Makefile.in (srcs): Add gpl.texi and doclicense.texi.

2001-10-22  Eli Zaretskii  <eliz@is.elta.co.il>

	* files.texi (File Name Components): Update the description of
	file-name-sans-extension and file-name-extension, as they now
	ignore leading dots.

2001-10-20  Gerd Moellmann  <gerd@gnu.org>

	* (Version 21.1 released.)

2001-10-19  Miles Bader  <miles@gnu.org>

	* positions.texi (Text Lines): Describe behavior of
	`beginning-of-line'/`end-of-line' in the presence of field properties.

2001-10-17  Gerd Moellmann  <gerd@gnu.org>

	* Makefile.in (VERSION): Set to 2.8.
	(manual): Use `manual-21'.

	* elisp.texi (VERSION): Add and use it where the version
	number was used.  Set it to 2.8.

	* intro.texi: Likewise.

2001-10-13  Eli Zaretskii  <eliz@is.elta.co.il>

	* files.texi (File Name Completion): Document the significance of
	a trailing slash in elements of completion-ignored-extensions.

2001-10-06  Miles Bader  <miles@gnu.org>

	* variables.texi (Variable Aliases): It's `@defmac', not `@defmacro'.

2001-10-04  Gerd Moellmann  <gerd@gnu.org>

	* variables.texi (Variable Aliases): New node.

2001-10-04  Gerd Moellmann  <gerd@gnu.org>

	* Branch for 21.1.

2001-10-02  Miles Bader  <miles@gnu.org>

	* minibuf.texi (Minibuffer Misc): Add entries for
	`minibuffer-contents', `minibuffer-contents-no-properties', and
	`delete-minibuffer-contents'.
	Correct description for `minibuffer-prompt-end'.

	* text.texi (Property Search): Correct descriptions of
	`next-char-property-change' and `previous-char-property-change'.
	Add entries for `next-single-char-property-change' and
	`previous-single-char-property-change'.
	Make operand names a bit more consistent.

2001-09-30  Eli Zaretskii  <eliz@is.elta.co.il>

	* frames.texi (Finding All Frames): Document that next-frame and
	previous-frame are local to current terminal.

2001-09-26  Eli Zaretskii  <eliz@is.elta.co.il>

	* keymaps.texi (Creating Keymaps): Fix the description of the
	result of make-keymap.

2001-09-23  Eli Zaretskii  <eliz@is.elta.co.il>

	* display.texi (Font Lookup, Attribute Functions)
	(Image Descriptors): Add cross-references to the definition of
	selected frame.

	* buffers.texi (The Buffer List): Add cross-references to the
	definition of selected frame.

	* frames.texi (Input Focus): Clarify which frame is _the_ selected
	frame at any given time.
	(Multiple Displays, Size and Position): Add a cross-reference to
	the definition of the selected frame.

2001-09-08  Eli Zaretskii  <eliz@is.elta.co.il>

	* strings.texi (String Conversion) <string-to-number>: Document
	that a float is returned for integers that are too large.

	* frames.texi (Mouse Position): Document mouse-position-function.
	(Display Feature Testing): Document display-images-p.
	(Window Frame Parameters): Document the cursor-type variable.

	* numbers.texi (Integer Basics): Document CL style read syntax for
	integers in bases other than 10.

	* positions.texi (List Motion):
	Document open-paren-in-column-0-is-defun-start.

	* lists.texi (Sets And Lists): Document member-ignore-case.

	* internals.texi (Garbage Collection): Document the used and free
	strings report.
	(Memory Usage): Document strings-consed.

	* os.texi (Time of Day): Document float-time.
	(Recording Input): Document that clear-this-command-keys clears
	the vector to be returned by recent-keys.

	* keymaps.texi (Scanning Keymaps) <where-is-internal>: The
	argument keymap can be a list.

	* nonascii.texi (User-Chosen Coding Systems)
	<select-safe-coding-system>: Document the new argument
	accept-default-p and the variable
	select-safe-coding-system-accept-default-p.  Tell what happens if
	buffer-file-coding-system is undecided.
	(Default Coding Systems): Document auto-coding-regexp-alist.

	* display.texi (The Echo Area) <message>: Document
	message-truncate-lines.
	(Glyphs): Document that the glyph table is unused on windowed
	displays.

	* help.texi (Describing Characters) <single-key-description>:
	Document the new argument no-angles.
	(Accessing Documentation) <documentation-property>: Document that
	a non-string property is evaluated.
	<documentation>: Document that the function-documentation property
	is looked for.

	* windows.texi (Selecting Windows): Document some-window.

	* text.texi (MD5 Checksum): New node, documents the md5 primitive.

	* hooks.texi (Standard Hooks): Add kbd-macro-termination-hook and
	apropos-mode-hook.

	* commands.texi (Using Interactive): Document interactive-form.
	(Keyboard Macros): Document kbd-macro-termination-hook.
	(Command Loop Info): Document that clear-this-command-keys clears
	the vector to be returned by recent-keys.

2001-09-04  Werner LEMBERG  <wl@gnu.org>

	* Makefile.in (srcdir, texinputdir): New variables.
	(srcs, index.texi, install): Use $(srcdir).
	(.PHONY): Remove elisp.dvi.
	(elisp): Use -I switch for makeinfo.
	(elisp.dvi): Use $(srcdir) and $(texinputdir).
	(installall, dist): Use $(srcdir).
	Fix path to texinfo.tex.
	(maintainer-clean): Add elisp.dvi and elisp.oaux.

2001-08-30  Gerd Moellmann  <gerd@gnu.org>

	* display.texi (Conditional Display): Adjust to API change.

	* configure: New file.

2001-07-30  Gerd Moellmann  <gerd@gnu.org>

	* commands.texi (Repeat Events): Add description of
	double-click-fuzz.

2001-05-08  Stefan Monnier  <monnier@cs.yale.edu>

	* syntax.texi (Syntax Class Table): Add the missing designator for
	comment and string fences.
	(Syntax Properties): Add a xref to syntax table internals.
	(Syntax Table Internals): Document string-to-syntax.

2001-05-07  Gerd Moellmann  <gerd@gnu.org>

	* Makefile.in (install): Use install-info command line options
	like in Emacs' Makefile.in.

2000-12-09  Miles Bader  <miles@gnu.org>

	* windows.texi (Window Start): Update documentation for
	`pos-visible-in-window-p'.

2000-11-12  Stefan Monnier  <monnier@cs.yale.edu>

	* lists.texi (Building Lists): Add footnote to explain how to add
	to the end of a list.

2000-10-25  Gerd Moellmann  <gerd@gnu.org>

	* files.texi (Visiting Functions): Typos.

2000-10-25  Kenichi Handa  <handa@etl.go.jp>

	* files.texi (Visiting Functions): Return value of
	find-file-noselect may be a list of buffers if wildcards are used.

2000-10-24  Miles Bader  <miles@lsi.nec.co.jp>

	* display.texi (Defining Faces): Document `graphic' display type
	in face specs.

2000-10-18  Kai Großjohann  <Kai.Grossjohann@CS.Uni-Dortmund.DE>

	* hooks.texi (Standard Hooks): Replace obsolete
	`after-make-frame-hook' with `after-make-frame-functions'.

	* frames.texi (Creating Frames): Ditto.

	* variables.texi (Future Local Variables): Ditto.

2000-10-16  Gerd Moellmann  <gerd@gnu.org>

	* display.texi (Other Image Types): Add description of :foreground
	and :background properties of mono PBM images.

2000-08-17  Werner LEMBERG  <wl@gnu.org>

	* .cvsignore: New file.

2000-01-05  Gerd Moellmann  <gerd@gnu.org>

	* tindex.pl: New script.

1999-12-03  Dave Love  <fx@gnu.org>

	* Makefile.in (MAKEINFO): New parameter.

1999-09-17  Richard Stallman  <rms@gnu.org>

	* Makefile.in (srcs): Add hash.texi.
	(VERSION): Update to 20.6.

1999-09-13  Richard Stallman  <rms@gnu.org>

	* Makefile.in (index.texi): If cannot make a symlink, make a hard link.

1998-08-29  Karl Heuer  <kwzh@gnu.org>

	* configure.in: New file.
	* Makefile.in: Renamed from Makefile.
	(prefix, infodir): Use value obtained from configure.
	(emacslibdir): Obsolete variable deleted.
	(dist): Distribute configure.in, configure, Makefile.in.

1998-06-12  Richard Stallman  <rms@psilocin.ai.mit.edu>

	* Makefile (INSTALL_INFO): New variable.
	(install): Run install-info.

1998-05-09  Richard Stallman  <rms@psilocin.ai.mit.edu>

	* Makefile (elisp.dvi): Add missing backslash.

1998-05-02  Richard Stallman  <rms@psilocin.gnu.org>

	* Makefile (elisp.dvi): Don't depend on texindex or on elisp.tps.
	Run texindex without `./'.  Always run texindex on elisp.tp.
	(elisp.tps): Target deleted.

1998-04-05  Richard Stallman  <rms@psilocin.gnu.org>

	* Makefile (srcs): Add nonascii.texi and customize.texi.
	(dist): Start by deleting `temp'.

1998-02-17  Richard Stallman  <rms@psilocin.gnu.org>

	* Makefile (makeinfo, texindex): Targets deleted.
	(makeinfo.o, texindex.o): Targets deleted.
	(clean, dist): Don't do anything with them or with getopt*.

1998-01-30  Richard Stallman  <rms@psilocin.gnu.org>

	* Makefile (SHELL): Defined.

1998-01-27  Richard Stallman  <rms@psilocin.gnu.org>

	* Makefile (elisp.tps): New target.
	(elisp.dvi): Depend on elisp.tps.

1996-04-03  Karl Heuer  <kwzh@gnu.ai.mit.edu>

	* README: Update phone number.

	* Makefile (elisp): Make this be the default target.
	Depend on makeinfo.c instead of makeinfo.
	(install): Don't depend on elisp.dvi, since we don't install that.
	Use mkinstalldirs.
	(dist): Add mkinstalldirs.

1995-06-19  Richard Stallman  <rms@mole.gnu.ai.mit.edu>

	* Makefile (VERSION): Update version number.
	(maintainer-clean): Rename from realclean.

1995-06-07  Karl Heuer  <kwzh@nutrimat.gnu.ai.mit.edu>

	* Makefile (realclean): New target.
	(elisp): Remove any old elisp-* files first.

1993-11-23  Noah Friedman  (friedman@nutrimat.gnu.ai.mit.edu)

	* Makefile (VERSION): New variable.
	(dist): Make packaged directory name `elisp-manual-19-$(VERSION)'.
	Compressed file suffix should be `.gz', not `.z'.

1993-11-22  Richard Stallman  (rms@mole.gnu.ai.mit.edu)

	* Makefile (elisp): Depend on makeinfo.

1993-11-19  Noah Friedman  (friedman@gnu.ai.mit.edu)

	* Makefile (srcs): Add anti.texi.

1993-05-28  Richard Stallman  (rms@mole.gnu.ai.mit.edu)

	* Makefile (infodir, prefix): New vars.
	(install): Use infodir.
	(emacsinfodir): Deleted.

1993-05-27  Richard Stallman  (rms@mole.gnu.ai.mit.edu)

	* Makefile (srcs): Add calendar.texi.

	* Makefile (dist): Copy texindex.c and makeinfo.c.
	Limit elisp-* files to those with one or two digits.

1993-05-16  Jim Blandy  (jimb@wookumz.gnu.ai.mit.edu)

	* Makefile (dist): Changed to use Gzip instead of compress.

1993-04-23  Eric S. Raymond  (eric@mole.gnu.ai.mit.edu)

	* loading.texi (Unloading): define-function changed back to
	defalias.  It may not stay this way, but at least it's
	consistent with the known-good version of the code patch.

1993-03-26  Eric S. Raymond  (eric@geech.gnu.ai.mit.edu)

	* modes.texi (Hooks): Document new optional arg of add-hook.

1993-03-17  Eric S. Raymond  (eric@mole.gnu.ai.mit.edu)

	* variables.texi: Document nil initial value of buffer-local variables.

	* tips.texi: Add new section on standard library headers.

1993-02-27  Jim Blandy  (jimb@wookumz.gnu.ai.mit.edu)

	* Makefile (srcs): Add frame.texi to the list of sources.

1993-02-23  Jim Blandy  (jimb@wookumz.gnu.ai.mit.edu)

	* Makefile (dist): Don't bother excluding autosave files; they'll
	never make it into the temp directory anyway, and the hash marks
	in the name are problematic for make and the Bourne shell.
	(srcs):

1993-02-12  Jim Blandy  (jimb@wookumz.gnu.ai.mit.edu)

	* Makefile (dist): Don't include backup files or autosave files in
	the distribution tar file.

1991-11-26  Richard Stallman  (rms@mole.gnu.ai.mit.edu)

	* Makefile (srcs): Add index.perm.
	(elisp.dvi): Remove erroneous shell comment.
	Expect output of permute-index in permuted.fns.
	Save old elisp.aux in elisp.oaux.
	(clean): Add index.texi to be deleted.

1990-08-11  Richard Stallman  (rms@sugar-bombs.ai.mit.edu)

	* Makefile (elisp.dvi, index.texi): Use shell if instead of ifdef.

1990-06-26  David Lawrence  (tale@geech)

	* files.texi: Noted that completion-ignored-extensions is ignored
	when making *Completions*.

1990-06-08  Jay Fenlason  (hack@ai.mit.edu)

	* Makefile  make dist now depends on elisp.dvi, since it tries
	to include it in the dist file.

1990-03-28  Jim Kingdon  (kingdon@mole.ai.mit.edu)

	* functions.texinfo (Mapping Functions): Add missing quote.

1989-06-19  Richard Stallman  (rms@sugar-bombs.ai.mit.edu)

	* texinfo.tex (frenchspacing): Use decimal codes for char to be set.
	(defunargs): Turn off \hyphenchar of \sl font temporarily.

1989-05-10  Robert J. Chassell  (bob@rice-chex.ai.mit.edu)

	* @result{}, @expansion{}, @print{}, @quiv{}, @point{},
	and @error{} are the terms now being used.  The files in the
	directory have been changed to reflect this.

	* All instances of @indentedresultt{} have been changed to
	`     @result{}', using 5 spaces at the begining of the line.

1989-04-24  Robert J. Chassell  (bob@rice-chex.ai.mit.edu)

	* @result{}, @expandsto{}, @prints{}, @quiv{}, @error{}, and the
	experimental @indentedresult{}, @indentedexpandsto{} are part of
	the texinfo.tex in this directory.  These TeX macros are not
	stable yet.

1989-04-17  Robert J. Chassell  (bob@rice-chex.ai.mit.edu)

	* texinfo.tex: Temporarily added
		\let\result=\dblarrow
		\def\error{{\it ERROR} \longdblarrow}
	We need to do this better soon.

1989-04-11  Robert J. Chassell  (bob@rice-chex.ai.mit.edu)

	* Applied Karl Berry's patches to *.texinfo files, but not to
	texinfo.tex; those diffs are in `berry-texinfo-tex-diffs'.  (Karl's
	new title page format is also not applied, since it requires
	texinfo.tex changes.)

	* Cleaned up `Makefile' and defined the `emacslibdir' directory
	for the Project GNU development environment.

;; Local Variables:
;; coding: utf-8
;; End:

  Copyright (C) 1998-2011  Free Software Foundation, Inc.

  This file is part of GNU Emacs.

  GNU Emacs is free software: you can redistribute it and/or modify
  it under the terms of the GNU General Public License as published by
  the Free Software Foundation, either version 3 of the License, or
  (at your option) any later version.

  GNU Emacs is distributed in the hope that it will be useful,
  but WITHOUT ANY WARRANTY; without even the implied warranty of
  MERCHANTABILITY or FITNESS FOR A PARTICULAR PURPOSE.  See the
  GNU General Public License for more details.

  You should have received a copy of the GNU General Public License
  along with GNU Emacs.  If not, see <http://www.gnu.org/licenses/>.<|MERGE_RESOLUTION|>--- conflicted
+++ resolved
@@ -1,16 +1,4 @@
-<<<<<<< HEAD
-2011-05-06  Paul Eggert  <eggert@cs.ucla.edu>
-
-	* numbers.texi (Integer Basics): Large integers are treated as floats.
-
-2011-04-30  Lars Magne Ingebrigtsen  <larsi@gnus.org>
-
-	* processes.texi (Synchronous Processes): Document the (:file
-	"/file-name") syntax for `call-process'.
-
-2011-04-23  Juanma Barranquero  <lekktu@gmail.com>
-=======
-2011-05-06  Stefan Monnier  <monnier@iro.umontreal.ca>
+2011-05-12  Stefan Monnier  <monnier@iro.umontreal.ca>
 
 	* modes.texi (Region to Refontify): Rename from "Region to Fontify".
 	(Multiline Font Lock):
@@ -18,12 +6,20 @@
 	* vol1.texi (Top):
 	* elisp.texi (Top): Update menu accordingly.
 
-2011-05-05  Drew Adams  <drew.adams@oracle.com>
+2011-05-12  Drew Adams  <drew.adams@oracle.com>
 
 	* modes.texi (Region to Fontify): Fix typo.
 
-2011-04-13  Juanma Barranquero  <lekktu@gmail.com>
->>>>>>> e531bdff
+2011-05-06  Paul Eggert  <eggert@cs.ucla.edu>
+
+	* numbers.texi (Integer Basics): Large integers are treated as floats.
+
+2011-04-30  Lars Magne Ingebrigtsen  <larsi@gnus.org>
+
+	* processes.texi (Synchronous Processes): Document the (:file
+	"/file-name") syntax for `call-process'.
+
+2011-04-23  Juanma Barranquero  <lekktu@gmail.com>
 
 	* windows.texi (Choosing Window): Fix typo.
 
