--- conflicted
+++ resolved
@@ -64,7 +64,6 @@
   (save-excursion
     (save-window-excursion              ;FIXME: Why?
       (deactivate-mark)                 ;FIXME: Why?
-<<<<<<< HEAD
       (let* ((event (xterm-mouse-event extension))
 	     (ev-command (nth 0 event))
 	     (ev-data    (nth 1 event))
@@ -75,34 +74,6 @@
                     (vector event)))
 	     (is-down (string-match "down-" (symbol-name ev-command))))
 
-=======
-      (let* ((xterm-mouse-last nil)
-	     (down (xterm-mouse-event extension))
-	     (down-command (nth 0 down))
-	     (down-data    (nth 1 down))
-	     (down-where   (nth 1 down-data))
-	     (down-binding (key-binding (if (symbolp down-where)
-					    (vector down-where down-command)
-					  (vector down-command))))
-	     (is-down (string-match "down" (symbol-name (car down)))))
-
-	;; Retrieve the expected preface for the up-event.
-	(when is-down
-	  (unless (cond ((null extension)
-			 (and (eq (read-event) ?\e)
-			      (eq (read-event) ?\[)
-			      (eq (read-event) ?M)))
-			((eq extension 1006)
-			 (and (eq (read-event) ?\e)
-			      (eq (read-event) ?\[)
-			      (eq (read-event) ?<))))
-	    (error "Unexpected escape sequence from XTerm")))
-
-	;; Process the up-event.
-	(let* ((click (if is-down (xterm-mouse-event extension) down))
-	       (click-data  (nth 1 click))
-	       (click-where (nth 1 click-data)))
->>>>>>> 8047f439
           (cond
          ((null event) nil)           ;Unknown/bogus byte sequence!
          (is-down
@@ -174,42 +145,21 @@
 (defun xterm-mouse--read-event-sequence-1000 ()
   (let* ((code (- (read-event) 32))
          (type
-<<<<<<< HEAD
-	  (intern
-	   ;; For buttons > 3, the release-event looks differently
-	   ;; (see xc/programs/xterm/button.c, function EditorButton),
-	   ;; and come in a release-event only, no down-event.
-	   (cond ((>= code 64)
-		  (format "mouse-%d" (- code 60)))
-		 ((memq code '(8 9 10))
-		  (format "M-down-mouse-%d" (- code 7)))
-		 ((memq code '(3 11))
-                  (let ((down (car (terminal-parameter
-                                    nil 'xterm-mouse-last-down))))
-                    (when (and down (string-match "[0-9]" (symbol-name down)))
-                      (format (if (eq code 3) "mouse-%s" "M-mouse-%s")
-                              (match-string 0 (symbol-name down))))))
-		 ((memq code '(0 1 2))
-		  (format "down-mouse-%d" (+ 1 code))))))
-=======
-          ;; For buttons > 3, the release-event looks differently
-          ;; (see xc/programs/xterm/button.c, function EditorButton),
-          ;; and come in a release-event only, no down-event.
-          (cond ((>= code 64)
-                 (format "mouse-%d" (- code 60)))
-                ((memq code '(8 9 10))
-                 (setq xterm-mouse-last (- code 8))
-                 (format "M-down-mouse-%d" (- code 7)))
-                ((and (= code 11) xterm-mouse-last)
-                 (format "M-mouse-%d" (1+ xterm-mouse-last)))
-                ((and (= code 3) xterm-mouse-last)
-                 ;; For buttons > 5 xterm only reports a button-release event.
-                 ;; Drop them since they're not usable and can be spurious.
-                 (format "mouse-%d" (1+ xterm-mouse-last)))
-                ((memq code '(0 1 2))
-                 (setq xterm-mouse-last code)
-                 (format "down-mouse-%d" (+ 1 code)))))
->>>>>>> 8047f439
+	  ;; For buttons > 3, the release-event looks differently
+	  ;; (see xc/programs/xterm/button.c, function EditorButton),
+	  ;; and come in a release-event only, no down-event.
+	  (cond ((>= code 64)
+		 (format "mouse-%d" (- code 60)))
+		((memq code '(8 9 10))
+		 (format "M-down-mouse-%d" (- code 7)))
+		((memq code '(3 11))
+                 (let ((down (car (terminal-parameter
+                                   nil 'xterm-mouse-last-down))))
+                   (when (and down (string-match "[0-9]" (symbol-name down)))
+                     (format (if (eq code 3) "mouse-%s" "M-mouse-%s")
+                             (match-string 0 (symbol-name down))))))
+		((memq code '(0 1 2))
+		 (format "down-mouse-%d" (+ 1 code)))))
          (x (- (read-event) 33))
          (y (- (read-event) 33)))
     (and type (wholenump x) (wholenump y)
