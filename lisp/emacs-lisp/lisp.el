;;; lisp.el --- Lisp editing commands for Emacs

;; Copyright (C) 1985, 1986, 1994, 2000, 2001, 2002, 2003, 2004,
;;   2005, 2006, 2007, 2008, 2009, 2010 Free Software Foundation, Inc.

;; Maintainer: FSF
;; Keywords: lisp, languages
;; Package: emacs

;; This file is part of GNU Emacs.

;; GNU Emacs is free software: you can redistribute it and/or modify
;; it under the terms of the GNU General Public License as published by
;; the Free Software Foundation, either version 3 of the License, or
;; (at your option) any later version.

;; GNU Emacs is distributed in the hope that it will be useful,
;; but WITHOUT ANY WARRANTY; without even the implied warranty of
;; MERCHANTABILITY or FITNESS FOR A PARTICULAR PURPOSE.  See the
;; GNU General Public License for more details.

;; You should have received a copy of the GNU General Public License
;; along with GNU Emacs.  If not, see <http://www.gnu.org/licenses/>.

;;; Commentary:

;; Lisp editing commands to go with Lisp major mode.  More-or-less
;; applicable in other modes too.

;;; Code:

;; Note that this variable is used by non-lisp modes too.
(defcustom defun-prompt-regexp nil
  "If non-nil, a regexp to ignore before a defun.
This is only necessary if the opening paren or brace is not in column 0.
See function `beginning-of-defun'."
  :type '(choice (const nil)
		 regexp)
  :group 'lisp)
(make-variable-buffer-local 'defun-prompt-regexp)

(defcustom parens-require-spaces t
  "If non-nil, add whitespace as needed when inserting parentheses.
This affects `insert-parentheses' and `insert-pair'."
  :type 'boolean
  :group 'lisp)

(defvar forward-sexp-function nil
  "If non-nil, `forward-sexp' delegates to this function.
Should take the same arguments and behave similarly to `forward-sexp'.")

(defun forward-sexp (&optional arg)
  "Move forward across one balanced expression (sexp).
With ARG, do it that many times.  Negative arg -N means
move backward across N balanced expressions.
This command assumes point is not in a string or comment."
  (interactive "^p")
  (or arg (setq arg 1))
  (if forward-sexp-function
      (funcall forward-sexp-function arg)
    (goto-char (or (scan-sexps (point) arg) (buffer-end arg)))
    (if (< arg 0) (backward-prefix-chars))))

(defun backward-sexp (&optional arg)
  "Move backward across one balanced expression (sexp).
With ARG, do it that many times.  Negative arg -N means
move forward across N balanced expressions.
This command assumes point is not in a string or comment."
  (interactive "^p")
  (or arg (setq arg 1))
  (forward-sexp (- arg)))

(defun mark-sexp (&optional arg allow-extend)
  "Set mark ARG sexps from point.
The place mark goes is the same place \\[forward-sexp] would
move to with the same argument.
Interactively, if this command is repeated
or (in Transient Mark mode) if the mark is active,
it marks the next ARG sexps after the ones already marked.
This command assumes point is not in a string or comment."
  (interactive "P\np")
  (cond ((and allow-extend
	      (or (and (eq last-command this-command) (mark t))
		  (and transient-mark-mode mark-active)))
	 (setq arg (if arg (prefix-numeric-value arg)
		     (if (< (mark) (point)) -1 1)))
	 (set-mark
	  (save-excursion
	    (goto-char (mark))
	    (forward-sexp arg)
	    (point))))
	(t
	 (push-mark
	  (save-excursion
	    (forward-sexp (prefix-numeric-value arg))
	    (point))
	  nil t))))

(defun forward-list (&optional arg)
  "Move forward across one balanced group of parentheses.
With ARG, do it that many times.
Negative arg -N means move backward across N groups of parentheses.
This command assumes point is not in a string or comment."
  (interactive "^p")
  (or arg (setq arg 1))
  (goto-char (or (scan-lists (point) arg 0) (buffer-end arg))))

(defun backward-list (&optional arg)
  "Move backward across one balanced group of parentheses.
With ARG, do it that many times.
Negative arg -N means move forward across N groups of parentheses.
This command assumes point is not in a string or comment."
  (interactive "^p")
  (or arg (setq arg 1))
  (forward-list (- arg)))

(defun down-list (&optional arg)
  "Move forward down one level of parentheses.
With ARG, do this that many times.
A negative argument means move backward but still go down a level.
This command assumes point is not in a string or comment."
  (interactive "^p")
  (or arg (setq arg 1))
  (let ((inc (if (> arg 0) 1 -1)))
    (while (/= arg 0)
      (goto-char (or (scan-lists (point) inc -1) (buffer-end arg)))
      (setq arg (- arg inc)))))

(defun backward-up-list (&optional arg)
  "Move backward out of one level of parentheses.
With ARG, do this that many times.
A negative argument means move forward but still to a less deep spot.
This command assumes point is not in a string or comment."
  (interactive "^p")
  (up-list (- (or arg 1))))

(defun up-list (&optional arg)
  "Move forward out of one level of parentheses.
With ARG, do this that many times.
A negative argument means move backward but still to a less deep spot.
This command assumes point is not in a string or comment."
  (interactive "^p")
  (or arg (setq arg 1))
  (let ((inc (if (> arg 0) 1 -1))
        pos)
    (while (/= arg 0)
      (if (null forward-sexp-function)
          (goto-char (or (scan-lists (point) inc 1) (buffer-end arg)))
          (condition-case err
              (while (progn (setq pos (point))
                       (forward-sexp inc)
                       (/= (point) pos)))
            (scan-error (goto-char (nth 2 err))))
        (if (= (point) pos)
            (signal 'scan-error
                    (list "Unbalanced parentheses" (point) (point)))))
      (setq arg (- arg inc)))))

(defun kill-sexp (&optional arg)
  "Kill the sexp (balanced expression) following point.
With ARG, kill that many sexps after point.
Negative arg -N means kill N sexps before point.
This command assumes point is not in a string or comment."
  (interactive "p")
  (let ((opoint (point)))
    (forward-sexp (or arg 1))
    (kill-region opoint (point))))

(defun backward-kill-sexp (&optional arg)
  "Kill the sexp (balanced expression) preceding point.
With ARG, kill that many sexps before point.
Negative arg -N means kill N sexps after point.
This command assumes point is not in a string or comment."
  (interactive "p")
  (kill-sexp (- (or arg 1))))

;; After Zmacs:
(defun kill-backward-up-list (&optional arg)
  "Kill the form containing the current sexp, leaving the sexp itself.
A prefix argument ARG causes the relevant number of surrounding
forms to be removed.
This command assumes point is not in a string or comment."
  (interactive "*p")
  (let ((current-sexp (thing-at-point 'sexp)))
    (if current-sexp
        (save-excursion
          (backward-up-list arg)
          (kill-sexp)
          (insert current-sexp))
      (error "Not at a sexp"))))

(defvar beginning-of-defun-function nil
  "If non-nil, function for `beginning-of-defun-raw' to call.
This is used to find the beginning of the defun instead of using the
normal recipe (see `beginning-of-defun').  Major modes can define this
if defining `defun-prompt-regexp' is not sufficient to handle the mode's
needs.

The function takes the same argument as `beginning-of-defun' and should
behave similarly, returning non-nil if it found the beginning of a defun.
Ideally it should move to a point right before an open-paren which encloses
the body of the defun.")

(defun beginning-of-defun (&optional arg)
  "Move backward to the beginning of a defun.
With ARG, do it that many times.  Negative ARG means move forward
to the ARGth following beginning of defun.

If search is successful, return t; point ends up at the beginning
of the line where the search succeeded.  Otherwise, return nil.

When `open-paren-in-column-0-is-defun-start' is non-nil, a defun
is assumed to start where there is a char with open-parenthesis
syntax at the beginning of a line.  If `defun-prompt-regexp' is
non-nil, then a string which matches that regexp may also precede
the open-parenthesis.  If `defun-prompt-regexp' and
`open-paren-in-column-0-is-defun-start' are both nil, this
function instead finds an open-paren at the outermost level.

If the variable `beginning-of-defun-function' is non-nil, its
value is called as a function, with argument ARG, to find the
defun's beginning.

Regardless of the values of `defun-prompt-regexp' and
`beginning-of-defun-function', point always moves to the
beginning of the line whenever the search is successful."
  (interactive "^p")
  (or (not (eq this-command 'beginning-of-defun))
      (eq last-command 'beginning-of-defun)
      (and transient-mark-mode mark-active)
      (push-mark))
  (and (beginning-of-defun-raw arg)
       (progn (beginning-of-line) t)))

(defun beginning-of-defun-raw (&optional arg)
  "Move point to the character that starts a defun.
This is identical to function `beginning-of-defun', except that point
does not move to the beginning of the line when `defun-prompt-regexp'
is non-nil.

If variable `beginning-of-defun-function' is non-nil, its value
is called as a function to find the defun's beginning."
  (interactive "^p")   ; change this to "P", maybe, if we ever come to pass ARG
                      ; to beginning-of-defun-function.
  (unless arg (setq arg 1))
  (cond
   (beginning-of-defun-function
    (condition-case nil
        (funcall beginning-of-defun-function arg)
      ;; We used to define beginning-of-defun-function as taking no argument
      ;; but that makes it impossible to implement correct forward motion:
      ;; we used to use end-of-defun for that, but it's not supposed to do
      ;; the same thing (it moves to the end of a defun not to the beginning
      ;; of the next).
      ;; In case the beginning-of-defun-function uses the old calling
      ;; convention, fallback on the old implementation.
      (wrong-number-of-arguments
       (if (> arg 0)
           (dotimes (i arg)
             (funcall beginning-of-defun-function))
         ;; Better not call end-of-defun-function directly, in case
         ;; it's not defined.
         (end-of-defun (- arg))))))

   ((or defun-prompt-regexp open-paren-in-column-0-is-defun-start)
    (and (< arg 0) (not (eobp)) (forward-char 1))
    (and (re-search-backward (if defun-prompt-regexp
				 (concat (if open-paren-in-column-0-is-defun-start
					     "^\\s(\\|" "")
					 "\\(?:" defun-prompt-regexp "\\)\\s(")
			       "^\\s(")
			     nil 'move arg)
	 (progn (goto-char (1- (match-end 0)))
                t)))

   ;; If open-paren-in-column-0-is-defun-start and defun-prompt-regexp
   ;; are both nil, column 0 has no significance - so scan forward
   ;; from BOB to see how nested point is, then carry on from there.
   ;;
   ;; It is generally not a good idea to land up here, because the
   ;; call to scan-lists below can be extremely slow.  This is because
   ;; back_comment in syntax.c may have to scan from bob to find the
   ;; beginning of each comment.  Fixing this is not trivial -- cyd.

   ((eq arg 0))
   (t
    (let ((floor (point-min))
	  (ceiling (point-max))
	  (arg-+ve (> arg 0)))
      (save-restriction
	(widen)
	(let ((ppss (let (syntax-begin-function
			  font-lock-beginning-of-syntax-function)
		      (syntax-ppss)))
	      ;; position of least enclosing paren, or nil.
	      encl-pos)
	  ;; Back out of any comment/string, so that encl-pos will always
	  ;; become nil if we're at top-level.
	  (when (nth 8 ppss)
	    (goto-char (nth 8 ppss))
	    (setq ppss (syntax-ppss)))	; should be fast, due to cache.
	  (setq encl-pos (syntax-ppss-toplevel-pos ppss))
	  (if encl-pos (goto-char encl-pos))

	  (and encl-pos arg-+ve (setq arg (1- arg)))
	  (and (not encl-pos) (not arg-+ve) (not (looking-at "\\s("))
	       (setq arg (1+ arg)))

	  (condition-case nil   ; to catch crazy parens.
	      (progn
		(goto-char (scan-lists (point) (- arg) 0))
		(if arg-+ve
		    (if (>= (point) floor)
			t
		      (goto-char floor)
		      nil)
		  ;; forward to next (, or trigger the c-c
		  (goto-char (1- (scan-lists (point) 1 -1)))
		  (if (<= (point) ceiling)
		      t
		    (goto-char ceiling)
		    nil)))
	    (error
	     (goto-char (if arg-+ve floor ceiling))
	     nil))))))))

(defvar end-of-defun-function
  (lambda () (forward-sexp 1))
  "Function for `end-of-defun' to call.
This is used to find the end of the defun at point.
It is called with no argument, right after calling `beginning-of-defun-raw'.
So the function can assume that point is at the beginning of the defun body.
It should move point to the first position after the defun.")

(defun buffer-end (arg)
  "Return the \"far end\" position of the buffer, in direction ARG.
If ARG is positive, that's the end of the buffer.
Otherwise, that's the beginning of the buffer."
  (if (> arg 0) (point-max) (point-min)))

(defun end-of-defun (&optional arg)
  "Move forward to next end of defun.
With argument, do it that many times.
Negative argument -N means move back to Nth preceding end of defun.

An end of a defun occurs right after the close-parenthesis that
matches the open-parenthesis that starts a defun; see function
`beginning-of-defun'.

If variable `end-of-defun-function' is non-nil, its value
is called as a function to find the defun's end."
  (interactive "^p")
  (or (not (eq this-command 'end-of-defun))
      (eq last-command 'end-of-defun)
      (and transient-mark-mode mark-active)
      (push-mark))
  (if (or (null arg) (= arg 0)) (setq arg 1))
  (let ((pos (point))
        (beg (progn (end-of-line 1) (beginning-of-defun-raw 1) (point))))
    (funcall end-of-defun-function)
    ;; When comparing point against pos, we want to consider that if
    ;; point was right after the end of the function, it's still
    ;; considered as "in that function".
    ;; E.g. `eval-defun' from right after the last close-paren.
    (unless (bolp)
      (skip-chars-forward " \t")
      (if (looking-at "\\s<\\|\n")
          (forward-line 1)))
    (cond
     ((> arg 0)
      ;; Moving forward.
      (if (> (point) pos)
          ;; We already moved forward by one because we started from
          ;; within a function.
          (setq arg (1- arg))
        ;; We started from after the end of the previous function.
        (goto-char pos))
      (unless (zerop arg)
        (beginning-of-defun-raw (- arg))
        (funcall end-of-defun-function)))
     ((< arg 0)
      ;; Moving backward.
      (if (< (point) pos)
          ;; We already moved backward because we started from between
          ;; two functions.
          (setq arg (1+ arg))
        ;; We started from inside a function.
        (goto-char beg))
      (unless (zerop arg)
        (beginning-of-defun-raw (- arg))
        (funcall end-of-defun-function))))
    (unless (bolp)
      (skip-chars-forward " \t")
      (if (looking-at "\\s<\\|\n")
          (forward-line 1)))))

(defun mark-defun (&optional allow-extend)
  "Put mark at end of this defun, point at beginning.
The defun marked is the one that contains point or follows point.

Interactively, if this command is repeated
or (in Transient Mark mode) if the mark is active,
it marks the next defun after the ones already marked."
  (interactive "p")
  (cond ((and allow-extend
	      (or (and (eq last-command this-command) (mark t))
		  (and transient-mark-mode mark-active)))
	 (set-mark
	  (save-excursion
	    (goto-char (mark))
	    (end-of-defun)
	    (point))))
	(t
	 (let ((opoint (point))
	       beg end)
	   (push-mark opoint)
	   ;; Try first in this order for the sake of languages with nested
	   ;; functions where several can end at the same place as with
	   ;; the offside rule, e.g. Python.
	   (beginning-of-defun)
	   (setq beg (point))
	   (end-of-defun)
	   (setq end (point))
	   (while (looking-at "^\n")
	     (forward-line 1))
	   (if (> (point) opoint)
	       (progn
		 ;; We got the right defun.
		 (push-mark beg nil t)
		 (goto-char end)
		 (exchange-point-and-mark))
	     ;; beginning-of-defun moved back one defun
	     ;; so we got the wrong one.
	     (goto-char opoint)
	     (end-of-defun)
	     (push-mark (point) nil t)
	     (beginning-of-defun))
	   (re-search-backward "^\n" (- (point) 1) t)))))

(defun narrow-to-defun (&optional arg)
  "Make text outside current defun invisible.
The defun visible is the one that contains point or follows point.
Optional ARG is ignored."
  (interactive)
  (save-excursion
    (widen)
    (let ((opoint (point))
	  beg end)
      ;; Try first in this order for the sake of languages with nested
      ;; functions where several can end at the same place as with
      ;; the offside rule, e.g. Python.
      (beginning-of-defun)
      (setq beg (point))
      (end-of-defun)
      (setq end (point))
      (while (looking-at "^\n")
	(forward-line 1))
      (unless (> (point) opoint)
	;; beginning-of-defun moved back one defun
	;; so we got the wrong one.
	(goto-char opoint)
	(end-of-defun)
	(setq end (point))
	(beginning-of-defun)
	(setq beg (point)))
      (goto-char end)
      (re-search-backward "^\n" (- (point) 1) t)
      (narrow-to-region beg end))))

(defvar insert-pair-alist
  '((?\( ?\)) (?\[ ?\]) (?\{ ?\}) (?\< ?\>) (?\" ?\") (?\' ?\') (?\` ?\'))
  "Alist of paired characters inserted by `insert-pair'.
Each element looks like (OPEN-CHAR CLOSE-CHAR) or (COMMAND-CHAR
OPEN-CHAR CLOSE-CHAR).  The characters OPEN-CHAR and CLOSE-CHAR
of the pair whose key is equal to the last input character with
or without modifiers, are inserted by `insert-pair'.")

(defun insert-pair (&optional arg open close)
  "Enclose following ARG sexps in a pair of OPEN and CLOSE characters.
Leave point after the first character.
A negative ARG encloses the preceding ARG sexps instead.
No argument is equivalent to zero: just insert characters
and leave point between.
If `parens-require-spaces' is non-nil, this command also inserts a space
before and after, depending on the surrounding characters.
If region is active, insert enclosing characters at region boundaries.

If arguments OPEN and CLOSE are nil, the character pair is found
from the variable `insert-pair-alist' according to the last input
character with or without modifiers.  If no character pair is
found in the variable `insert-pair-alist', then the last input
character is inserted ARG times.

This command assumes point is not in a string or comment."
  (interactive "P")
  (if (not (and open close))
      (let ((pair (or (assq last-command-event insert-pair-alist)
                      (assq (event-basic-type last-command-event)
                            insert-pair-alist))))
        (if pair
            (if (nth 2 pair)
                (setq open (nth 1 pair) close (nth 2 pair))
              (setq open (nth 0 pair) close (nth 1 pair))))))
  (if (and open close)
      (if (and transient-mark-mode mark-active)
          (progn
            (save-excursion (goto-char (region-end))       (insert close))
            (save-excursion (goto-char (region-beginning)) (insert open)))
        (if arg (setq arg (prefix-numeric-value arg))
          (setq arg 0))
        (cond ((> arg 0) (skip-chars-forward " \t"))
              ((< arg 0) (forward-sexp arg) (setq arg (- arg))))
        (and parens-require-spaces
             (not (bobp))
             (memq (char-syntax (preceding-char)) (list ?w ?_ (char-syntax close)))
             (insert " "))
        (insert open)
        (save-excursion
          (or (eq arg 0) (forward-sexp arg))
          (insert close)
          (and parens-require-spaces
               (not (eobp))
               (memq (char-syntax (following-char)) (list ?w ?_ (char-syntax open)))
               (insert " "))))
    (insert-char (event-basic-type last-command-event)
                 (prefix-numeric-value arg))))

(defun insert-parentheses (&optional arg)
  "Enclose following ARG sexps in parentheses.
Leave point after open-paren.
A negative ARG encloses the preceding ARG sexps instead.
No argument is equivalent to zero: just insert `()' and leave point between.
If `parens-require-spaces' is non-nil, this command also inserts a space
before and after, depending on the surrounding characters.
If region is active, insert enclosing characters at region boundaries.

This command assumes point is not in a string or comment."
  (interactive "P")
  (insert-pair arg ?\( ?\)))

(defun delete-pair ()
  "Delete a pair of characters enclosing the sexp that follows point."
  (interactive)
  (save-excursion (forward-sexp 1) (delete-char -1))
  (delete-char 1))

(defun raise-sexp (&optional arg)
  "Raise ARG sexps higher up the tree."
  (interactive "p")
  (let ((s (if (and transient-mark-mode mark-active)
               (buffer-substring (region-beginning) (region-end))
             (buffer-substring
              (point)
              (save-excursion (forward-sexp arg) (point))))))
    (backward-up-list 1)
    (delete-region (point) (save-excursion (forward-sexp 1) (point)))
    (save-excursion (insert s))))

(defun move-past-close-and-reindent ()
  "Move past next `)', delete indentation before it, then indent after it."
  (interactive)
  (up-list 1)
  (forward-char -1)
  (while (save-excursion		; this is my contribution
	   (let ((before-paren (point)))
	     (back-to-indentation)
	     (and (= (point) before-paren)
		  (progn
		    ;; Move to end of previous line.
		    (beginning-of-line)
		    (forward-char -1)
		    ;; Verify it doesn't end within a string or comment.
		    (let ((end (point))
			  state)
		      (beginning-of-line)
		      ;; Get state at start of line.
		      (setq state  (list 0 nil nil
					 (null (calculate-lisp-indent))
					 nil nil nil nil
					 nil))
		      ;; Parse state across the line to get state at end.
		      (setq state (parse-partial-sexp (point) end nil nil
						      state))
		      ;; Check not in string or comment.
		      (and (not (elt state 3)) (not (elt state 4))))))))
    (delete-indentation))
  (forward-char 1)
  (newline-and-indent))

(defun check-parens ()			; lame name?
  "Check for unbalanced parentheses in the current buffer.
More accurately, check the narrowed part of the buffer for unbalanced
expressions (\"sexps\") in general.  This is done according to the
current syntax table and will find unbalanced brackets or quotes as
appropriate.  (See Info node `(emacs)Parentheses'.)  If imbalance is
found, an error is signaled and point is left at the first unbalanced
character."
  (interactive)
  (condition-case data
      ;; Buffer can't have more than (point-max) sexps.
      (scan-sexps (point-min) (point-max))
    (scan-error (goto-char (nth 2 data))
		;; Could print (nth 1 data), which is either
		;; "Containing expression ends prematurely" or
		;; "Unbalanced parentheses", but those may not be so
		;; accurate/helpful, e.g. quotes may actually be
		;; mismatched.
  		(error "Unmatched bracket or quote"))))

(defun field-complete (table &optional predicate)
  (let ((minibuffer-completion-table table)
        (minibuffer-completion-predicate predicate)
        ;; This made sense for lisp-complete-symbol, but for
        ;; field-complete, this is out of place.  --Stef
        ;; (completion-annotate-function
        ;;  (unless (eq predicate 'fboundp)
        ;;    (lambda (str)
        ;;      (if (fboundp (intern-soft str)) " <f>"))))
        )
    (call-interactively 'minibuffer-complete)))

(defun lisp-complete-symbol (&optional predicate)
  "Perform completion on Lisp symbol preceding point.
Compare that symbol against the known Lisp symbols.
If no characters can be completed, display a list of possible completions.
Repeating the command at that point scrolls the list.

When called from a program, optional arg PREDICATE is a predicate
determining which symbols are considered, e.g. `commandp'.
If PREDICATE is nil, the context determines which symbols are
considered.  If the symbol starts just after an open-parenthesis, only
symbols with function definitions are considered.  Otherwise, all
symbols with function definitions, values or properties are
considered."
  (interactive)
  (let* ((data (lisp-completion-at-point predicate))
         (plist (nthcdr 3 data)))
    (if (null data)
        (minibuffer-message "Nothing to complete")
      (let ((completion-annotate-function
             (plist-get plist :annotate-function)))
      (completion-in-region (nth 0 data) (nth 1 data) (nth 2 data)
                              (plist-get plist :predicate))))))


(defun lisp-completion-at-point (&optional predicate)
  "Function used for `completion-at-point-functions' in `emacs-lisp-mode'."
  ;; FIXME: the `end' could be after point?
<<<<<<< HEAD
  (let* ((pos (point))
         (beg (with-syntax-table emacs-lisp-mode-syntax-table
                (condition-case nil
                    (save-excursion
                      (backward-sexp 1)
                      (skip-syntax-forward "'")
                      (point))
                  (scan-error pos))))
         (predicate
          (or predicate
              (save-excursion
                (goto-char beg)
                (if (not (eq (char-before) ?\())
                    (lambda (sym)	;why not just nil ?   -sm
                      (or (boundp sym) (fboundp sym)
                          (symbol-plist sym)))
                  ;; Looks like a funcall position.  Let's double check.
                  (if (condition-case nil
                          (progn (up-list -2) (forward-char 1)
                                 (eq (char-after) ?\())
                        (error nil))
                      ;; If the first element of the parent list is an open
                      ;; parenthesis we are probably not in a funcall position.
                      ;; Maybe a `let' varlist or something.
                      nil
                    ;; Else, we assume that a function name is expected.
                    'fboundp)))))
         (end
          (unless (or (eq beg (point-max))
                      (member (char-syntax (char-after beg)) '(?\" ?\( ?\))))
            (condition-case nil
                (save-excursion
                  (goto-char beg)
                  (forward-sexp 1)
                  (when (>= (point) pos)
                    (point)))
                  (scan-error pos)))))
    (when end
=======
  (with-syntax-table emacs-lisp-mode-syntax-table
    (let* ((end (point))
           (beg (save-excursion
                  (backward-sexp 1)
                  (while (= (char-syntax (following-char)) ?\')
                    (forward-char 1))
                  (point)))
           (predicate
            (or predicate
                (save-excursion
                  (goto-char beg)
                  (if (not (eq (char-before) ?\())
                      (lambda (sym)          ;why not just nil ?   -sm
                        (or (boundp sym) (fboundp sym)
                            (symbol-plist sym)))
                    ;; Looks like a funcall position.  Let's double check.
                    (if (condition-case nil
                            (progn (up-list -2) (forward-char 1)
                                   (eq (char-after) ?\())
                          (error nil))
                        ;; If the first element of the parent list is an open
                        ;; paren we are probably not in a funcall position.
                        ;; Maybe a `let' varlist or something.
                        nil
                      ;; Else, we assume that a function name is expected.
                      'fboundp))))))
>>>>>>> a2e35ef5
      (list beg end obarray
            :predicate predicate
            :annotate-function
            (unless (eq predicate 'fboundp)
              (lambda (str) (if (fboundp (intern-soft str)) " <f>")))))))

;; arch-tag: aa7fa8a4-2e6f-4e9b-9cd9-fef06340e67e
;;; lisp.el ends here<|MERGE_RESOLUTION|>--- conflicted
+++ resolved
@@ -648,78 +648,49 @@
 (defun lisp-completion-at-point (&optional predicate)
   "Function used for `completion-at-point-functions' in `emacs-lisp-mode'."
   ;; FIXME: the `end' could be after point?
-<<<<<<< HEAD
-  (let* ((pos (point))
-         (beg (with-syntax-table emacs-lisp-mode-syntax-table
-                (condition-case nil
-                    (save-excursion
-                      (backward-sexp 1)
-                      (skip-syntax-forward "'")
-                      (point))
-                  (scan-error pos))))
-         (predicate
-          (or predicate
-              (save-excursion
-                (goto-char beg)
-                (if (not (eq (char-before) ?\())
-                    (lambda (sym)	;why not just nil ?   -sm
-                      (or (boundp sym) (fboundp sym)
-                          (symbol-plist sym)))
-                  ;; Looks like a funcall position.  Let's double check.
-                  (if (condition-case nil
-                          (progn (up-list -2) (forward-char 1)
-                                 (eq (char-after) ?\())
-                        (error nil))
-                      ;; If the first element of the parent list is an open
-                      ;; parenthesis we are probably not in a funcall position.
-                      ;; Maybe a `let' varlist or something.
-                      nil
-                    ;; Else, we assume that a function name is expected.
-                    'fboundp)))))
-         (end
-          (unless (or (eq beg (point-max))
-                      (member (char-syntax (char-after beg)) '(?\" ?\( ?\))))
-            (condition-case nil
-                (save-excursion
-                  (goto-char beg)
-                  (forward-sexp 1)
-                  (when (>= (point) pos)
-                    (point)))
-                  (scan-error pos)))))
-    (when end
-=======
   (with-syntax-table emacs-lisp-mode-syntax-table
-    (let* ((end (point))
-           (beg (save-excursion
-                  (backward-sexp 1)
-                  (while (= (char-syntax (following-char)) ?\')
-                    (forward-char 1))
-                  (point)))
-           (predicate
-            (or predicate
-                (save-excursion
-                  (goto-char beg)
-                  (if (not (eq (char-before) ?\())
-                      (lambda (sym)          ;why not just nil ?   -sm
-                        (or (boundp sym) (fboundp sym)
-                            (symbol-plist sym)))
-                    ;; Looks like a funcall position.  Let's double check.
-                    (if (condition-case nil
-                            (progn (up-list -2) (forward-char 1)
-                                   (eq (char-after) ?\())
-                          (error nil))
-                        ;; If the first element of the parent list is an open
-                        ;; paren we are probably not in a funcall position.
-                        ;; Maybe a `let' varlist or something.
-                        nil
-                      ;; Else, we assume that a function name is expected.
-                      'fboundp))))))
->>>>>>> a2e35ef5
-      (list beg end obarray
-            :predicate predicate
-            :annotate-function
-            (unless (eq predicate 'fboundp)
-              (lambda (str) (if (fboundp (intern-soft str)) " <f>")))))))
+    (let* ((pos (point))
+	   (beg (condition-case nil
+		    (save-excursion
+		      (backward-sexp 1)
+		      (skip-syntax-forward "'")
+		      (point))
+		  (scan-error pos)))
+	   (predicate
+	    (or predicate
+		(save-excursion
+		  (goto-char beg)
+		  (if (not (eq (char-before) ?\())
+		      (lambda (sym)	     ;why not just nil ?   -sm
+			(or (boundp sym) (fboundp sym)
+			    (symbol-plist sym)))
+		    ;; Looks like a funcall position.  Let's double check.
+		    (if (condition-case nil
+			    (progn (up-list -2) (forward-char 1)
+				   (eq (char-after) ?\())
+			  (error nil))
+			;; If the first element of the parent list is an open
+			;; paren we are probably not in a funcall position.
+			;; Maybe a `let' varlist or something.
+			nil
+		      ;; Else, we assume that a function name is expected.
+		      'fboundp)))))
+	   (end
+	    (unless (or (eq beg (point-max))
+			(member (char-syntax (char-after beg)) '(?\" ?\( ?\))))
+	      (condition-case nil
+		  (save-excursion
+		    (goto-char beg)
+		    (forward-sexp 1)
+		    (when (>= (point) pos)
+		      (point)))
+		(scan-error pos)))))
+      (when end
+	(list beg end obarray
+	      :predicate predicate
+	      :annotate-function
+	      (unless (eq predicate 'fboundp)
+		(lambda (str) (if (fboundp (intern-soft str)) " <f>"))))))))
 
 ;; arch-tag: aa7fa8a4-2e6f-4e9b-9cd9-fef06340e67e
 ;;; lisp.el ends here