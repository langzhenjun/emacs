--- conflicted
+++ resolved
@@ -1,38 +1,3 @@
-<<<<<<< HEAD
-2014-11-26  Dani Moncayo  <dmoncayo@gmail.com>
-
-	* configure.ac [MINGW]: Fix the way of getting the right host
-	platform.
-
-2014-11-25  Glenn Morris  <rgm@gnu.org>
-
-	* configure.ac: Fix yesterday's use of uninitialised $version.
-
-2014-11-25  Oscar Fuentes  <ofv@wanadoo.es>
-
-	* configure.ac [MINGW]: Set $canonical default value as per the
-	compiler's target.
-
-2014-11-24  Glenn Morris  <rgm@gnu.org>
-
-	* configure.ac [HAVE_W32]: Generate nt/*.rc files when HAVE_W32,
-	not just when using mingw32.
-
-2014-11-22  Glenn Morris  <rgm@gnu.org>
-
-	Further reduce number of versioned files storing Emacs version number.
-	* configure.ac (comma_version, comma_space_version) [mingw32]:
-	New output variables.
-	(nt/emacs.rc, nt/emacsclient.rc) [mingw32]: New output files.
-	* make-dist: Update nt/ for *.rc -> *.rc.in changes.
-
-2014-11-19  Dani Moncayo  <dmoncayo@gmail.com>
-
-	* build-aux/msys-to-w32: Simplify implementation and docstring;
-	Paths starting with '%emacs_dir%' are just considered relative.
-
-2014-11-16  Christoph Scholtes  <cschol2112@gmail.com>
-=======
 2014-11-17  Paul Eggert  <eggert@cs.ucla.edu>
 
 	Restore 'Bug#' -> 'debbugs:' rewrite in log-edit-mode.
@@ -51,8 +16,39 @@
 	Remove, as these .gitignore files are no longer needed.
 	* doc/lispintro/.gitignore: Replace with list of exceptional PDF files.
 
-2014-11-15  Christoph Scholtes  <cschol2112@gmail.com>
->>>>>>> 81e0cca7
+2014-11-26  Dani Moncayo  <dmoncayo@gmail.com>
+
+	* configure.ac [MINGW]: Fix the way of getting the right host
+	platform.
+
+2014-11-25  Glenn Morris  <rgm@gnu.org>
+
+	* configure.ac: Fix yesterday's use of uninitialised $version.
+
+2014-11-25  Oscar Fuentes  <ofv@wanadoo.es>
+
+	* configure.ac [MINGW]: Set $canonical default value as per the
+	compiler's target.
+
+2014-11-24  Glenn Morris  <rgm@gnu.org>
+
+	* configure.ac [HAVE_W32]: Generate nt/*.rc files when HAVE_W32,
+	not just when using mingw32.
+
+2014-11-22  Glenn Morris  <rgm@gnu.org>
+
+	Further reduce number of versioned files storing Emacs version number.
+	* configure.ac (comma_version, comma_space_version) [mingw32]:
+	New output variables.
+	(nt/emacs.rc, nt/emacsclient.rc) [mingw32]: New output files.
+	* make-dist: Update nt/ for *.rc -> *.rc.in changes.
+
+2014-11-19  Dani Moncayo  <dmoncayo@gmail.com>
+
+	* build-aux/msys-to-w32: Simplify implementation and docstring;
+	Paths starting with '%emacs_dir%' are just considered relative.
+
+2014-11-16  Christoph Scholtes  <cschol2112@gmail.com>
 
 	* .gitignore: Ignore generated file lib/stdalign.h.
 
